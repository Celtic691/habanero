//---------------------------------------------------------------------------------
// Copyright (C) 2009 Chillisoft Solutions
// 
// This file is part of the Habanero framework.
// 
//     Habanero is a free framework: you can redistribute it and/or modify
//     it under the terms of the GNU Lesser General Public License as published by
//     the Free Software Foundation, either version 3 of the License, or
//     (at your option) any later version.
// 
//     The Habanero framework is distributed in the hope that it will be useful,
//     but WITHOUT ANY WARRANTY; without even the implied warranty of
//     MERCHANTABILITY or FITNESS FOR A PARTICULAR PURPOSE.  See the
//     GNU Lesser General Public License for more details.
// 
//     You should have received a copy of the GNU Lesser General Public License
//     along with the Habanero framework.  If not, see <http://www.gnu.org/licenses/>.
//---------------------------------------------------------------------------------

using System;
using Habanero.BO.ClassDefinition;
using Habanero.UI.Base;


using Habanero.Util;
using NUnit.Framework;

namespace Habanero.Test.UI.Base
{
    public abstract class TestDataGridViewDateTimeColumn
    {
        [SetUp]
        public void SetupTest()
        {
            //ClassDef.ClassDefs.Clear();
        }

        [TestFixtureSetUp]
        public void TestFixtureSetup()
        {
            //Code that is executed before any test is run in this class. If multiple tests
            // are executed then it will still only be called once.
        }

        [TearDown]
        public void TearDownTest()
        {
        }

        protected abstract IControlFactory GetControlFactory();


<<<<<<< HEAD
        [TestFixture]
        public class TestDataGridViewDateTimeColumnWin : TestDataGridViewDateTimeColumn
        {
            protected override IControlFactory GetControlFactory()
            {
                return new ControlFactoryWin();
            }

            [Test]
            public void Test_CreateNewColumn_CorrectType()
            {
                //---------------Set up test pack-------------------
                //---------------Assert Precondition----------------
                //---------------Execute Test ----------------------
                IDataGridViewDateTimeColumn createdColumn = GetControlFactory().CreateDataGridViewDateTimeColumn();
                //---------------Test Result -----------------------
                DataGridViewColumnWin columnWin = (DataGridViewColumnWin)createdColumn;
                System.Windows.Forms.DataGridViewColumn column = columnWin.DataGridViewColumn;
                Assert.IsInstanceOf(typeof(DataGridViewDateTimeColumn), column);
                Assert.IsInstanceOf(typeof(DataGridViewDateTimeColumnWin), createdColumn);
                Assert.IsTrue(typeof(DataGridViewDateTimeColumn).IsSubclassOf(typeof(System.Windows.Forms.DataGridViewColumn)));
            }

            [Test]
            public void Test_CellTemplateIsCalendarCell()
            {
                //---------------Set up test pack-------------------
                //---------------Assert Precondition----------------
                //---------------Execute Test ----------------------
                DataGridViewDateTimeColumn dtColumn = new DataGridViewDateTimeColumn();
                //---------------Test Result -----------------------
                Assert.IsInstanceOf(typeof(CalendarCell), dtColumn.CellTemplate);
            }

            [Test]
            public void Test_SetCellTemplate()
            {
                //---------------Set up test pack-------------------
                DataGridViewDateTimeColumn dtColumn = new DataGridViewDateTimeColumn();
                CalendarCell calendarCell = new CalendarCell();
                //---------------Assert Precondition----------------
                Assert.AreNotSame(calendarCell, dtColumn.CellTemplate);
                //---------------Execute Test ----------------------
                dtColumn.CellTemplate = calendarCell;

                //---------------Test Result -----------------------
                Assert.AreSame(calendarCell, dtColumn.CellTemplate);
            }

            [Test]
            public void Test_SetCellTemplate_MustBeCalendarCell()
            {
                //---------------Set up test pack-------------------
                DataGridViewDateTimeColumn dtColumn = new DataGridViewDateTimeColumn();
                //---------------Assert Precondition----------------

                //---------------Execute Test ----------------------
                bool errorThrown = false;
                try
                {
                    dtColumn.CellTemplate = new System.Windows.Forms.DataGridViewCheckBoxCell();
                }
                catch (InvalidCastException) { errorThrown = true; }
                //---------------Test Result -----------------------
                Assert.IsTrue(errorThrown, "Cell Template must be type of CalendarCell");
            }

            [Test]
            public void TestCalendarCell_HasCorrectSettings()
            {
                //---------------Set up test pack-------------------
                //---------------Assert Precondition----------------
                //---------------Execute Test ----------------------
                CalendarCell calendarCell = new CalendarCell();
                //---------------Test Result -----------------------
                Assert.AreEqual("d", calendarCell.Style.Format);
                Assert.AreEqual(typeof(CalendarEditingControl), calendarCell.EditType);
                Assert.AreEqual(typeof(DateTime), calendarCell.ValueType);
                Assert.IsInstanceOf(typeof(DateTime), calendarCell.DefaultNewRowValue);

                DateTime newRowValue = (DateTime) calendarCell.DefaultNewRowValue;
                Assert.IsTrue(DateTimeUtilities.CloseToDateTimeNow(newRowValue, 10));
            }

            [Test]
            public void TestCalendarEditingControl_HasCorrectSettings()
            {
                //---------------Set up test pack-------------------
                //---------------Assert Precondition----------------
                //---------------Execute Test ----------------------
                CalendarEditingControl editingControl = new CalendarEditingControl();
                //---------------Test Result -----------------------
                Assert.AreEqual(System.Windows.Forms.DateTimePickerFormat.Short, editingControl.Format);
                Assert.IsFalse(editingControl.RepositionEditingControlOnValueChange);
                Assert.AreEqual(0, editingControl.EditingControlRowIndex);
                Assert.IsNull(editingControl.EditingControlDataGridView);
                Assert.IsFalse(editingControl.EditingControlValueChanged);
            }
            
            [Test]
            public void TestCalendarEditingControl_EditingControlFormattedValue()
            {
                //---------------Set up test pack-------------------
                CalendarEditingControl editingControl = new CalendarEditingControl();
                //---------------Assert Precondition----------------
                Assert.AreEqual(DateTime.Now.ToShortDateString(), editingControl.EditingControlFormattedValue);
                //Assert.AreEqual(DateTime.Now.ToShortDateString(), editingControl.GetEditingControlFormattedValue(null));
                //---------------Execute Test ----------------------

                // REQUIRES A PARENT GRID FOR DIRTY NOTIFICATION, NOT WORTH THE TROUBLE?
                //DateTime dtValue = new DateTime(2006, 5, 1, 3, 2, 1);
                //editingControl.EditingControlFormattedValue = dtValue.ToString();
                ////---------------Test Result -----------------------
                //Assert.AreEqual("2006/05/01", editingControl.EditingControlFormattedValue);
            }
        }
=======
>>>>>>> 179349e8

        //TODO: look at creating a DateTime column for VWG
        //[TestFixture]
        //public class TestDataGridViewDateTimeColumnVWG : TestDataGridViewDateTimeColumn
        //{
        //    protected override IControlFactory GetControlFactory()
        //    {
        //        return new ControlFactoryVWG();
        //    }
        //}
    }
}<|MERGE_RESOLUTION|>--- conflicted
+++ resolved
@@ -1,183 +1,64 @@
-//---------------------------------------------------------------------------------
-// Copyright (C) 2009 Chillisoft Solutions
-// 
-// This file is part of the Habanero framework.
-// 
-//     Habanero is a free framework: you can redistribute it and/or modify
-//     it under the terms of the GNU Lesser General Public License as published by
-//     the Free Software Foundation, either version 3 of the License, or
-//     (at your option) any later version.
-// 
-//     The Habanero framework is distributed in the hope that it will be useful,
-//     but WITHOUT ANY WARRANTY; without even the implied warranty of
-//     MERCHANTABILITY or FITNESS FOR A PARTICULAR PURPOSE.  See the
-//     GNU Lesser General Public License for more details.
-// 
-//     You should have received a copy of the GNU Lesser General Public License
-//     along with the Habanero framework.  If not, see <http://www.gnu.org/licenses/>.
-//---------------------------------------------------------------------------------
-
-using System;
-using Habanero.BO.ClassDefinition;
-using Habanero.UI.Base;
-
-
-using Habanero.Util;
-using NUnit.Framework;
-
-namespace Habanero.Test.UI.Base
-{
-    public abstract class TestDataGridViewDateTimeColumn
-    {
-        [SetUp]
-        public void SetupTest()
-        {
-            //ClassDef.ClassDefs.Clear();
-        }
-
-        [TestFixtureSetUp]
-        public void TestFixtureSetup()
-        {
-            //Code that is executed before any test is run in this class. If multiple tests
-            // are executed then it will still only be called once.
-        }
-
-        [TearDown]
-        public void TearDownTest()
-        {
-        }
-
-        protected abstract IControlFactory GetControlFactory();
-
-
-<<<<<<< HEAD
-        [TestFixture]
-        public class TestDataGridViewDateTimeColumnWin : TestDataGridViewDateTimeColumn
-        {
-            protected override IControlFactory GetControlFactory()
-            {
-                return new ControlFactoryWin();
-            }
-
-            [Test]
-            public void Test_CreateNewColumn_CorrectType()
-            {
-                //---------------Set up test pack-------------------
-                //---------------Assert Precondition----------------
-                //---------------Execute Test ----------------------
-                IDataGridViewDateTimeColumn createdColumn = GetControlFactory().CreateDataGridViewDateTimeColumn();
-                //---------------Test Result -----------------------
-                DataGridViewColumnWin columnWin = (DataGridViewColumnWin)createdColumn;
-                System.Windows.Forms.DataGridViewColumn column = columnWin.DataGridViewColumn;
-                Assert.IsInstanceOf(typeof(DataGridViewDateTimeColumn), column);
-                Assert.IsInstanceOf(typeof(DataGridViewDateTimeColumnWin), createdColumn);
-                Assert.IsTrue(typeof(DataGridViewDateTimeColumn).IsSubclassOf(typeof(System.Windows.Forms.DataGridViewColumn)));
-            }
-
-            [Test]
-            public void Test_CellTemplateIsCalendarCell()
-            {
-                //---------------Set up test pack-------------------
-                //---------------Assert Precondition----------------
-                //---------------Execute Test ----------------------
-                DataGridViewDateTimeColumn dtColumn = new DataGridViewDateTimeColumn();
-                //---------------Test Result -----------------------
-                Assert.IsInstanceOf(typeof(CalendarCell), dtColumn.CellTemplate);
-            }
-
-            [Test]
-            public void Test_SetCellTemplate()
-            {
-                //---------------Set up test pack-------------------
-                DataGridViewDateTimeColumn dtColumn = new DataGridViewDateTimeColumn();
-                CalendarCell calendarCell = new CalendarCell();
-                //---------------Assert Precondition----------------
-                Assert.AreNotSame(calendarCell, dtColumn.CellTemplate);
-                //---------------Execute Test ----------------------
-                dtColumn.CellTemplate = calendarCell;
-
-                //---------------Test Result -----------------------
-                Assert.AreSame(calendarCell, dtColumn.CellTemplate);
-            }
-
-            [Test]
-            public void Test_SetCellTemplate_MustBeCalendarCell()
-            {
-                //---------------Set up test pack-------------------
-                DataGridViewDateTimeColumn dtColumn = new DataGridViewDateTimeColumn();
-                //---------------Assert Precondition----------------
-
-                //---------------Execute Test ----------------------
-                bool errorThrown = false;
-                try
-                {
-                    dtColumn.CellTemplate = new System.Windows.Forms.DataGridViewCheckBoxCell();
-                }
-                catch (InvalidCastException) { errorThrown = true; }
-                //---------------Test Result -----------------------
-                Assert.IsTrue(errorThrown, "Cell Template must be type of CalendarCell");
-            }
-
-            [Test]
-            public void TestCalendarCell_HasCorrectSettings()
-            {
-                //---------------Set up test pack-------------------
-                //---------------Assert Precondition----------------
-                //---------------Execute Test ----------------------
-                CalendarCell calendarCell = new CalendarCell();
-                //---------------Test Result -----------------------
-                Assert.AreEqual("d", calendarCell.Style.Format);
-                Assert.AreEqual(typeof(CalendarEditingControl), calendarCell.EditType);
-                Assert.AreEqual(typeof(DateTime), calendarCell.ValueType);
-                Assert.IsInstanceOf(typeof(DateTime), calendarCell.DefaultNewRowValue);
-
-                DateTime newRowValue = (DateTime) calendarCell.DefaultNewRowValue;
-                Assert.IsTrue(DateTimeUtilities.CloseToDateTimeNow(newRowValue, 10));
-            }
-
-            [Test]
-            public void TestCalendarEditingControl_HasCorrectSettings()
-            {
-                //---------------Set up test pack-------------------
-                //---------------Assert Precondition----------------
-                //---------------Execute Test ----------------------
-                CalendarEditingControl editingControl = new CalendarEditingControl();
-                //---------------Test Result -----------------------
-                Assert.AreEqual(System.Windows.Forms.DateTimePickerFormat.Short, editingControl.Format);
-                Assert.IsFalse(editingControl.RepositionEditingControlOnValueChange);
-                Assert.AreEqual(0, editingControl.EditingControlRowIndex);
-                Assert.IsNull(editingControl.EditingControlDataGridView);
-                Assert.IsFalse(editingControl.EditingControlValueChanged);
-            }
-            
-            [Test]
-            public void TestCalendarEditingControl_EditingControlFormattedValue()
-            {
-                //---------------Set up test pack-------------------
-                CalendarEditingControl editingControl = new CalendarEditingControl();
-                //---------------Assert Precondition----------------
-                Assert.AreEqual(DateTime.Now.ToShortDateString(), editingControl.EditingControlFormattedValue);
-                //Assert.AreEqual(DateTime.Now.ToShortDateString(), editingControl.GetEditingControlFormattedValue(null));
-                //---------------Execute Test ----------------------
-
-                // REQUIRES A PARENT GRID FOR DIRTY NOTIFICATION, NOT WORTH THE TROUBLE?
-                //DateTime dtValue = new DateTime(2006, 5, 1, 3, 2, 1);
-                //editingControl.EditingControlFormattedValue = dtValue.ToString();
-                ////---------------Test Result -----------------------
-                //Assert.AreEqual("2006/05/01", editingControl.EditingControlFormattedValue);
-            }
-        }
-=======
->>>>>>> 179349e8
-
-        //TODO: look at creating a DateTime column for VWG
-        //[TestFixture]
-        //public class TestDataGridViewDateTimeColumnVWG : TestDataGridViewDateTimeColumn
-        //{
-        //    protected override IControlFactory GetControlFactory()
-        //    {
-        //        return new ControlFactoryVWG();
-        //    }
-        //}
-    }
+//---------------------------------------------------------------------------------
+// Copyright (C) 2009 Chillisoft Solutions
+// 
+// This file is part of the Habanero framework.
+// 
+//     Habanero is a free framework: you can redistribute it and/or modify
+//     it under the terms of the GNU Lesser General Public License as published by
+//     the Free Software Foundation, either version 3 of the License, or
+//     (at your option) any later version.
+// 
+//     The Habanero framework is distributed in the hope that it will be useful,
+//     but WITHOUT ANY WARRANTY; without even the implied warranty of
+//     MERCHANTABILITY or FITNESS FOR A PARTICULAR PURPOSE.  See the
+//     GNU Lesser General Public License for more details.
+// 
+//     You should have received a copy of the GNU Lesser General Public License
+//     along with the Habanero framework.  If not, see <http://www.gnu.org/licenses/>.
+//---------------------------------------------------------------------------------
+
+using System;
+using Habanero.BO.ClassDefinition;
+using Habanero.UI.Base;
+
+
+using Habanero.Util;
+using NUnit.Framework;
+
+namespace Habanero.Test.UI.Base
+{
+    public abstract class TestDataGridViewDateTimeColumn
+    {
+        [SetUp]
+        public void SetupTest()
+        {
+            //ClassDef.ClassDefs.Clear();
+        }
+
+        [TestFixtureSetUp]
+        public void TestFixtureSetup()
+        {
+            //Code that is executed before any test is run in this class. If multiple tests
+            // are executed then it will still only be called once.
+        }
+
+        [TearDown]
+        public void TearDownTest()
+        {
+        }
+
+        protected abstract IControlFactory GetControlFactory();
+
+
+
+        //TODO: look at creating a DateTime column for VWG
+        //[TestFixture]
+        //public class TestDataGridViewDateTimeColumnVWG : TestDataGridViewDateTimeColumn
+        //{
+        //    protected override IControlFactory GetControlFactory()
+        //    {
+        //        return new ControlFactoryVWG();
+        //    }
+        //}
+    }
 }