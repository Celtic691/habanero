//---------------------------------------------------------------------------------
// Copyright (C) 2009 Chillisoft Solutions
// 
// This file is part of the Habanero framework.
// 
//     Habanero is a free framework: you can redistribute it and/or modify
//     it under the terms of the GNU Lesser General Public License as published by
//     the Free Software Foundation, either version 3 of the License, or
//     (at your option) any later version.
// 
//     The Habanero framework is distributed in the hope that it will be useful,
//     but WITHOUT ANY WARRANTY; without even the implied warranty of
//     MERCHANTABILITY or FITNESS FOR A PARTICULAR PURPOSE.  See the
//     GNU Lesser General Public License for more details.
// 
//     You should have received a copy of the GNU Lesser General Public License
//     along with the Habanero framework.  If not, see <http://www.gnu.org/licenses/>.
//---------------------------------------------------------------------------------

using System;
using System.Data;
using Habanero.Base;
using Habanero.BO;
using Habanero.BO.ClassDefinition;
using Habanero.UI.Base;
using NUnit.Framework;

namespace Habanero.Test.UI.Base
{   
    /// <summary>
    /// TODO:
    ///  - create code that assigns an event handler to show the confirmation message box
    /// 
    /// UNTESTED (IN WIN):
    ///  - true delete key press on win version of grids (ie. the overwriting of the key
    ///       press events)
    ///  - confirming deletion before the default deletion (selecting a full row and pressing
    ///       delete)
    ///  - that the delegate that displays a message box actually does so
    ///  - that begin edit actually happens on comboboxclick (was causing STA thread errors)
    ///  - that combo box click doesn't edit when already editing(as we cannot call beginEdit)
    ///  - that the combo box drops down on click as this requires being in edit mode
    /// </summary>
    [TestFixture]
    public abstract class TestEditableGrid
    {
        protected const string _HABANERO_OBJECTID = "HABANERO_OBJECTID";

        [SetUp]
        public void SetupTest()
        {
            ClassDef.ClassDefs.Clear();
            BORegistry.DataAccessor = new DataAccessorInMemory();
        }

        [TestFixtureSetUp]
        public void TestFixtureSetup()
        {
            //Code that is executed before any test is run in this class. If multiple tests
            // are executed then it will still only be called once.
            //base.SetupDBConnection();
        }

        [TearDown]
        public void TearDownTest()
        {
        }

<<<<<<< HEAD
//        protected abstract IControlFactory GetControlFactory();
//        protected abstract void AssertIsTextBoxColumnType(IDataGridViewColumn dataGridViewColumn);
//        protected abstract void AssertIsCheckBoxColumnType(IDataGridViewColumn dataGridViewColumn);
//        protected abstract void AssertIsComboBoxColumnType(IDataGridViewColumn dataGridViewColumn);
//        //protected abstract void AssertIsDateTimeColumnType(IDataGridViewColumn dataGridViewColumn);
//        protected abstract void AssertCorrectSelectionMode(IGridBase dataGridView);
//        protected abstract IFormHabanero AddControlToForm(IGridBase cntrl);
//        protected abstract IEditableGrid CreateEditableGrid();


        protected virtual IControlFactory GetControlFactory()
        {
            return new ControlFactoryVWG();
        }


        protected virtual void AssertIsTextBoxColumnType(IDataGridViewColumn dataGridViewColumn)
        {
            DataGridViewColumnVWG dataGridViewColumnVWG = (DataGridViewColumnVWG) dataGridViewColumn;
            Assert.IsInstanceOf
                (typeof (Gizmox.WebGUI.Forms.DataGridViewTextBoxColumn), dataGridViewColumnVWG.DataGridViewColumn);
        }

        protected virtual void AssertIsCheckBoxColumnType(IDataGridViewColumn dataGridViewColumn)
        {
            DataGridViewColumnVWG dataGridViewColumnVWG = (DataGridViewColumnVWG) dataGridViewColumn;
            Assert.IsInstanceOf
                (typeof (Gizmox.WebGUI.Forms.DataGridViewCheckBoxColumn), dataGridViewColumnVWG.DataGridViewColumn);
        }

        protected virtual void AssertIsComboBoxColumnType(IDataGridViewColumn dataGridViewColumn)
        {
            DataGridViewColumnVWG dataGridViewColumnVWG = (DataGridViewColumnVWG) dataGridViewColumn;
            Assert.IsInstanceOf
                (typeof (Gizmox.WebGUI.Forms.DataGridViewComboBoxColumn), dataGridViewColumnVWG.DataGridViewColumn);
        }

        protected virtual void AssertCorrectSelectionMode(IGridBase dataGridView)
        {
            Gizmox.WebGUI.Forms.DataGridView grid = (Gizmox.WebGUI.Forms.DataGridView) dataGridView;
            Assert.AreEqual(Gizmox.WebGUI.Forms.DataGridViewSelectionMode.RowHeaderSelect, grid.SelectionMode);
        }

        protected virtual IEditableGrid CreateEditableGrid()
        {
            EditableGridVWG editableGridVWG = new EditableGridVWG();
            Gizmox.WebGUI.Forms.Form frm = new Gizmox.WebGUI.Forms.Form();
            frm.Controls.Add(editableGridVWG);
            return editableGridVWG;
        }

        protected virtual IFormHabanero AddControlToForm(IGridBase gridBase)
        {
            Gizmox.WebGUI.Forms.Form frm = new Gizmox.WebGUI.Forms.Form();
            frm.Controls.Add((Gizmox.WebGUI.Forms.Control) gridBase);
            return null;
        }
=======
        protected abstract IControlFactory GetControlFactory();
        protected abstract void AssertIsTextBoxColumnType(IDataGridViewColumn dataGridViewColumn);
        protected abstract void AssertIsCheckBoxColumnType(IDataGridViewColumn dataGridViewColumn);
        protected abstract void AssertIsComboBoxColumnType(IDataGridViewColumn dataGridViewColumn);
        protected abstract void AssertCorrectSelectionMode(IGridBase dataGridView);
        protected abstract IEditableGrid CreateEditableGrid();
        protected abstract IFormHabanero AddControlToForm(IGridBase gridBase);
>>>>>>> 179349e8

        [Test]
        public void TestConstructGrid()
        {
            //---------------Set up test pack-------------------

            //---------------Execute Test ----------------------
            IControlHabanero grid = GetControlFactory().CreateEditableGrid();
            //---------------Test Result -----------------------
            IEditableGrid editableGrid = (IEditableGrid) grid;
            Assert.IsNotNull(editableGrid);
            Assert.IsFalse(editableGrid.ReadOnly);
            Assert.IsTrue(editableGrid.AllowUserToAddRows);
            Assert.IsTrue(editableGrid.AllowUserToDeleteRows);
            //Should we test selection mode
            //---------------Tear Down -------------------------
        }

        [Test]
        public void TestSetAllowUsersToAddRowsToFalse()
        {
            //---------------Set up test pack-------------------
            IEditableGrid editableGrid = GetControlFactory().CreateEditableGrid();
            //---------------Assert Precondition----------------
            Assert.IsTrue(editableGrid.AllowUserToAddRows);
            Assert.IsTrue(editableGrid.AllowUserToDeleteRows);
            //---------------Execute Test ----------------------
            editableGrid.AllowUserToAddRows = false;
            editableGrid.AllowUserToDeleteRows = false;
            //---------------Test Result -----------------------
            Assert.IsFalse(editableGrid.AllowUserToAddRows);
            Assert.IsFalse(editableGrid.AllowUserToDeleteRows);
        }

        [Test]
        public void TestConfirmDeletion_FalseByDefault()
        {
            //---------------Set up test pack-------------------
            IEditableGrid editableGrid = GetControlFactory().CreateEditableGrid();

            //---------------Assert Precondition----------------

            //---------------Execute Test ----------------------

            //---------------Test Result -----------------------
            Assert.IsFalse(editableGrid.ConfirmDeletion);
        }

        [Test]
        public void TestConfirmDeletion_SetToTrue()
        {
            //---------------Set up test pack-------------------
            IEditableGrid editableGrid = GetControlFactory().CreateEditableGrid();

            //---------------Assert Precondition----------------
            Assert.IsFalse(editableGrid.ConfirmDeletion);
            //---------------Execute Test ----------------------
            editableGrid.ConfirmDeletion = true;
            //---------------Test Result -----------------------
            Assert.IsTrue(editableGrid.ConfirmDeletion);
        }

        [Test]
        public void TestSetCollectionOnGrid_NoOfRows()
        {
            //---------------Set up test pack-------------------
            MyBO.LoadDefaultClassDef();
            BusinessObjectCollection<MyBO> col = CreateCollectionWith_4_Objects();
            IEditableGrid editableGrid = GetControlFactory().CreateEditableGrid();
            AddControlToForm(editableGrid);
            SetupGridColumnsForMyBo(editableGrid);
            //---------------Execute Test ----------------------
            editableGrid.BusinessObjectCollection = col;
            //---------------Test Result -----------------------
            Assert.AreEqual(col.Count + 1, editableGrid.Rows.Count, "should be 4 item 1 adding item");
            //---------------Tear Down -------------------------    
        }

        [Test]
        public void TestSetupColumnAsTextBoxType()
        {
            //---------------Set up test pack-------------------
            IClassDef classDef = MyBO.LoadClassDefWith_Grid_1TextboxColumn();
            IBusinessObjectCollection colBOs = GetCol_BO_2Items(classDef);
            IEditableGrid grid = GetControlFactory().CreateEditableGrid();
            SetupGridColumnsForMyBo(grid);
            //--------------Assert PreConditions----------------            
            Assert.AreEqual(2, grid.Columns.Count);
            Assert.AreEqual(1, classDef.UIDefCol.Count);
            IUIGrid uiGridDef = classDef.UIDefCol["default"].UIGrid;
            Assert.IsNotNull(uiGridDef);
            Assert.AreEqual(1, uiGridDef.Count);

            //---------------Execute Test ----------------------
            grid.BusinessObjectCollection = colBOs;
            //---------------Test Result -----------------------
            IDataGridViewColumn dataGridViewColumn = grid.Columns[0];
            AssertIsTextBoxColumnType(dataGridViewColumn);
            //---------------Tear Down -------------------------          
        }

        [Test]
        public void TestSetupColumnAsCheckBoxType()
        {
            //---------------Set up test pack-------------------
            IClassDef classDef = MyBO.LoadClassDefWith_Grid_1CheckBoxColumn();
            IBusinessObjectCollection colBOs = GetCol_BO_1CheckboxItem(classDef);
            IEditableGrid grid = GetControlFactory().CreateEditableGrid();
            IDataGridViewColumn dataGridViewColumnSetup = GetControlFactory().CreateDataGridViewCheckBoxColumn();
            SetupGridColumnsForMyBo(grid, dataGridViewColumnSetup);

            //--------------Assert PreConditions----------------            
            Assert.AreEqual(1, grid.Columns.Count);
            Assert.AreEqual(1, classDef.UIDefCol.Count);
            IUIGrid uiGridDef = classDef.UIDefCol["default"].UIGrid;
            Assert.IsNotNull(uiGridDef);
            Assert.AreEqual(1, uiGridDef.Count);

            //---------------Execute Test ----------------------
#pragma warning disable 618,612// maintained test for backward compatibility testing
            grid.SetBusinessObjectCollection(colBOs);
#pragma warning restore 618,612
            //---------------Test Result -----------------------
            IDataGridViewColumn dataGridViewColumn = grid.Columns[0];
            AssertIsCheckBoxColumnType(dataGridViewColumn);
            //---------------Tear Down -------------------------        
        }

        [Test]
        public void Test_Set_BusinessObjectCollection_SetupColumnAsCheckBoxType()
        {
            //---------------Set up test pack-------------------
            IClassDef classDef = MyBO.LoadClassDefWith_Grid_1CheckBoxColumn();
            IBusinessObjectCollection colBOs = GetCol_BO_1CheckboxItem(classDef);
            IEditableGrid grid = GetControlFactory().CreateEditableGrid();
            IDataGridViewColumn dataGridViewColumnSetup = GetControlFactory().CreateDataGridViewCheckBoxColumn();
            SetupGridColumnsForMyBo(grid, dataGridViewColumnSetup);

            //--------------Assert PreConditions----------------            
            Assert.AreEqual(1, grid.Columns.Count);
            Assert.AreEqual(1, classDef.UIDefCol.Count);
            IUIGrid uiGridDef = classDef.UIDefCol["default"].UIGrid;
            Assert.IsNotNull(uiGridDef);
            Assert.AreEqual(1, uiGridDef.Count);

            //---------------Execute Test ----------------------
            grid.BusinessObjectCollection = colBOs;
            //---------------Test Result -----------------------
            IDataGridViewColumn dataGridViewColumn = grid.Columns[0];
            AssertIsCheckBoxColumnType(dataGridViewColumn);
            //---------------Tear Down -------------------------        
        }

        [Test]
        public void TestSetupComboBoxType()
        {
            //---------------Set up test pack-------------------
            IClassDef classDef = MyBO.LoadClassDefWith_Grid_1ComboBoxColumn();
            IBusinessObjectCollection colBOs = GetCol_BO_1ComboBoxItem(classDef);
            IEditableGrid grid = GetControlFactory().CreateEditableGrid();
            IDataGridViewColumn dataGridViewColumnSetup = GetControlFactory().CreateDataGridViewComboBoxColumn();
            SetupGridColumnsForMyBo(grid, dataGridViewColumnSetup);

            //--------------Assert PreConditions----------------            
            Assert.AreEqual(1, grid.Columns.Count);
            Assert.AreEqual(1, classDef.UIDefCol.Count);
            IUIGrid uiGridDef = classDef.UIDefCol["default"].UIGrid;
            Assert.IsNotNull(uiGridDef);
            Assert.AreEqual(1, uiGridDef.Count);
            //---------------Execute Test ----------------------
            grid.BusinessObjectCollection = colBOs;
            //---------------Test Result -----------------------
            IDataGridViewColumn dataGridViewColumn = grid.Columns[0];
            AssertIsComboBoxColumnType(dataGridViewColumn);
        }

        [Ignore("Changing how this works 04 March 2009 bbb")]
        [Test]
        public void TestBasicSettings()
        {
            //---------------Set up test pack-------------------
            //---------------Assert Precondition----------------
            //---------------Execute Test ----------------------
            IEditableGrid grid = GetControlFactory().CreateEditableGrid();
            //---------------Test Result -----------------------
            AssertCorrectSelectionMode(grid);
        }

        [Test]
        public void Test_AutoSelectsFirstItem()
        {
            //---------------Set up test pack-------------------
            MyBO.LoadDefaultClassDef();
            BusinessObjectCollection<MyBO> col = CreateCollectionWith_4_Objects();
            IEditableGrid editableGrid = GetControlFactory().CreateEditableGrid();
            AddControlToForm(editableGrid);
            SetupGridColumnsForMyBo(editableGrid);
            //---------------Execute Test ----------------------
            editableGrid.BusinessObjectCollection = col;
            //---------------Test Result -----------------------
            Assert.AreEqual(col.Count + 1, editableGrid.Rows.Count, "should be 4 item 1 adding item");
            Assert.IsNotNull(editableGrid.SelectedBusinessObject);
        }

        [Test]
        public void Test_SelectItem_SetsSelectedBO()
        {
            //---------------Set up test pack-------------------
            MyBO.LoadDefaultClassDef();
            BusinessObjectCollection<MyBO> col = CreateCollectionWith_4_Objects();
            IEditableGrid editableGrid = GetControlFactory().CreateEditableGrid();
            AddControlToForm(editableGrid);
            SetupGridColumnsForMyBo(editableGrid);
            editableGrid.BusinessObjectCollection = col;
            MyBO myBO = col[2];
            //---------------Execute Test ----------------------
            editableGrid.SelectedBusinessObject = myBO;
            //---------------Test Result -----------------------
            Assert.AreEqual(col.Count + 1, editableGrid.Rows.Count, "should be 4 item 1 adding item");
            Assert.AreSame(myBO, editableGrid.SelectedBusinessObject);
        }

        [Test]
        public void Test_SelectIndex_SetsSelectedBO()
        {
            //---------------Set up test pack-------------------
            MyBO.LoadDefaultClassDef();
            BusinessObjectCollection<MyBO> col = CreateCollectionWith_4_Objects();
            IEditableGrid editableGrid = GetControlFactory().CreateEditableGrid();
            AddControlToForm(editableGrid);
            SetupGridColumnsForMyBo(editableGrid);
            editableGrid.BusinessObjectCollection = col;
            MyBO myBO = col[2];
            //---------------Execute Test ----------------------
            editableGrid.Rows[2].Selected = true;
            //---------------Test Result -----------------------
            Assert.AreEqual(col.Count + 1, editableGrid.Rows.Count, "should be 4 item 1 adding item");
            Assert.AreSame(myBO, editableGrid.SelectedBusinessObject);
        }

        [Ignore(
            " Do not seem to be able to get the Businesss Object selected event to fire from any sort of manipulation of the grid we do not have a NUnitForms type tester for grids so not sure what next"
            )] //TODO Brett 04 Mar 2009:
        [Test]
        public void Test_BusinessObjectSelectEvent()
        {
            //---------------Set up test pack-------------------
            MyBO.LoadDefaultClassDef();
            BusinessObjectCollection<MyBO> col = CreateCollectionWith_4_Objects();
            IEditableGrid editableGrid = GetControlFactory().CreateEditableGrid();
            AddControlToForm(editableGrid);
            SetupGridColumnsForMyBo(editableGrid);
            editableGrid.BusinessObjectCollection = col;
            IBusinessObject boFromEvent = null;
            bool eventFired = false;
            editableGrid.BusinessObjectSelected += delegate(object sender, BOEventArgs e)
                                                       {
                                                           eventFired = true;
                                                           boFromEvent = e.BusinessObject;
                                                       };
            MyBO myBO = col[2];
            //---------------Execute Test ----------------------
            editableGrid.CurrentCell = editableGrid.Rows[2].Cells[1];
            //---------------Test Result -----------------------
            Assert.AreEqual(col.Count + 1, editableGrid.Rows.Count, "should be 4 item 1 adding item");
//            Assert.AreSame(myBO, editableGrid.SelectedBusinessObject);
            Assert.IsTrue(eventFired);
            Assert.AreEqual(myBO, boFromEvent);
        }

        [Test]
        public void Test_SetBusinessObject_BusinessObjectSelectEvent_FiresAndReturnsAValidBO()
        {
            //---------------Set up test pack-------------------
            MyBO.LoadDefaultClassDef();
            BusinessObjectCollection<MyBO> col = CreateCollectionWith_4_Objects();
            IEditableGrid editableGrid = GetControlFactory().CreateEditableGrid();
            AddControlToForm(editableGrid);
            SetupGridColumnsForMyBo(editableGrid);
            editableGrid.BusinessObjectCollection = col;
            IBusinessObject boFromEvent = null;
            bool eventFired = false;
            editableGrid.BusinessObjectSelected += delegate(object sender, BOEventArgs e)
                                                       {
                                                           eventFired = true;
                                                           boFromEvent = e.BusinessObject;
                                                       };
            MyBO myBO = col[2];
            //---------------Execute Test ----------------------
            editableGrid.SelectedBusinessObject = myBO;
            //---------------Test Result -----------------------
            Assert.AreEqual(col.Count + 1, editableGrid.Rows.Count, "should be 4 item 1 adding item");
            Assert.AreSame(myBO, editableGrid.SelectedBusinessObject);
            Assert.IsTrue(eventFired);
            Assert.AreEqual(myBO, boFromEvent);
        }

        [Test]
        public void Test_GetBusinessObjectAtRow()
        {
            //---------------Set up test pack-------------------
            MyBO.LoadDefaultClassDef();
            BusinessObjectCollection<MyBO> col = CreateCollectionWith_4_Objects();
            IEditableGrid editableGrid = GetControlFactory().CreateEditableGrid();
            AddControlToForm(editableGrid);
            SetupGridColumnsForMyBo(editableGrid);
            editableGrid.BusinessObjectCollection = col;
            //---------------Assert Precondition----------------
            //---------------Execute Test ----------------------
            IBusinessObject bo = editableGrid.GetBusinessObjectAtRow(0);
            //---------------Test Result -----------------------
            Assert.AreSame(col[0], bo);
        }

        [Test]
        public void Test_GetBusinessObjectAtRow_NewRow()
        {
            //---------------Set up test pack-------------------
            MyBO.LoadDefaultClassDef();
            BusinessObjectCollection<MyBO> col = CreateCollectionWith_4_Objects();
            IEditableGrid editableGrid = GetControlFactory().CreateEditableGrid();
            AddControlToForm(editableGrid);
            SetupGridColumnsForMyBo(editableGrid);
            editableGrid.BusinessObjectCollection = col;
            //---------------Assert Precondition----------------
            //---------------Execute Test ----------------------
            IBusinessObject bo = editableGrid.GetBusinessObjectAtRow(4);
            //---------------Test Result -----------------------
            Assert.IsNull(bo);
        }

        [Test]
        public void Test_GetBusinessObjectAtRow_WhenBOColNull_ShouldReturnNull()
        {
            //---------------Set up test pack-------------------
            MyBO.LoadDefaultClassDef();
            CreateCollectionWith_4_Objects();
            IEditableGrid editableGrid = GetControlFactory().CreateEditableGrid();
            AddControlToForm(editableGrid);
            SetupGridColumnsForMyBo(editableGrid);
            //---------------Assert Precondition----------------
            Assert.IsNull(editableGrid.BusinessObjectCollection);
            //---------------Execute Test ----------------------
            IBusinessObject bo = editableGrid.GetBusinessObjectAtRow(0);
            //---------------Test Result -----------------------
            Assert.IsNull(bo);
        }

        private static IBusinessObjectCollection GetCol_BO_1ComboBoxItem(IClassDef classDef)
        {
            IBusinessObjectCollection col = new BusinessObjectCollection<BusinessObject>(classDef);
            IBusinessObject bo1 = classDef.CreateNewBusinessObject();
            bo1.SetPropertyValue("RelatedID", Guid.NewGuid());
            col.Add(bo1);
            return col;
        }

        private static IBusinessObjectCollection GetCol_BO_1CheckboxItem(IClassDef classDef)
        {
            IBusinessObjectCollection col = new BusinessObjectCollection<BusinessObject>(classDef);
            IBusinessObject bo1 = classDef.CreateNewBusinessObject();
            bo1.SetPropertyValue("TestProp", true);
            col.Add(bo1);
            return col;
        }

        private static IBusinessObjectCollection GetCol_BO_2Items(IClassDef classDef)
        {
            IBusinessObjectCollection col = new BusinessObjectCollection<BusinessObject>(classDef);
            IBusinessObject bo1 = classDef.CreateNewBusinessObject();
            bo1.SetPropertyValue("TestProp", "Value1");
            bo1.SetPropertyValue("TestProp2", "Value2");
            IBusinessObject bo2 = classDef.CreateNewBusinessObject();
            bo2.SetPropertyValue("TestProp", "2Value1");
            bo2.SetPropertyValue("TestProp2", "2Value2");
            col.Add(bo1);
            col.Add(bo2);
            return col;
        }

        protected static BusinessObjectCollection<MyBO> CreateCollectionWith_4_Objects()
        {
            MyBO cp = new MyBO();
            cp.TestProp = "b";
            cp.Save();
            MyBO cp2 = new MyBO();
            cp2.TestProp = "d";
            cp2.Save();
            MyBO cp3 = new MyBO();
            cp3.TestProp = "c";
            cp3.Save();
            MyBO cp4 = new MyBO();
            cp4.TestProp = "a";
            cp4.Save();
            BusinessObjectCollection<MyBO> col = new BusinessObjectCollection<MyBO>();
            col.Add(cp, cp2, cp3, cp4);
            return col;
        }

        protected static void SetupGridColumnsForMyBo(IDataGridView editableGrid, IDataGridViewColumn dataGridViewColumn)
        {
            editableGrid.Columns.Add(dataGridViewColumn);
        }

        protected static void SetupGridColumnsForMyBo(IDataGridView editableGrid)
        {
            editableGrid.Columns.Add(_HABANERO_OBJECTID, _HABANERO_OBJECTID);
            editableGrid.Columns.Add("TestProp", "TestProp");
        }

        protected abstract void LoadMyBoDefaultClassDef();

        protected IEditableGrid GetGridWith_5_Rows(out BusinessObjectCollection<MyBO> col)
        {
            LoadMyBoDefaultClassDef();
            col = CreateCollectionWith_4_Objects();
            IEditableGrid grid = CreateEditableGrid();
            SetupGridColumnsForMyBo(grid);
            grid.BusinessObjectCollection = col;
            return grid;
        }

        protected void AddComboBoxColumnWithValues(IEditableGrid editableGrid)
        {
            DataTable table = new DataTable();
            table.Columns.Add("id");
            table.Columns.Add("str");

            table.LoadDataRow(new object[] {"", ""}, true);
            table.LoadDataRow(new object[] {"asdfsdf", "A"}, true);
            table.LoadDataRow(new object[] {"shasdfg", "B"}, true);

            IDataGridViewComboBoxColumn column = GetControlFactory().CreateDataGridViewComboBoxColumn();
            column.DataSource = table;

            SetupGridColumnsForMyBo(editableGrid, column);
        }
    }



<<<<<<< HEAD
            //---------------Test Result -----------------------
            Assert.IsFalse(confirmationDelegateCalled);
            Assert.AreEqual(4, editableGrid.Rows.Count);
        }

        [Ignore("Changing how this works 04 March 2009 bbb")]
        [Test]
        public void TestDeleteKeyBehaviours_DeletesSelectedCells_OneRow_WhenUserConfirmsDeletion()
        {
            //---------------Set up test pack-------------------
            BusinessObjectCollection<MyBO> col;
            IEditableGrid editableGrid = GetGridWith_5_Rows(out col);
            editableGrid.ConfirmDeletion = true;

            bool confirmationDelegateCalled = false;
            editableGrid.CheckUserConfirmsDeletionDelegate -= EditableGridWin.CheckUserWantsToDelete;
            editableGrid.CheckUserConfirmsDeletionDelegate += delegate
                                                              {
                                                                  confirmationDelegateCalled = true;
                                                                  return true;
                                                              };
            IFormHabanero formWin = AddControlToForm(editableGrid);
            formWin.Show();
            //---------------Assert Precondition----------------
            Assert.AreEqual(5, editableGrid.Rows.Count);
            //---------------Execute Test ----------------------
            editableGrid.Rows[0].Cells[0].Selected = true;
            SimulateDeleteKeyPress(editableGrid);

            //---------------Test Result -----------------------
            Assert.IsTrue(confirmationDelegateCalled);
            Assert.AreEqual(4, editableGrid.Rows.Count);
        }

        [Ignore("Changing how this works 04 March 2009 bbb")]
        [Test]
        public void TestDeleteKeyBehaviours_DeletesSelectedCells_ThreeRows_WhenUserConfirmsDeletion()
        {
            //---------------Set up test pack-------------------
            BusinessObjectCollection<MyBO> col;
            IEditableGrid editableGrid = GetGridWith_5_Rows(out col);
            editableGrid.ConfirmDeletion = true;

            bool confirmationDelegateCalled = false;
            editableGrid.CheckUserConfirmsDeletionDelegate -= EditableGridWin.CheckUserWantsToDelete;
            editableGrid.CheckUserConfirmsDeletionDelegate += delegate
                                                              {
                                                                  confirmationDelegateCalled = true;
                                                                  return true;
                                                              };
            IFormHabanero formWin = AddControlToForm(editableGrid);
            formWin.Show();
            //---------------Assert Precondition----------------
            Assert.AreEqual(5, editableGrid.Rows.Count);
            //---------------Execute Test ----------------------
            editableGrid.Rows[0].Cells[0].Selected = true;
            editableGrid.Rows[1].Cells[0].Selected = true;
            editableGrid.Rows[2].Cells[0].Selected = true;
            SimulateDeleteKeyPress(editableGrid);

            //---------------Test Result -----------------------
            Assert.IsTrue(confirmationDelegateCalled);
            Assert.AreEqual(2, editableGrid.Rows.Count);
        }

        [Test]
        public void TestDeleteKeyBehaviours_DeletesNoCells_WhenNoneSelected_WhenUserConfirmsDeletion()
        {
            //---------------Set up test pack-------------------
            BusinessObjectCollection<MyBO> col;
            IEditableGrid editableGrid = GetGridWith_5_Rows(out col);
            editableGrid.ConfirmDeletion = true;

            bool confirmationDelegateCalled = false;
            editableGrid.CheckUserConfirmsDeletionDelegate -= EditableGridWin.CheckUserWantsToDelete;
            editableGrid.CheckUserConfirmsDeletionDelegate += delegate
                                                              {
                                                                  confirmationDelegateCalled = true;
                                                                  return true;
                                                              };
            IFormHabanero formWin = AddControlToForm(editableGrid);
            formWin.Show();
            foreach (IDataGridViewCell Cell in editableGrid.SelectedCells)
            {
                Cell.Selected = false;
            }
            //---------------Assert Precondition----------------
            Assert.AreEqual(5, editableGrid.Rows.Count);
            Assert.AreEqual(0, editableGrid.SelectedCells.Count);
            //---------------Execute Test ----------------------

            SimulateDeleteKeyPress(editableGrid);

            //---------------Test Result -----------------------
            Assert.IsTrue(confirmationDelegateCalled);
            Assert.AreEqual(5, editableGrid.Rows.Count);
        }

        [Test]
        public void TestDeleteKeyBehaviours_NoDeleteWhen_IsInEditMode()
        {
            //---------------Set up test pack-------------------
            BusinessObjectCollection<MyBO> col;
            IEditableGrid editableGrid = GetGridWith_5_Rows(out col);
            editableGrid.ConfirmDeletion = true;

            bool confirmationDelegateCalled = false;
            editableGrid.CheckUserConfirmsDeletionDelegate -= EditableGridWin.CheckUserWantsToDelete;
            editableGrid.CheckUserConfirmsDeletionDelegate += delegate
                                                              {
                                                                  confirmationDelegateCalled = true;
                                                                  return true;
                                                              };
            editableGrid.CurrentCell = editableGrid.Rows[0].Cells[0];
            editableGrid.BeginEdit(true);
            //---------------Assert Precondition----------------
            Assert.IsTrue(editableGrid.CurrentCell.IsInEditMode);
            //---------------Execute Test ----------------------
            SimulateDeleteKeyPress(editableGrid);

            //---------------Test Result -----------------------
            Assert.IsFalse(confirmationDelegateCalled);
        }

        [Test, Ignore("Cannot programmatically select a grid row")]
        public void TestDeleteKeyBehaviours_NoDeleteWhen_SelectedRowsNotZero()
        {
            //---------------Set up test pack-------------------
            BusinessObjectCollection<MyBO> col;
            IEditableGrid editableGrid = GetGridWith_5_Rows(out col);
            editableGrid.ConfirmDeletion = true;

            bool confirmationDelegateCalled = false;
            editableGrid.CheckUserConfirmsDeletionDelegate -= EditableGridWin.CheckUserWantsToDelete;
            editableGrid.CheckUserConfirmsDeletionDelegate += delegate
                                                              {
                                                                  confirmationDelegateCalled = true;
                                                                  return true;
                                                              };
            IFormHabanero formWin = AddControlToForm(editableGrid);
            formWin.Show();
            editableGrid.Rows[1].Selected = true;

            //editableGrid.MultiSelect = false;
            //((EditableGridWin)editableGrid).SelectionMode = System.Windows.Forms.DataGridViewSelectionMode.FullRowSelect;
            //editableGrid.CurrentCell = editableGrid.Rows[0].Cells[0];

            //---------------Assert Precondition----------------
            Assert.AreEqual(1, editableGrid.SelectedRows.Count);
            //---------------Execute Test ----------------------
            SimulateDeleteKeyPress(editableGrid);

            //---------------Test Result -----------------------
            Assert.IsFalse(confirmationDelegateCalled);
        }

        [Test]
        public void TestDeleteKeyBehaviours_NoDeleteWhen_CurrentRowNotSet()
        {
            //---------------Set up test pack-------------------
            BusinessObjectCollection<MyBO> col;
            IEditableGrid editableGrid = GetGridWith_5_Rows(out col);
            editableGrid.ConfirmDeletion = true;

            bool confirmationDelegateCalled = false;
            editableGrid.CheckUserConfirmsDeletionDelegate -= EditableGridWin.CheckUserWantsToDelete;
            editableGrid.CheckUserConfirmsDeletionDelegate += delegate
                                                              {
                                                                  confirmationDelegateCalled = true;
                                                                  return true;
                                                              };
            //---------------Assert Precondition----------------
            Assert.IsNull(editableGrid.CurrentRow);
            //---------------Execute Test ----------------------
            SimulateDeleteKeyPress(editableGrid);

            //---------------Test Result -----------------------
            Assert.IsFalse(confirmationDelegateCalled);
        }

        [Ignore("Changing how this works 04 March 2009 bbb")]
        [Test]
        public void TestDeleteKeyBehaviours_ClearsContentsSuccessfully()
        {
            //---------------Set up test pack-------------------
            BusinessObjectCollection<MyBO> col;
            IEditableGrid editableGrid = GetGridWith_5_Rows(out col);
            editableGrid.ConfirmDeletion = true;
            editableGrid.DeleteKeyBehaviour = DeleteKeyBehaviours.ClearContents;

            bool confirmationDelegateCalled = false;
            editableGrid.CheckUserConfirmsDeletionDelegate -= EditableGridWin.CheckUserWantsToDelete;
            editableGrid.CheckUserConfirmsDeletionDelegate += delegate
                                                              {
                                                                  confirmationDelegateCalled = true;
                                                                  return true;
                                                              };
            IFormHabanero formWin = AddControlToForm(editableGrid);
            formWin.Show();

            editableGrid.Rows[0].Cells[0].Selected = true;
            editableGrid.Rows[1].Cells[0].Selected = true;
            //---------------Assert Precondition----------------
            Assert.AreEqual(2, editableGrid.SelectedCells.Count);
            Assert.AreEqual("b", editableGrid.Rows[0].Cells[0].Value);
            Assert.AreEqual("d", editableGrid.Rows[1].Cells[0].Value);
            Assert.AreEqual("c", editableGrid.Rows[2].Cells[0].Value);
            //---------------Execute Test ----------------------
            SimulateDeleteKeyPress(editableGrid);

            //---------------Test Result -----------------------
            Assert.IsFalse(confirmationDelegateCalled);
            Assert.IsInstanceOf(typeof (DBNull), editableGrid.Rows[0].Cells[0].Value);
            Assert.IsInstanceOf(typeof (DBNull), editableGrid.Rows[1].Cells[0].Value);
            Assert.AreEqual("c", editableGrid.Rows[2].Cells[0].Value);
        }
        
        [Test]
        public void TestDeleteKeyBehaviours_MessageBoxDelegateAssignedByDefault()
        {
            //---------------Set up test pack-------------------
            IEditableGrid editableGrid = GetControlFactory().CreateEditableGrid();
            //---------------Execute Test ----------------------

            //---------------Test Result -----------------------
            Assert.AreEqual("CheckUserWantsToDelete", editableGrid.CheckUserConfirmsDeletionDelegate.Method.Name);
            //---------------Tear Down -------------------------
        }

        [Test]
        public void TestComboBoxClick_DefaultAndCanSet()
        {
            //---------------Set up test pack-------------------
            IEditableGrid editableGrid = GetControlFactory().CreateEditableGrid();
            //---------------Assert Precondition----------------
            Assert.IsTrue(editableGrid.ComboBoxClickOnce);
            //---------------Execute Test ----------------------
            editableGrid.ComboBoxClickOnce = false;
            //---------------Test Result -----------------------
            Assert.IsFalse(editableGrid.ComboBoxClickOnce);
            //---------------Tear Down -------------------------
        }

        [Ignore("Changing how this works 04 March 2009 bbb")]
        [Test]
        public void TestComboBoxClick_SetsCellInEditModeOnOneClick()
        {
            //---------------Set up test pack-------------------
            System.Windows.Forms.Control.CheckForIllegalCrossThreadCalls = false;

            BusinessObjectCollection<MyBO> col;
            IEditableGrid editableGrid = GetGridWith_5_Rows(out col);
            AddComboBoxColumnWithValues(editableGrid);
            ((EditableGridWin) editableGrid).CellClick -= ((EditableGridWin) editableGrid).CellClickHandler;
            IFormHabanero formWin = AddControlToForm(editableGrid);
            formWin.Show();

            editableGrid.CurrentCell = editableGrid.Rows[0].Cells[1];
            //---------------Assert Precondition----------------
            Assert.AreEqual(0, editableGrid.CurrentCell.RowIndex);
            Assert.AreEqual(1, editableGrid.CurrentCell.ColumnIndex);
            System.Windows.Forms.DataGridViewColumn column =
                ((DataGridViewColumnWin) editableGrid.Columns[2]).DataGridViewColumn;
            Assert.IsInstanceOf(typeof (System.Windows.Forms.DataGridViewComboBoxColumn), column);
            //---------------Execute Test ----------------------
            bool setToEditMode = ((EditableGridWin) editableGrid).CheckIfComboBoxShouldSetToEditMode(1, 0);
            //---------------Test Result -----------------------
            Assert.IsTrue(setToEditMode);
        }

        [Test]
        public void TestComboBoxClick_DoesNotAffectOtherColumnType()
        {
            //---------------Set up test pack-------------------
            BusinessObjectCollection<MyBO> col;
            IEditableGrid editableGrid = GetGridWith_5_Rows(out col);
            ((EditableGridWin) editableGrid).CellClick -= ((EditableGridWin) editableGrid).CellClickHandler;
            IFormHabanero formWin = AddControlToForm(editableGrid);
            formWin.Show();
            //---------------Assert Precondition----------------
            Assert.IsNotInstanceOf(typeof (IDataGridViewComboBoxColumn), editableGrid.Columns[0]);
            //---------------Execute Test ----------------------
            bool setToEditMode = ((EditableGridWin) editableGrid).CheckIfComboBoxShouldSetToEditMode(0, 0);
            //---------------Test Result -----------------------
            Assert.IsFalse(setToEditMode);
        }

        [Test]
        public void TestComboBoxClick_DontEditWhencomboBoxClickOnceIsFalse()
        {
            //---------------Set up test pack-------------------
            System.Windows.Forms.Control.CheckForIllegalCrossThreadCalls = false;
            BusinessObjectCollection<MyBO> col;
            IEditableGrid editableGrid = GetGridWith_5_Rows(out col);
            AddComboBoxColumnWithValues(editableGrid);
            editableGrid.ComboBoxClickOnce = false;
            ((EditableGridWin) editableGrid).CellClick -= ((EditableGridWin) editableGrid).CellClickHandler;
            IFormHabanero formWin = AddControlToForm(editableGrid);
            formWin.Show();
            editableGrid.CurrentCell = editableGrid.Rows[0].Cells[1];

            //---------------Assert Precondition----------------
            Assert.IsFalse(editableGrid.ComboBoxClickOnce);
            Assert.AreEqual(0, editableGrid.CurrentCell.RowIndex);
            Assert.AreEqual(1, editableGrid.CurrentCell.ColumnIndex);
            System.Windows.Forms.DataGridViewColumn column =
                ((DataGridViewColumnWin) editableGrid.Columns[2]).DataGridViewColumn;
            Assert.IsInstanceOf(typeof (System.Windows.Forms.DataGridViewComboBoxColumn), column);

            //---------------Execute Test ----------------------
            bool setToEditMode = ((EditableGridWin) editableGrid).CheckIfComboBoxShouldSetToEditMode(1, 0);

            //---------------Test Result -----------------------
            Assert.IsFalse(setToEditMode);
        }

        [Test]
        public void TestComboBoxClick_DoesNotEditWhenIndicesAreNegetive()
        {
            //---------------Set up test pack-------------------
            System.Windows.Forms.Control.CheckForIllegalCrossThreadCalls = false;
            BusinessObjectCollection<MyBO> col;
            IEditableGrid editableGrid = GetGridWith_5_Rows(out col);
            AddComboBoxColumnWithValues(editableGrid);
            ((EditableGridWin) editableGrid).CellClick -= ((EditableGridWin) editableGrid).CellClickHandler;
            IFormHabanero formWin = AddControlToForm(editableGrid);
            formWin.Show();
            editableGrid.CurrentCell = editableGrid.Rows[0].Cells[1];

            //---------------Assert Precondition----------------
            Assert.AreEqual(0, editableGrid.CurrentCell.RowIndex);
            Assert.AreEqual(1, editableGrid.CurrentCell.ColumnIndex);
            System.Windows.Forms.DataGridViewColumn column =
                ((DataGridViewColumnWin) editableGrid.Columns[2]).DataGridViewColumn;
            Assert.IsInstanceOf(typeof (System.Windows.Forms.DataGridViewComboBoxColumn), column);

            //---------------Execute Test ----------------------
            bool setToEditMode = ((EditableGridWin) editableGrid).CheckIfComboBoxShouldSetToEditMode(-1, -1);

            //---------------Test Result -----------------------
            Assert.IsFalse(setToEditMode);
        }


        //protected override IGridBase CreateGridBaseStub()
        //{
        //    GridBaseWinStub gridBase = new GridBaseWinStub();
        //    System.Windows.Forms.Form frm = new System.Windows.Forms.Form();
        //    frm.Controls.Add(gridBase);
        //    return gridBase;
        //}

        //            private static System.Windows.Forms.DataGridViewCell GetCell(int rowIndex, string propName,
        //                                                                         IGridBase gridBase)
        //            {
        //                System.Windows.Forms.DataGridView dgv = (System.Windows.Forms.DataGridView)gridBase;
        //                System.Windows.Forms.DataGridViewRow row = dgv.Rows[rowIndex];
        //                return row.Cells[propName];
        //            }

        protected override IFormHabanero AddControlToForm(IGridBase gridBase)
        {
            IFormHabanero frm = GetControlFactory().CreateForm();
            frm.Controls.Add(gridBase);
            return frm;
        }

        protected override void AssertIsTextBoxColumnType(IDataGridViewColumn dataGridViewColumn)
        {
            DataGridViewColumnWin dataGridViewColumnWin = (DataGridViewColumnWin) dataGridViewColumn;
            Assert.IsInstanceOf
                (typeof (System.Windows.Forms.DataGridViewTextBoxColumn), dataGridViewColumnWin.DataGridViewColumn);
        }

        protected override void AssertIsCheckBoxColumnType(IDataGridViewColumn dataGridViewColumn)
        {
            DataGridViewColumnWin dataGridViewColumnWin = (DataGridViewColumnWin) dataGridViewColumn;
            Assert.IsInstanceOf
                (typeof (System.Windows.Forms.DataGridViewCheckBoxColumn), dataGridViewColumnWin.DataGridViewColumn);
        }

        protected override void AssertIsComboBoxColumnType(IDataGridViewColumn dataGridViewColumn)
        {
            DataGridViewColumnWin dataGridViewColumnWin = (DataGridViewColumnWin) dataGridViewColumn;
            Assert.IsInstanceOf
                (typeof (System.Windows.Forms.DataGridViewComboBoxColumn), dataGridViewColumnWin.DataGridViewColumn);
        }

        protected override void AssertCorrectSelectionMode(IGridBase dataGridView)
        {
            System.Windows.Forms.DataGridView grid = (System.Windows.Forms.DataGridView) dataGridView;
            Assert.AreEqual(System.Windows.Forms.DataGridViewSelectionMode.RowHeaderSelect, grid.SelectionMode);
        }

        protected override IEditableGrid CreateEditableGrid()
        {
            EditableGridWin editableGridWin = new EditableGridWin();
            System.Windows.Forms.Form frm = new System.Windows.Forms.Form();
            frm.Controls.Add(editableGridWin);
            return editableGridWin;
        }
    }
=======
>>>>>>> 179349e8
}
<|MERGE_RESOLUTION|>--- conflicted
+++ resolved
@@ -1,982 +1,517 @@
-//---------------------------------------------------------------------------------
-// Copyright (C) 2009 Chillisoft Solutions
-// 
-// This file is part of the Habanero framework.
-// 
-//     Habanero is a free framework: you can redistribute it and/or modify
-//     it under the terms of the GNU Lesser General Public License as published by
-//     the Free Software Foundation, either version 3 of the License, or
-//     (at your option) any later version.
-// 
-//     The Habanero framework is distributed in the hope that it will be useful,
-//     but WITHOUT ANY WARRANTY; without even the implied warranty of
-//     MERCHANTABILITY or FITNESS FOR A PARTICULAR PURPOSE.  See the
-//     GNU Lesser General Public License for more details.
-// 
-//     You should have received a copy of the GNU Lesser General Public License
-//     along with the Habanero framework.  If not, see <http://www.gnu.org/licenses/>.
-//---------------------------------------------------------------------------------
-
-using System;
-using System.Data;
-using Habanero.Base;
-using Habanero.BO;
-using Habanero.BO.ClassDefinition;
-using Habanero.UI.Base;
-using NUnit.Framework;
-
-namespace Habanero.Test.UI.Base
-{   
-    /// <summary>
-    /// TODO:
-    ///  - create code that assigns an event handler to show the confirmation message box
-    /// 
-    /// UNTESTED (IN WIN):
-    ///  - true delete key press on win version of grids (ie. the overwriting of the key
-    ///       press events)
-    ///  - confirming deletion before the default deletion (selecting a full row and pressing
-    ///       delete)
-    ///  - that the delegate that displays a message box actually does so
-    ///  - that begin edit actually happens on comboboxclick (was causing STA thread errors)
-    ///  - that combo box click doesn't edit when already editing(as we cannot call beginEdit)
-    ///  - that the combo box drops down on click as this requires being in edit mode
-    /// </summary>
-    [TestFixture]
-    public abstract class TestEditableGrid
-    {
-        protected const string _HABANERO_OBJECTID = "HABANERO_OBJECTID";
-
-        [SetUp]
-        public void SetupTest()
-        {
-            ClassDef.ClassDefs.Clear();
-            BORegistry.DataAccessor = new DataAccessorInMemory();
-        }
-
-        [TestFixtureSetUp]
-        public void TestFixtureSetup()
-        {
-            //Code that is executed before any test is run in this class. If multiple tests
-            // are executed then it will still only be called once.
-            //base.SetupDBConnection();
-        }
-
-        [TearDown]
-        public void TearDownTest()
-        {
-        }
-
-<<<<<<< HEAD
-//        protected abstract IControlFactory GetControlFactory();
-//        protected abstract void AssertIsTextBoxColumnType(IDataGridViewColumn dataGridViewColumn);
-//        protected abstract void AssertIsCheckBoxColumnType(IDataGridViewColumn dataGridViewColumn);
-//        protected abstract void AssertIsComboBoxColumnType(IDataGridViewColumn dataGridViewColumn);
-//        //protected abstract void AssertIsDateTimeColumnType(IDataGridViewColumn dataGridViewColumn);
-//        protected abstract void AssertCorrectSelectionMode(IGridBase dataGridView);
-//        protected abstract IFormHabanero AddControlToForm(IGridBase cntrl);
-//        protected abstract IEditableGrid CreateEditableGrid();
-
-
-        protected virtual IControlFactory GetControlFactory()
-        {
-            return new ControlFactoryVWG();
-        }
-
-
-        protected virtual void AssertIsTextBoxColumnType(IDataGridViewColumn dataGridViewColumn)
-        {
-            DataGridViewColumnVWG dataGridViewColumnVWG = (DataGridViewColumnVWG) dataGridViewColumn;
-            Assert.IsInstanceOf
-                (typeof (Gizmox.WebGUI.Forms.DataGridViewTextBoxColumn), dataGridViewColumnVWG.DataGridViewColumn);
-        }
-
-        protected virtual void AssertIsCheckBoxColumnType(IDataGridViewColumn dataGridViewColumn)
-        {
-            DataGridViewColumnVWG dataGridViewColumnVWG = (DataGridViewColumnVWG) dataGridViewColumn;
-            Assert.IsInstanceOf
-                (typeof (Gizmox.WebGUI.Forms.DataGridViewCheckBoxColumn), dataGridViewColumnVWG.DataGridViewColumn);
-        }
-
-        protected virtual void AssertIsComboBoxColumnType(IDataGridViewColumn dataGridViewColumn)
-        {
-            DataGridViewColumnVWG dataGridViewColumnVWG = (DataGridViewColumnVWG) dataGridViewColumn;
-            Assert.IsInstanceOf
-                (typeof (Gizmox.WebGUI.Forms.DataGridViewComboBoxColumn), dataGridViewColumnVWG.DataGridViewColumn);
-        }
-
-        protected virtual void AssertCorrectSelectionMode(IGridBase dataGridView)
-        {
-            Gizmox.WebGUI.Forms.DataGridView grid = (Gizmox.WebGUI.Forms.DataGridView) dataGridView;
-            Assert.AreEqual(Gizmox.WebGUI.Forms.DataGridViewSelectionMode.RowHeaderSelect, grid.SelectionMode);
-        }
-
-        protected virtual IEditableGrid CreateEditableGrid()
-        {
-            EditableGridVWG editableGridVWG = new EditableGridVWG();
-            Gizmox.WebGUI.Forms.Form frm = new Gizmox.WebGUI.Forms.Form();
-            frm.Controls.Add(editableGridVWG);
-            return editableGridVWG;
-        }
-
-        protected virtual IFormHabanero AddControlToForm(IGridBase gridBase)
-        {
-            Gizmox.WebGUI.Forms.Form frm = new Gizmox.WebGUI.Forms.Form();
-            frm.Controls.Add((Gizmox.WebGUI.Forms.Control) gridBase);
-            return null;
-        }
-=======
-        protected abstract IControlFactory GetControlFactory();
-        protected abstract void AssertIsTextBoxColumnType(IDataGridViewColumn dataGridViewColumn);
-        protected abstract void AssertIsCheckBoxColumnType(IDataGridViewColumn dataGridViewColumn);
-        protected abstract void AssertIsComboBoxColumnType(IDataGridViewColumn dataGridViewColumn);
-        protected abstract void AssertCorrectSelectionMode(IGridBase dataGridView);
-        protected abstract IEditableGrid CreateEditableGrid();
-        protected abstract IFormHabanero AddControlToForm(IGridBase gridBase);
->>>>>>> 179349e8
-
-        [Test]
-        public void TestConstructGrid()
-        {
-            //---------------Set up test pack-------------------
-
-            //---------------Execute Test ----------------------
-            IControlHabanero grid = GetControlFactory().CreateEditableGrid();
-            //---------------Test Result -----------------------
-            IEditableGrid editableGrid = (IEditableGrid) grid;
-            Assert.IsNotNull(editableGrid);
-            Assert.IsFalse(editableGrid.ReadOnly);
-            Assert.IsTrue(editableGrid.AllowUserToAddRows);
-            Assert.IsTrue(editableGrid.AllowUserToDeleteRows);
-            //Should we test selection mode
-            //---------------Tear Down -------------------------
-        }
-
-        [Test]
-        public void TestSetAllowUsersToAddRowsToFalse()
-        {
-            //---------------Set up test pack-------------------
-            IEditableGrid editableGrid = GetControlFactory().CreateEditableGrid();
-            //---------------Assert Precondition----------------
-            Assert.IsTrue(editableGrid.AllowUserToAddRows);
-            Assert.IsTrue(editableGrid.AllowUserToDeleteRows);
-            //---------------Execute Test ----------------------
-            editableGrid.AllowUserToAddRows = false;
-            editableGrid.AllowUserToDeleteRows = false;
-            //---------------Test Result -----------------------
-            Assert.IsFalse(editableGrid.AllowUserToAddRows);
-            Assert.IsFalse(editableGrid.AllowUserToDeleteRows);
-        }
-
-        [Test]
-        public void TestConfirmDeletion_FalseByDefault()
-        {
-            //---------------Set up test pack-------------------
-            IEditableGrid editableGrid = GetControlFactory().CreateEditableGrid();
-
-            //---------------Assert Precondition----------------
-
-            //---------------Execute Test ----------------------
-
-            //---------------Test Result -----------------------
-            Assert.IsFalse(editableGrid.ConfirmDeletion);
-        }
-
-        [Test]
-        public void TestConfirmDeletion_SetToTrue()
-        {
-            //---------------Set up test pack-------------------
-            IEditableGrid editableGrid = GetControlFactory().CreateEditableGrid();
-
-            //---------------Assert Precondition----------------
-            Assert.IsFalse(editableGrid.ConfirmDeletion);
-            //---------------Execute Test ----------------------
-            editableGrid.ConfirmDeletion = true;
-            //---------------Test Result -----------------------
-            Assert.IsTrue(editableGrid.ConfirmDeletion);
-        }
-
-        [Test]
-        public void TestSetCollectionOnGrid_NoOfRows()
-        {
-            //---------------Set up test pack-------------------
-            MyBO.LoadDefaultClassDef();
-            BusinessObjectCollection<MyBO> col = CreateCollectionWith_4_Objects();
-            IEditableGrid editableGrid = GetControlFactory().CreateEditableGrid();
-            AddControlToForm(editableGrid);
-            SetupGridColumnsForMyBo(editableGrid);
-            //---------------Execute Test ----------------------
-            editableGrid.BusinessObjectCollection = col;
-            //---------------Test Result -----------------------
-            Assert.AreEqual(col.Count + 1, editableGrid.Rows.Count, "should be 4 item 1 adding item");
-            //---------------Tear Down -------------------------    
-        }
-
-        [Test]
-        public void TestSetupColumnAsTextBoxType()
-        {
-            //---------------Set up test pack-------------------
-            IClassDef classDef = MyBO.LoadClassDefWith_Grid_1TextboxColumn();
-            IBusinessObjectCollection colBOs = GetCol_BO_2Items(classDef);
-            IEditableGrid grid = GetControlFactory().CreateEditableGrid();
-            SetupGridColumnsForMyBo(grid);
-            //--------------Assert PreConditions----------------            
-            Assert.AreEqual(2, grid.Columns.Count);
-            Assert.AreEqual(1, classDef.UIDefCol.Count);
-            IUIGrid uiGridDef = classDef.UIDefCol["default"].UIGrid;
-            Assert.IsNotNull(uiGridDef);
-            Assert.AreEqual(1, uiGridDef.Count);
-
-            //---------------Execute Test ----------------------
-            grid.BusinessObjectCollection = colBOs;
-            //---------------Test Result -----------------------
-            IDataGridViewColumn dataGridViewColumn = grid.Columns[0];
-            AssertIsTextBoxColumnType(dataGridViewColumn);
-            //---------------Tear Down -------------------------          
-        }
-
-        [Test]
-        public void TestSetupColumnAsCheckBoxType()
-        {
-            //---------------Set up test pack-------------------
-            IClassDef classDef = MyBO.LoadClassDefWith_Grid_1CheckBoxColumn();
-            IBusinessObjectCollection colBOs = GetCol_BO_1CheckboxItem(classDef);
-            IEditableGrid grid = GetControlFactory().CreateEditableGrid();
-            IDataGridViewColumn dataGridViewColumnSetup = GetControlFactory().CreateDataGridViewCheckBoxColumn();
-            SetupGridColumnsForMyBo(grid, dataGridViewColumnSetup);
-
-            //--------------Assert PreConditions----------------            
-            Assert.AreEqual(1, grid.Columns.Count);
-            Assert.AreEqual(1, classDef.UIDefCol.Count);
-            IUIGrid uiGridDef = classDef.UIDefCol["default"].UIGrid;
-            Assert.IsNotNull(uiGridDef);
-            Assert.AreEqual(1, uiGridDef.Count);
-
-            //---------------Execute Test ----------------------
-#pragma warning disable 618,612// maintained test for backward compatibility testing
-            grid.SetBusinessObjectCollection(colBOs);
-#pragma warning restore 618,612
-            //---------------Test Result -----------------------
-            IDataGridViewColumn dataGridViewColumn = grid.Columns[0];
-            AssertIsCheckBoxColumnType(dataGridViewColumn);
-            //---------------Tear Down -------------------------        
-        }
-
-        [Test]
-        public void Test_Set_BusinessObjectCollection_SetupColumnAsCheckBoxType()
-        {
-            //---------------Set up test pack-------------------
-            IClassDef classDef = MyBO.LoadClassDefWith_Grid_1CheckBoxColumn();
-            IBusinessObjectCollection colBOs = GetCol_BO_1CheckboxItem(classDef);
-            IEditableGrid grid = GetControlFactory().CreateEditableGrid();
-            IDataGridViewColumn dataGridViewColumnSetup = GetControlFactory().CreateDataGridViewCheckBoxColumn();
-            SetupGridColumnsForMyBo(grid, dataGridViewColumnSetup);
-
-            //--------------Assert PreConditions----------------            
-            Assert.AreEqual(1, grid.Columns.Count);
-            Assert.AreEqual(1, classDef.UIDefCol.Count);
-            IUIGrid uiGridDef = classDef.UIDefCol["default"].UIGrid;
-            Assert.IsNotNull(uiGridDef);
-            Assert.AreEqual(1, uiGridDef.Count);
-
-            //---------------Execute Test ----------------------
-            grid.BusinessObjectCollection = colBOs;
-            //---------------Test Result -----------------------
-            IDataGridViewColumn dataGridViewColumn = grid.Columns[0];
-            AssertIsCheckBoxColumnType(dataGridViewColumn);
-            //---------------Tear Down -------------------------        
-        }
-
-        [Test]
-        public void TestSetupComboBoxType()
-        {
-            //---------------Set up test pack-------------------
-            IClassDef classDef = MyBO.LoadClassDefWith_Grid_1ComboBoxColumn();
-            IBusinessObjectCollection colBOs = GetCol_BO_1ComboBoxItem(classDef);
-            IEditableGrid grid = GetControlFactory().CreateEditableGrid();
-            IDataGridViewColumn dataGridViewColumnSetup = GetControlFactory().CreateDataGridViewComboBoxColumn();
-            SetupGridColumnsForMyBo(grid, dataGridViewColumnSetup);
-
-            //--------------Assert PreConditions----------------            
-            Assert.AreEqual(1, grid.Columns.Count);
-            Assert.AreEqual(1, classDef.UIDefCol.Count);
-            IUIGrid uiGridDef = classDef.UIDefCol["default"].UIGrid;
-            Assert.IsNotNull(uiGridDef);
-            Assert.AreEqual(1, uiGridDef.Count);
-            //---------------Execute Test ----------------------
-            grid.BusinessObjectCollection = colBOs;
-            //---------------Test Result -----------------------
-            IDataGridViewColumn dataGridViewColumn = grid.Columns[0];
-            AssertIsComboBoxColumnType(dataGridViewColumn);
-        }
-
-        [Ignore("Changing how this works 04 March 2009 bbb")]
-        [Test]
-        public void TestBasicSettings()
-        {
-            //---------------Set up test pack-------------------
-            //---------------Assert Precondition----------------
-            //---------------Execute Test ----------------------
-            IEditableGrid grid = GetControlFactory().CreateEditableGrid();
-            //---------------Test Result -----------------------
-            AssertCorrectSelectionMode(grid);
-        }
-
-        [Test]
-        public void Test_AutoSelectsFirstItem()
-        {
-            //---------------Set up test pack-------------------
-            MyBO.LoadDefaultClassDef();
-            BusinessObjectCollection<MyBO> col = CreateCollectionWith_4_Objects();
-            IEditableGrid editableGrid = GetControlFactory().CreateEditableGrid();
-            AddControlToForm(editableGrid);
-            SetupGridColumnsForMyBo(editableGrid);
-            //---------------Execute Test ----------------------
-            editableGrid.BusinessObjectCollection = col;
-            //---------------Test Result -----------------------
-            Assert.AreEqual(col.Count + 1, editableGrid.Rows.Count, "should be 4 item 1 adding item");
-            Assert.IsNotNull(editableGrid.SelectedBusinessObject);
-        }
-
-        [Test]
-        public void Test_SelectItem_SetsSelectedBO()
-        {
-            //---------------Set up test pack-------------------
-            MyBO.LoadDefaultClassDef();
-            BusinessObjectCollection<MyBO> col = CreateCollectionWith_4_Objects();
-            IEditableGrid editableGrid = GetControlFactory().CreateEditableGrid();
-            AddControlToForm(editableGrid);
-            SetupGridColumnsForMyBo(editableGrid);
-            editableGrid.BusinessObjectCollection = col;
-            MyBO myBO = col[2];
-            //---------------Execute Test ----------------------
-            editableGrid.SelectedBusinessObject = myBO;
-            //---------------Test Result -----------------------
-            Assert.AreEqual(col.Count + 1, editableGrid.Rows.Count, "should be 4 item 1 adding item");
-            Assert.AreSame(myBO, editableGrid.SelectedBusinessObject);
-        }
-
-        [Test]
-        public void Test_SelectIndex_SetsSelectedBO()
-        {
-            //---------------Set up test pack-------------------
-            MyBO.LoadDefaultClassDef();
-            BusinessObjectCollection<MyBO> col = CreateCollectionWith_4_Objects();
-            IEditableGrid editableGrid = GetControlFactory().CreateEditableGrid();
-            AddControlToForm(editableGrid);
-            SetupGridColumnsForMyBo(editableGrid);
-            editableGrid.BusinessObjectCollection = col;
-            MyBO myBO = col[2];
-            //---------------Execute Test ----------------------
-            editableGrid.Rows[2].Selected = true;
-            //---------------Test Result -----------------------
-            Assert.AreEqual(col.Count + 1, editableGrid.Rows.Count, "should be 4 item 1 adding item");
-            Assert.AreSame(myBO, editableGrid.SelectedBusinessObject);
-        }
-
-        [Ignore(
-            " Do not seem to be able to get the Businesss Object selected event to fire from any sort of manipulation of the grid we do not have a NUnitForms type tester for grids so not sure what next"
-            )] //TODO Brett 04 Mar 2009:
-        [Test]
-        public void Test_BusinessObjectSelectEvent()
-        {
-            //---------------Set up test pack-------------------
-            MyBO.LoadDefaultClassDef();
-            BusinessObjectCollection<MyBO> col = CreateCollectionWith_4_Objects();
-            IEditableGrid editableGrid = GetControlFactory().CreateEditableGrid();
-            AddControlToForm(editableGrid);
-            SetupGridColumnsForMyBo(editableGrid);
-            editableGrid.BusinessObjectCollection = col;
-            IBusinessObject boFromEvent = null;
-            bool eventFired = false;
-            editableGrid.BusinessObjectSelected += delegate(object sender, BOEventArgs e)
-                                                       {
-                                                           eventFired = true;
-                                                           boFromEvent = e.BusinessObject;
-                                                       };
-            MyBO myBO = col[2];
-            //---------------Execute Test ----------------------
-            editableGrid.CurrentCell = editableGrid.Rows[2].Cells[1];
-            //---------------Test Result -----------------------
-            Assert.AreEqual(col.Count + 1, editableGrid.Rows.Count, "should be 4 item 1 adding item");
-//            Assert.AreSame(myBO, editableGrid.SelectedBusinessObject);
-            Assert.IsTrue(eventFired);
-            Assert.AreEqual(myBO, boFromEvent);
-        }
-
-        [Test]
-        public void Test_SetBusinessObject_BusinessObjectSelectEvent_FiresAndReturnsAValidBO()
-        {
-            //---------------Set up test pack-------------------
-            MyBO.LoadDefaultClassDef();
-            BusinessObjectCollection<MyBO> col = CreateCollectionWith_4_Objects();
-            IEditableGrid editableGrid = GetControlFactory().CreateEditableGrid();
-            AddControlToForm(editableGrid);
-            SetupGridColumnsForMyBo(editableGrid);
-            editableGrid.BusinessObjectCollection = col;
-            IBusinessObject boFromEvent = null;
-            bool eventFired = false;
-            editableGrid.BusinessObjectSelected += delegate(object sender, BOEventArgs e)
-                                                       {
-                                                           eventFired = true;
-                                                           boFromEvent = e.BusinessObject;
-                                                       };
-            MyBO myBO = col[2];
-            //---------------Execute Test ----------------------
-            editableGrid.SelectedBusinessObject = myBO;
-            //---------------Test Result -----------------------
-            Assert.AreEqual(col.Count + 1, editableGrid.Rows.Count, "should be 4 item 1 adding item");
-            Assert.AreSame(myBO, editableGrid.SelectedBusinessObject);
-            Assert.IsTrue(eventFired);
-            Assert.AreEqual(myBO, boFromEvent);
-        }
-
-        [Test]
-        public void Test_GetBusinessObjectAtRow()
-        {
-            //---------------Set up test pack-------------------
-            MyBO.LoadDefaultClassDef();
-            BusinessObjectCollection<MyBO> col = CreateCollectionWith_4_Objects();
-            IEditableGrid editableGrid = GetControlFactory().CreateEditableGrid();
-            AddControlToForm(editableGrid);
-            SetupGridColumnsForMyBo(editableGrid);
-            editableGrid.BusinessObjectCollection = col;
-            //---------------Assert Precondition----------------
-            //---------------Execute Test ----------------------
-            IBusinessObject bo = editableGrid.GetBusinessObjectAtRow(0);
-            //---------------Test Result -----------------------
-            Assert.AreSame(col[0], bo);
-        }
-
-        [Test]
-        public void Test_GetBusinessObjectAtRow_NewRow()
-        {
-            //---------------Set up test pack-------------------
-            MyBO.LoadDefaultClassDef();
-            BusinessObjectCollection<MyBO> col = CreateCollectionWith_4_Objects();
-            IEditableGrid editableGrid = GetControlFactory().CreateEditableGrid();
-            AddControlToForm(editableGrid);
-            SetupGridColumnsForMyBo(editableGrid);
-            editableGrid.BusinessObjectCollection = col;
-            //---------------Assert Precondition----------------
-            //---------------Execute Test ----------------------
-            IBusinessObject bo = editableGrid.GetBusinessObjectAtRow(4);
-            //---------------Test Result -----------------------
-            Assert.IsNull(bo);
-        }
-
-        [Test]
-        public void Test_GetBusinessObjectAtRow_WhenBOColNull_ShouldReturnNull()
-        {
-            //---------------Set up test pack-------------------
-            MyBO.LoadDefaultClassDef();
-            CreateCollectionWith_4_Objects();
-            IEditableGrid editableGrid = GetControlFactory().CreateEditableGrid();
-            AddControlToForm(editableGrid);
-            SetupGridColumnsForMyBo(editableGrid);
-            //---------------Assert Precondition----------------
-            Assert.IsNull(editableGrid.BusinessObjectCollection);
-            //---------------Execute Test ----------------------
-            IBusinessObject bo = editableGrid.GetBusinessObjectAtRow(0);
-            //---------------Test Result -----------------------
-            Assert.IsNull(bo);
-        }
-
-        private static IBusinessObjectCollection GetCol_BO_1ComboBoxItem(IClassDef classDef)
-        {
-            IBusinessObjectCollection col = new BusinessObjectCollection<BusinessObject>(classDef);
-            IBusinessObject bo1 = classDef.CreateNewBusinessObject();
-            bo1.SetPropertyValue("RelatedID", Guid.NewGuid());
-            col.Add(bo1);
-            return col;
-        }
-
-        private static IBusinessObjectCollection GetCol_BO_1CheckboxItem(IClassDef classDef)
-        {
-            IBusinessObjectCollection col = new BusinessObjectCollection<BusinessObject>(classDef);
-            IBusinessObject bo1 = classDef.CreateNewBusinessObject();
-            bo1.SetPropertyValue("TestProp", true);
-            col.Add(bo1);
-            return col;
-        }
-
-        private static IBusinessObjectCollection GetCol_BO_2Items(IClassDef classDef)
-        {
-            IBusinessObjectCollection col = new BusinessObjectCollection<BusinessObject>(classDef);
-            IBusinessObject bo1 = classDef.CreateNewBusinessObject();
-            bo1.SetPropertyValue("TestProp", "Value1");
-            bo1.SetPropertyValue("TestProp2", "Value2");
-            IBusinessObject bo2 = classDef.CreateNewBusinessObject();
-            bo2.SetPropertyValue("TestProp", "2Value1");
-            bo2.SetPropertyValue("TestProp2", "2Value2");
-            col.Add(bo1);
-            col.Add(bo2);
-            return col;
-        }
-
-        protected static BusinessObjectCollection<MyBO> CreateCollectionWith_4_Objects()
-        {
-            MyBO cp = new MyBO();
-            cp.TestProp = "b";
-            cp.Save();
-            MyBO cp2 = new MyBO();
-            cp2.TestProp = "d";
-            cp2.Save();
-            MyBO cp3 = new MyBO();
-            cp3.TestProp = "c";
-            cp3.Save();
-            MyBO cp4 = new MyBO();
-            cp4.TestProp = "a";
-            cp4.Save();
-            BusinessObjectCollection<MyBO> col = new BusinessObjectCollection<MyBO>();
-            col.Add(cp, cp2, cp3, cp4);
-            return col;
-        }
-
-        protected static void SetupGridColumnsForMyBo(IDataGridView editableGrid, IDataGridViewColumn dataGridViewColumn)
-        {
-            editableGrid.Columns.Add(dataGridViewColumn);
-        }
-
-        protected static void SetupGridColumnsForMyBo(IDataGridView editableGrid)
-        {
-            editableGrid.Columns.Add(_HABANERO_OBJECTID, _HABANERO_OBJECTID);
-            editableGrid.Columns.Add("TestProp", "TestProp");
-        }
-
-        protected abstract void LoadMyBoDefaultClassDef();
-
-        protected IEditableGrid GetGridWith_5_Rows(out BusinessObjectCollection<MyBO> col)
-        {
-            LoadMyBoDefaultClassDef();
-            col = CreateCollectionWith_4_Objects();
-            IEditableGrid grid = CreateEditableGrid();
-            SetupGridColumnsForMyBo(grid);
-            grid.BusinessObjectCollection = col;
-            return grid;
-        }
-
-        protected void AddComboBoxColumnWithValues(IEditableGrid editableGrid)
-        {
-            DataTable table = new DataTable();
-            table.Columns.Add("id");
-            table.Columns.Add("str");
-
-            table.LoadDataRow(new object[] {"", ""}, true);
-            table.LoadDataRow(new object[] {"asdfsdf", "A"}, true);
-            table.LoadDataRow(new object[] {"shasdfg", "B"}, true);
-
-            IDataGridViewComboBoxColumn column = GetControlFactory().CreateDataGridViewComboBoxColumn();
-            column.DataSource = table;
-
-            SetupGridColumnsForMyBo(editableGrid, column);
-        }
-    }
-
-
-
-<<<<<<< HEAD
-            //---------------Test Result -----------------------
-            Assert.IsFalse(confirmationDelegateCalled);
-            Assert.AreEqual(4, editableGrid.Rows.Count);
-        }
-
-        [Ignore("Changing how this works 04 March 2009 bbb")]
-        [Test]
-        public void TestDeleteKeyBehaviours_DeletesSelectedCells_OneRow_WhenUserConfirmsDeletion()
-        {
-            //---------------Set up test pack-------------------
-            BusinessObjectCollection<MyBO> col;
-            IEditableGrid editableGrid = GetGridWith_5_Rows(out col);
-            editableGrid.ConfirmDeletion = true;
-
-            bool confirmationDelegateCalled = false;
-            editableGrid.CheckUserConfirmsDeletionDelegate -= EditableGridWin.CheckUserWantsToDelete;
-            editableGrid.CheckUserConfirmsDeletionDelegate += delegate
-                                                              {
-                                                                  confirmationDelegateCalled = true;
-                                                                  return true;
-                                                              };
-            IFormHabanero formWin = AddControlToForm(editableGrid);
-            formWin.Show();
-            //---------------Assert Precondition----------------
-            Assert.AreEqual(5, editableGrid.Rows.Count);
-            //---------------Execute Test ----------------------
-            editableGrid.Rows[0].Cells[0].Selected = true;
-            SimulateDeleteKeyPress(editableGrid);
-
-            //---------------Test Result -----------------------
-            Assert.IsTrue(confirmationDelegateCalled);
-            Assert.AreEqual(4, editableGrid.Rows.Count);
-        }
-
-        [Ignore("Changing how this works 04 March 2009 bbb")]
-        [Test]
-        public void TestDeleteKeyBehaviours_DeletesSelectedCells_ThreeRows_WhenUserConfirmsDeletion()
-        {
-            //---------------Set up test pack-------------------
-            BusinessObjectCollection<MyBO> col;
-            IEditableGrid editableGrid = GetGridWith_5_Rows(out col);
-            editableGrid.ConfirmDeletion = true;
-
-            bool confirmationDelegateCalled = false;
-            editableGrid.CheckUserConfirmsDeletionDelegate -= EditableGridWin.CheckUserWantsToDelete;
-            editableGrid.CheckUserConfirmsDeletionDelegate += delegate
-                                                              {
-                                                                  confirmationDelegateCalled = true;
-                                                                  return true;
-                                                              };
-            IFormHabanero formWin = AddControlToForm(editableGrid);
-            formWin.Show();
-            //---------------Assert Precondition----------------
-            Assert.AreEqual(5, editableGrid.Rows.Count);
-            //---------------Execute Test ----------------------
-            editableGrid.Rows[0].Cells[0].Selected = true;
-            editableGrid.Rows[1].Cells[0].Selected = true;
-            editableGrid.Rows[2].Cells[0].Selected = true;
-            SimulateDeleteKeyPress(editableGrid);
-
-            //---------------Test Result -----------------------
-            Assert.IsTrue(confirmationDelegateCalled);
-            Assert.AreEqual(2, editableGrid.Rows.Count);
-        }
-
-        [Test]
-        public void TestDeleteKeyBehaviours_DeletesNoCells_WhenNoneSelected_WhenUserConfirmsDeletion()
-        {
-            //---------------Set up test pack-------------------
-            BusinessObjectCollection<MyBO> col;
-            IEditableGrid editableGrid = GetGridWith_5_Rows(out col);
-            editableGrid.ConfirmDeletion = true;
-
-            bool confirmationDelegateCalled = false;
-            editableGrid.CheckUserConfirmsDeletionDelegate -= EditableGridWin.CheckUserWantsToDelete;
-            editableGrid.CheckUserConfirmsDeletionDelegate += delegate
-                                                              {
-                                                                  confirmationDelegateCalled = true;
-                                                                  return true;
-                                                              };
-            IFormHabanero formWin = AddControlToForm(editableGrid);
-            formWin.Show();
-            foreach (IDataGridViewCell Cell in editableGrid.SelectedCells)
-            {
-                Cell.Selected = false;
-            }
-            //---------------Assert Precondition----------------
-            Assert.AreEqual(5, editableGrid.Rows.Count);
-            Assert.AreEqual(0, editableGrid.SelectedCells.Count);
-            //---------------Execute Test ----------------------
-
-            SimulateDeleteKeyPress(editableGrid);
-
-            //---------------Test Result -----------------------
-            Assert.IsTrue(confirmationDelegateCalled);
-            Assert.AreEqual(5, editableGrid.Rows.Count);
-        }
-
-        [Test]
-        public void TestDeleteKeyBehaviours_NoDeleteWhen_IsInEditMode()
-        {
-            //---------------Set up test pack-------------------
-            BusinessObjectCollection<MyBO> col;
-            IEditableGrid editableGrid = GetGridWith_5_Rows(out col);
-            editableGrid.ConfirmDeletion = true;
-
-            bool confirmationDelegateCalled = false;
-            editableGrid.CheckUserConfirmsDeletionDelegate -= EditableGridWin.CheckUserWantsToDelete;
-            editableGrid.CheckUserConfirmsDeletionDelegate += delegate
-                                                              {
-                                                                  confirmationDelegateCalled = true;
-                                                                  return true;
-                                                              };
-            editableGrid.CurrentCell = editableGrid.Rows[0].Cells[0];
-            editableGrid.BeginEdit(true);
-            //---------------Assert Precondition----------------
-            Assert.IsTrue(editableGrid.CurrentCell.IsInEditMode);
-            //---------------Execute Test ----------------------
-            SimulateDeleteKeyPress(editableGrid);
-
-            //---------------Test Result -----------------------
-            Assert.IsFalse(confirmationDelegateCalled);
-        }
-
-        [Test, Ignore("Cannot programmatically select a grid row")]
-        public void TestDeleteKeyBehaviours_NoDeleteWhen_SelectedRowsNotZero()
-        {
-            //---------------Set up test pack-------------------
-            BusinessObjectCollection<MyBO> col;
-            IEditableGrid editableGrid = GetGridWith_5_Rows(out col);
-            editableGrid.ConfirmDeletion = true;
-
-            bool confirmationDelegateCalled = false;
-            editableGrid.CheckUserConfirmsDeletionDelegate -= EditableGridWin.CheckUserWantsToDelete;
-            editableGrid.CheckUserConfirmsDeletionDelegate += delegate
-                                                              {
-                                                                  confirmationDelegateCalled = true;
-                                                                  return true;
-                                                              };
-            IFormHabanero formWin = AddControlToForm(editableGrid);
-            formWin.Show();
-            editableGrid.Rows[1].Selected = true;
-
-            //editableGrid.MultiSelect = false;
-            //((EditableGridWin)editableGrid).SelectionMode = System.Windows.Forms.DataGridViewSelectionMode.FullRowSelect;
-            //editableGrid.CurrentCell = editableGrid.Rows[0].Cells[0];
-
-            //---------------Assert Precondition----------------
-            Assert.AreEqual(1, editableGrid.SelectedRows.Count);
-            //---------------Execute Test ----------------------
-            SimulateDeleteKeyPress(editableGrid);
-
-            //---------------Test Result -----------------------
-            Assert.IsFalse(confirmationDelegateCalled);
-        }
-
-        [Test]
-        public void TestDeleteKeyBehaviours_NoDeleteWhen_CurrentRowNotSet()
-        {
-            //---------------Set up test pack-------------------
-            BusinessObjectCollection<MyBO> col;
-            IEditableGrid editableGrid = GetGridWith_5_Rows(out col);
-            editableGrid.ConfirmDeletion = true;
-
-            bool confirmationDelegateCalled = false;
-            editableGrid.CheckUserConfirmsDeletionDelegate -= EditableGridWin.CheckUserWantsToDelete;
-            editableGrid.CheckUserConfirmsDeletionDelegate += delegate
-                                                              {
-                                                                  confirmationDelegateCalled = true;
-                                                                  return true;
-                                                              };
-            //---------------Assert Precondition----------------
-            Assert.IsNull(editableGrid.CurrentRow);
-            //---------------Execute Test ----------------------
-            SimulateDeleteKeyPress(editableGrid);
-
-            //---------------Test Result -----------------------
-            Assert.IsFalse(confirmationDelegateCalled);
-        }
-
-        [Ignore("Changing how this works 04 March 2009 bbb")]
-        [Test]
-        public void TestDeleteKeyBehaviours_ClearsContentsSuccessfully()
-        {
-            //---------------Set up test pack-------------------
-            BusinessObjectCollection<MyBO> col;
-            IEditableGrid editableGrid = GetGridWith_5_Rows(out col);
-            editableGrid.ConfirmDeletion = true;
-            editableGrid.DeleteKeyBehaviour = DeleteKeyBehaviours.ClearContents;
-
-            bool confirmationDelegateCalled = false;
-            editableGrid.CheckUserConfirmsDeletionDelegate -= EditableGridWin.CheckUserWantsToDelete;
-            editableGrid.CheckUserConfirmsDeletionDelegate += delegate
-                                                              {
-                                                                  confirmationDelegateCalled = true;
-                                                                  return true;
-                                                              };
-            IFormHabanero formWin = AddControlToForm(editableGrid);
-            formWin.Show();
-
-            editableGrid.Rows[0].Cells[0].Selected = true;
-            editableGrid.Rows[1].Cells[0].Selected = true;
-            //---------------Assert Precondition----------------
-            Assert.AreEqual(2, editableGrid.SelectedCells.Count);
-            Assert.AreEqual("b", editableGrid.Rows[0].Cells[0].Value);
-            Assert.AreEqual("d", editableGrid.Rows[1].Cells[0].Value);
-            Assert.AreEqual("c", editableGrid.Rows[2].Cells[0].Value);
-            //---------------Execute Test ----------------------
-            SimulateDeleteKeyPress(editableGrid);
-
-            //---------------Test Result -----------------------
-            Assert.IsFalse(confirmationDelegateCalled);
-            Assert.IsInstanceOf(typeof (DBNull), editableGrid.Rows[0].Cells[0].Value);
-            Assert.IsInstanceOf(typeof (DBNull), editableGrid.Rows[1].Cells[0].Value);
-            Assert.AreEqual("c", editableGrid.Rows[2].Cells[0].Value);
-        }
-        
-        [Test]
-        public void TestDeleteKeyBehaviours_MessageBoxDelegateAssignedByDefault()
-        {
-            //---------------Set up test pack-------------------
-            IEditableGrid editableGrid = GetControlFactory().CreateEditableGrid();
-            //---------------Execute Test ----------------------
-
-            //---------------Test Result -----------------------
-            Assert.AreEqual("CheckUserWantsToDelete", editableGrid.CheckUserConfirmsDeletionDelegate.Method.Name);
-            //---------------Tear Down -------------------------
-        }
-
-        [Test]
-        public void TestComboBoxClick_DefaultAndCanSet()
-        {
-            //---------------Set up test pack-------------------
-            IEditableGrid editableGrid = GetControlFactory().CreateEditableGrid();
-            //---------------Assert Precondition----------------
-            Assert.IsTrue(editableGrid.ComboBoxClickOnce);
-            //---------------Execute Test ----------------------
-            editableGrid.ComboBoxClickOnce = false;
-            //---------------Test Result -----------------------
-            Assert.IsFalse(editableGrid.ComboBoxClickOnce);
-            //---------------Tear Down -------------------------
-        }
-
-        [Ignore("Changing how this works 04 March 2009 bbb")]
-        [Test]
-        public void TestComboBoxClick_SetsCellInEditModeOnOneClick()
-        {
-            //---------------Set up test pack-------------------
-            System.Windows.Forms.Control.CheckForIllegalCrossThreadCalls = false;
-
-            BusinessObjectCollection<MyBO> col;
-            IEditableGrid editableGrid = GetGridWith_5_Rows(out col);
-            AddComboBoxColumnWithValues(editableGrid);
-            ((EditableGridWin) editableGrid).CellClick -= ((EditableGridWin) editableGrid).CellClickHandler;
-            IFormHabanero formWin = AddControlToForm(editableGrid);
-            formWin.Show();
-
-            editableGrid.CurrentCell = editableGrid.Rows[0].Cells[1];
-            //---------------Assert Precondition----------------
-            Assert.AreEqual(0, editableGrid.CurrentCell.RowIndex);
-            Assert.AreEqual(1, editableGrid.CurrentCell.ColumnIndex);
-            System.Windows.Forms.DataGridViewColumn column =
-                ((DataGridViewColumnWin) editableGrid.Columns[2]).DataGridViewColumn;
-            Assert.IsInstanceOf(typeof (System.Windows.Forms.DataGridViewComboBoxColumn), column);
-            //---------------Execute Test ----------------------
-            bool setToEditMode = ((EditableGridWin) editableGrid).CheckIfComboBoxShouldSetToEditMode(1, 0);
-            //---------------Test Result -----------------------
-            Assert.IsTrue(setToEditMode);
-        }
-
-        [Test]
-        public void TestComboBoxClick_DoesNotAffectOtherColumnType()
-        {
-            //---------------Set up test pack-------------------
-            BusinessObjectCollection<MyBO> col;
-            IEditableGrid editableGrid = GetGridWith_5_Rows(out col);
-            ((EditableGridWin) editableGrid).CellClick -= ((EditableGridWin) editableGrid).CellClickHandler;
-            IFormHabanero formWin = AddControlToForm(editableGrid);
-            formWin.Show();
-            //---------------Assert Precondition----------------
-            Assert.IsNotInstanceOf(typeof (IDataGridViewComboBoxColumn), editableGrid.Columns[0]);
-            //---------------Execute Test ----------------------
-            bool setToEditMode = ((EditableGridWin) editableGrid).CheckIfComboBoxShouldSetToEditMode(0, 0);
-            //---------------Test Result -----------------------
-            Assert.IsFalse(setToEditMode);
-        }
-
-        [Test]
-        public void TestComboBoxClick_DontEditWhencomboBoxClickOnceIsFalse()
-        {
-            //---------------Set up test pack-------------------
-            System.Windows.Forms.Control.CheckForIllegalCrossThreadCalls = false;
-            BusinessObjectCollection<MyBO> col;
-            IEditableGrid editableGrid = GetGridWith_5_Rows(out col);
-            AddComboBoxColumnWithValues(editableGrid);
-            editableGrid.ComboBoxClickOnce = false;
-            ((EditableGridWin) editableGrid).CellClick -= ((EditableGridWin) editableGrid).CellClickHandler;
-            IFormHabanero formWin = AddControlToForm(editableGrid);
-            formWin.Show();
-            editableGrid.CurrentCell = editableGrid.Rows[0].Cells[1];
-
-            //---------------Assert Precondition----------------
-            Assert.IsFalse(editableGrid.ComboBoxClickOnce);
-            Assert.AreEqual(0, editableGrid.CurrentCell.RowIndex);
-            Assert.AreEqual(1, editableGrid.CurrentCell.ColumnIndex);
-            System.Windows.Forms.DataGridViewColumn column =
-                ((DataGridViewColumnWin) editableGrid.Columns[2]).DataGridViewColumn;
-            Assert.IsInstanceOf(typeof (System.Windows.Forms.DataGridViewComboBoxColumn), column);
-
-            //---------------Execute Test ----------------------
-            bool setToEditMode = ((EditableGridWin) editableGrid).CheckIfComboBoxShouldSetToEditMode(1, 0);
-
-            //---------------Test Result -----------------------
-            Assert.IsFalse(setToEditMode);
-        }
-
-        [Test]
-        public void TestComboBoxClick_DoesNotEditWhenIndicesAreNegetive()
-        {
-            //---------------Set up test pack-------------------
-            System.Windows.Forms.Control.CheckForIllegalCrossThreadCalls = false;
-            BusinessObjectCollection<MyBO> col;
-            IEditableGrid editableGrid = GetGridWith_5_Rows(out col);
-            AddComboBoxColumnWithValues(editableGrid);
-            ((EditableGridWin) editableGrid).CellClick -= ((EditableGridWin) editableGrid).CellClickHandler;
-            IFormHabanero formWin = AddControlToForm(editableGrid);
-            formWin.Show();
-            editableGrid.CurrentCell = editableGrid.Rows[0].Cells[1];
-
-            //---------------Assert Precondition----------------
-            Assert.AreEqual(0, editableGrid.CurrentCell.RowIndex);
-            Assert.AreEqual(1, editableGrid.CurrentCell.ColumnIndex);
-            System.Windows.Forms.DataGridViewColumn column =
-                ((DataGridViewColumnWin) editableGrid.Columns[2]).DataGridViewColumn;
-            Assert.IsInstanceOf(typeof (System.Windows.Forms.DataGridViewComboBoxColumn), column);
-
-            //---------------Execute Test ----------------------
-            bool setToEditMode = ((EditableGridWin) editableGrid).CheckIfComboBoxShouldSetToEditMode(-1, -1);
-
-            //---------------Test Result -----------------------
-            Assert.IsFalse(setToEditMode);
-        }
-
-
-        //protected override IGridBase CreateGridBaseStub()
-        //{
-        //    GridBaseWinStub gridBase = new GridBaseWinStub();
-        //    System.Windows.Forms.Form frm = new System.Windows.Forms.Form();
-        //    frm.Controls.Add(gridBase);
-        //    return gridBase;
-        //}
-
-        //            private static System.Windows.Forms.DataGridViewCell GetCell(int rowIndex, string propName,
-        //                                                                         IGridBase gridBase)
-        //            {
-        //                System.Windows.Forms.DataGridView dgv = (System.Windows.Forms.DataGridView)gridBase;
-        //                System.Windows.Forms.DataGridViewRow row = dgv.Rows[rowIndex];
-        //                return row.Cells[propName];
-        //            }
-
-        protected override IFormHabanero AddControlToForm(IGridBase gridBase)
-        {
-            IFormHabanero frm = GetControlFactory().CreateForm();
-            frm.Controls.Add(gridBase);
-            return frm;
-        }
-
-        protected override void AssertIsTextBoxColumnType(IDataGridViewColumn dataGridViewColumn)
-        {
-            DataGridViewColumnWin dataGridViewColumnWin = (DataGridViewColumnWin) dataGridViewColumn;
-            Assert.IsInstanceOf
-                (typeof (System.Windows.Forms.DataGridViewTextBoxColumn), dataGridViewColumnWin.DataGridViewColumn);
-        }
-
-        protected override void AssertIsCheckBoxColumnType(IDataGridViewColumn dataGridViewColumn)
-        {
-            DataGridViewColumnWin dataGridViewColumnWin = (DataGridViewColumnWin) dataGridViewColumn;
-            Assert.IsInstanceOf
-                (typeof (System.Windows.Forms.DataGridViewCheckBoxColumn), dataGridViewColumnWin.DataGridViewColumn);
-        }
-
-        protected override void AssertIsComboBoxColumnType(IDataGridViewColumn dataGridViewColumn)
-        {
-            DataGridViewColumnWin dataGridViewColumnWin = (DataGridViewColumnWin) dataGridViewColumn;
-            Assert.IsInstanceOf
-                (typeof (System.Windows.Forms.DataGridViewComboBoxColumn), dataGridViewColumnWin.DataGridViewColumn);
-        }
-
-        protected override void AssertCorrectSelectionMode(IGridBase dataGridView)
-        {
-            System.Windows.Forms.DataGridView grid = (System.Windows.Forms.DataGridView) dataGridView;
-            Assert.AreEqual(System.Windows.Forms.DataGridViewSelectionMode.RowHeaderSelect, grid.SelectionMode);
-        }
-
-        protected override IEditableGrid CreateEditableGrid()
-        {
-            EditableGridWin editableGridWin = new EditableGridWin();
-            System.Windows.Forms.Form frm = new System.Windows.Forms.Form();
-            frm.Controls.Add(editableGridWin);
-            return editableGridWin;
-        }
-    }
-=======
->>>>>>> 179349e8
-}
+//---------------------------------------------------------------------------------
+// Copyright (C) 2009 Chillisoft Solutions
+// 
+// This file is part of the Habanero framework.
+// 
+//     Habanero is a free framework: you can redistribute it and/or modify
+//     it under the terms of the GNU Lesser General Public License as published by
+//     the Free Software Foundation, either version 3 of the License, or
+//     (at your option) any later version.
+// 
+//     The Habanero framework is distributed in the hope that it will be useful,
+//     but WITHOUT ANY WARRANTY; without even the implied warranty of
+//     MERCHANTABILITY or FITNESS FOR A PARTICULAR PURPOSE.  See the
+//     GNU Lesser General Public License for more details.
+// 
+//     You should have received a copy of the GNU Lesser General Public License
+//     along with the Habanero framework.  If not, see <http://www.gnu.org/licenses/>.
+//---------------------------------------------------------------------------------
+
+using System;
+using System.Data;
+using Habanero.Base;
+using Habanero.BO;
+using Habanero.BO.ClassDefinition;
+using Habanero.UI.Base;
+using NUnit.Framework;
+
+namespace Habanero.Test.UI.Base
+{   
+    /// <summary>
+    /// TODO:
+    ///  - create code that assigns an event handler to show the confirmation message box
+    /// 
+    /// UNTESTED (IN WIN):
+    ///  - true delete key press on win version of grids (ie. the overwriting of the key
+    ///       press events)
+    ///  - confirming deletion before the default deletion (selecting a full row and pressing
+    ///       delete)
+    ///  - that the delegate that displays a message box actually does so
+    ///  - that begin edit actually happens on comboboxclick (was causing STA thread errors)
+    ///  - that combo box click doesn't edit when already editing(as we cannot call beginEdit)
+    ///  - that the combo box drops down on click as this requires being in edit mode
+    /// </summary>
+    [TestFixture]
+    public abstract class TestEditableGrid
+    {
+        protected const string _HABANERO_OBJECTID = "HABANERO_OBJECTID";
+
+        [SetUp]
+        public void SetupTest()
+        {
+            ClassDef.ClassDefs.Clear();
+            BORegistry.DataAccessor = new DataAccessorInMemory();
+        }
+
+        [TestFixtureSetUp]
+        public void TestFixtureSetup()
+        {
+            //Code that is executed before any test is run in this class. If multiple tests
+            // are executed then it will still only be called once.
+            //base.SetupDBConnection();
+        }
+
+        [TearDown]
+        public void TearDownTest()
+        {
+        }
+
+        protected abstract IControlFactory GetControlFactory();
+        protected abstract void AssertIsTextBoxColumnType(IDataGridViewColumn dataGridViewColumn);
+        protected abstract void AssertIsCheckBoxColumnType(IDataGridViewColumn dataGridViewColumn);
+        protected abstract void AssertIsComboBoxColumnType(IDataGridViewColumn dataGridViewColumn);
+        protected abstract void AssertCorrectSelectionMode(IGridBase dataGridView);
+        protected abstract IEditableGrid CreateEditableGrid();
+        protected abstract IFormHabanero AddControlToForm(IGridBase gridBase);
+
+        [Test]
+        public void TestConstructGrid()
+        {
+            //---------------Set up test pack-------------------
+
+            //---------------Execute Test ----------------------
+            IControlHabanero grid = GetControlFactory().CreateEditableGrid();
+            //---------------Test Result -----------------------
+            IEditableGrid editableGrid = (IEditableGrid) grid;
+            Assert.IsNotNull(editableGrid);
+            Assert.IsFalse(editableGrid.ReadOnly);
+            Assert.IsTrue(editableGrid.AllowUserToAddRows);
+            Assert.IsTrue(editableGrid.AllowUserToDeleteRows);
+            //Should we test selection mode
+            //---------------Tear Down -------------------------
+        }
+
+        [Test]
+        public void TestSetAllowUsersToAddRowsToFalse()
+        {
+            //---------------Set up test pack-------------------
+            IEditableGrid editableGrid = GetControlFactory().CreateEditableGrid();
+            //---------------Assert Precondition----------------
+            Assert.IsTrue(editableGrid.AllowUserToAddRows);
+            Assert.IsTrue(editableGrid.AllowUserToDeleteRows);
+            //---------------Execute Test ----------------------
+            editableGrid.AllowUserToAddRows = false;
+            editableGrid.AllowUserToDeleteRows = false;
+            //---------------Test Result -----------------------
+            Assert.IsFalse(editableGrid.AllowUserToAddRows);
+            Assert.IsFalse(editableGrid.AllowUserToDeleteRows);
+        }
+
+        [Test]
+        public void TestConfirmDeletion_FalseByDefault()
+        {
+            //---------------Set up test pack-------------------
+            IEditableGrid editableGrid = GetControlFactory().CreateEditableGrid();
+
+            //---------------Assert Precondition----------------
+
+            //---------------Execute Test ----------------------
+
+            //---------------Test Result -----------------------
+            Assert.IsFalse(editableGrid.ConfirmDeletion);
+        }
+
+        [Test]
+        public void TestConfirmDeletion_SetToTrue()
+        {
+            //---------------Set up test pack-------------------
+            IEditableGrid editableGrid = GetControlFactory().CreateEditableGrid();
+
+            //---------------Assert Precondition----------------
+            Assert.IsFalse(editableGrid.ConfirmDeletion);
+            //---------------Execute Test ----------------------
+            editableGrid.ConfirmDeletion = true;
+            //---------------Test Result -----------------------
+            Assert.IsTrue(editableGrid.ConfirmDeletion);
+        }
+
+        [Test]
+        public void TestSetCollectionOnGrid_NoOfRows()
+        {
+            //---------------Set up test pack-------------------
+            MyBO.LoadDefaultClassDef();
+            BusinessObjectCollection<MyBO> col = CreateCollectionWith_4_Objects();
+            IEditableGrid editableGrid = GetControlFactory().CreateEditableGrid();
+            AddControlToForm(editableGrid);
+            SetupGridColumnsForMyBo(editableGrid);
+            //---------------Execute Test ----------------------
+            editableGrid.BusinessObjectCollection = col;
+            //---------------Test Result -----------------------
+            Assert.AreEqual(col.Count + 1, editableGrid.Rows.Count, "should be 4 item 1 adding item");
+            //---------------Tear Down -------------------------    
+        }
+
+        [Test]
+        public void TestSetupColumnAsTextBoxType()
+        {
+            //---------------Set up test pack-------------------
+            IClassDef classDef = MyBO.LoadClassDefWith_Grid_1TextboxColumn();
+            IBusinessObjectCollection colBOs = GetCol_BO_2Items(classDef);
+            IEditableGrid grid = GetControlFactory().CreateEditableGrid();
+            SetupGridColumnsForMyBo(grid);
+            //--------------Assert PreConditions----------------            
+            Assert.AreEqual(2, grid.Columns.Count);
+            Assert.AreEqual(1, classDef.UIDefCol.Count);
+            IUIGrid uiGridDef = classDef.UIDefCol["default"].UIGrid;
+            Assert.IsNotNull(uiGridDef);
+            Assert.AreEqual(1, uiGridDef.Count);
+
+            //---------------Execute Test ----------------------
+            grid.BusinessObjectCollection = colBOs;
+            //---------------Test Result -----------------------
+            IDataGridViewColumn dataGridViewColumn = grid.Columns[0];
+            AssertIsTextBoxColumnType(dataGridViewColumn);
+            //---------------Tear Down -------------------------          
+        }
+
+        [Test]
+        public void TestSetupColumnAsCheckBoxType()
+        {
+            //---------------Set up test pack-------------------
+            IClassDef classDef = MyBO.LoadClassDefWith_Grid_1CheckBoxColumn();
+            IBusinessObjectCollection colBOs = GetCol_BO_1CheckboxItem(classDef);
+            IEditableGrid grid = GetControlFactory().CreateEditableGrid();
+            IDataGridViewColumn dataGridViewColumnSetup = GetControlFactory().CreateDataGridViewCheckBoxColumn();
+            SetupGridColumnsForMyBo(grid, dataGridViewColumnSetup);
+
+            //--------------Assert PreConditions----------------            
+            Assert.AreEqual(1, grid.Columns.Count);
+            Assert.AreEqual(1, classDef.UIDefCol.Count);
+            IUIGrid uiGridDef = classDef.UIDefCol["default"].UIGrid;
+            Assert.IsNotNull(uiGridDef);
+            Assert.AreEqual(1, uiGridDef.Count);
+
+            //---------------Execute Test ----------------------
+#pragma warning disable 618,612// maintained test for backward compatibility testing
+            grid.SetBusinessObjectCollection(colBOs);
+#pragma warning restore 618,612
+            //---------------Test Result -----------------------
+            IDataGridViewColumn dataGridViewColumn = grid.Columns[0];
+            AssertIsCheckBoxColumnType(dataGridViewColumn);
+            //---------------Tear Down -------------------------        
+        }
+
+        [Test]
+        public void Test_Set_BusinessObjectCollection_SetupColumnAsCheckBoxType()
+        {
+            //---------------Set up test pack-------------------
+            IClassDef classDef = MyBO.LoadClassDefWith_Grid_1CheckBoxColumn();
+            IBusinessObjectCollection colBOs = GetCol_BO_1CheckboxItem(classDef);
+            IEditableGrid grid = GetControlFactory().CreateEditableGrid();
+            IDataGridViewColumn dataGridViewColumnSetup = GetControlFactory().CreateDataGridViewCheckBoxColumn();
+            SetupGridColumnsForMyBo(grid, dataGridViewColumnSetup);
+
+            //--------------Assert PreConditions----------------            
+            Assert.AreEqual(1, grid.Columns.Count);
+            Assert.AreEqual(1, classDef.UIDefCol.Count);
+            IUIGrid uiGridDef = classDef.UIDefCol["default"].UIGrid;
+            Assert.IsNotNull(uiGridDef);
+            Assert.AreEqual(1, uiGridDef.Count);
+
+            //---------------Execute Test ----------------------
+            grid.BusinessObjectCollection = colBOs;
+            //---------------Test Result -----------------------
+            IDataGridViewColumn dataGridViewColumn = grid.Columns[0];
+            AssertIsCheckBoxColumnType(dataGridViewColumn);
+            //---------------Tear Down -------------------------        
+        }
+
+        [Test]
+        public void TestSetupComboBoxType()
+        {
+            //---------------Set up test pack-------------------
+            IClassDef classDef = MyBO.LoadClassDefWith_Grid_1ComboBoxColumn();
+            IBusinessObjectCollection colBOs = GetCol_BO_1ComboBoxItem(classDef);
+            IEditableGrid grid = GetControlFactory().CreateEditableGrid();
+            IDataGridViewColumn dataGridViewColumnSetup = GetControlFactory().CreateDataGridViewComboBoxColumn();
+            SetupGridColumnsForMyBo(grid, dataGridViewColumnSetup);
+
+            //--------------Assert PreConditions----------------            
+            Assert.AreEqual(1, grid.Columns.Count);
+            Assert.AreEqual(1, classDef.UIDefCol.Count);
+            IUIGrid uiGridDef = classDef.UIDefCol["default"].UIGrid;
+            Assert.IsNotNull(uiGridDef);
+            Assert.AreEqual(1, uiGridDef.Count);
+            //---------------Execute Test ----------------------
+            grid.BusinessObjectCollection = colBOs;
+            //---------------Test Result -----------------------
+            IDataGridViewColumn dataGridViewColumn = grid.Columns[0];
+            AssertIsComboBoxColumnType(dataGridViewColumn);
+        }
+
+        [Ignore("Changing how this works 04 March 2009 bbb")]
+        [Test]
+        public void TestBasicSettings()
+        {
+            //---------------Set up test pack-------------------
+            //---------------Assert Precondition----------------
+            //---------------Execute Test ----------------------
+            IEditableGrid grid = GetControlFactory().CreateEditableGrid();
+            //---------------Test Result -----------------------
+            AssertCorrectSelectionMode(grid);
+        }
+
+        [Test]
+        public void Test_AutoSelectsFirstItem()
+        {
+            //---------------Set up test pack-------------------
+            MyBO.LoadDefaultClassDef();
+            BusinessObjectCollection<MyBO> col = CreateCollectionWith_4_Objects();
+            IEditableGrid editableGrid = GetControlFactory().CreateEditableGrid();
+            AddControlToForm(editableGrid);
+            SetupGridColumnsForMyBo(editableGrid);
+            //---------------Execute Test ----------------------
+            editableGrid.BusinessObjectCollection = col;
+            //---------------Test Result -----------------------
+            Assert.AreEqual(col.Count + 1, editableGrid.Rows.Count, "should be 4 item 1 adding item");
+            Assert.IsNotNull(editableGrid.SelectedBusinessObject);
+        }
+
+        [Test]
+        public void Test_SelectItem_SetsSelectedBO()
+        {
+            //---------------Set up test pack-------------------
+            MyBO.LoadDefaultClassDef();
+            BusinessObjectCollection<MyBO> col = CreateCollectionWith_4_Objects();
+            IEditableGrid editableGrid = GetControlFactory().CreateEditableGrid();
+            AddControlToForm(editableGrid);
+            SetupGridColumnsForMyBo(editableGrid);
+            editableGrid.BusinessObjectCollection = col;
+            MyBO myBO = col[2];
+            //---------------Execute Test ----------------------
+            editableGrid.SelectedBusinessObject = myBO;
+            //---------------Test Result -----------------------
+            Assert.AreEqual(col.Count + 1, editableGrid.Rows.Count, "should be 4 item 1 adding item");
+            Assert.AreSame(myBO, editableGrid.SelectedBusinessObject);
+        }
+
+        [Test]
+        public void Test_SelectIndex_SetsSelectedBO()
+        {
+            //---------------Set up test pack-------------------
+            MyBO.LoadDefaultClassDef();
+            BusinessObjectCollection<MyBO> col = CreateCollectionWith_4_Objects();
+            IEditableGrid editableGrid = GetControlFactory().CreateEditableGrid();
+            AddControlToForm(editableGrid);
+            SetupGridColumnsForMyBo(editableGrid);
+            editableGrid.BusinessObjectCollection = col;
+            MyBO myBO = col[2];
+            //---------------Execute Test ----------------------
+            editableGrid.Rows[2].Selected = true;
+            //---------------Test Result -----------------------
+            Assert.AreEqual(col.Count + 1, editableGrid.Rows.Count, "should be 4 item 1 adding item");
+            Assert.AreSame(myBO, editableGrid.SelectedBusinessObject);
+        }
+
+        [Ignore(
+            " Do not seem to be able to get the Businesss Object selected event to fire from any sort of manipulation of the grid we do not have a NUnitForms type tester for grids so not sure what next"
+            )] //TODO Brett 04 Mar 2009:
+        [Test]
+        public void Test_BusinessObjectSelectEvent()
+        {
+            //---------------Set up test pack-------------------
+            MyBO.LoadDefaultClassDef();
+            BusinessObjectCollection<MyBO> col = CreateCollectionWith_4_Objects();
+            IEditableGrid editableGrid = GetControlFactory().CreateEditableGrid();
+            AddControlToForm(editableGrid);
+            SetupGridColumnsForMyBo(editableGrid);
+            editableGrid.BusinessObjectCollection = col;
+            IBusinessObject boFromEvent = null;
+            bool eventFired = false;
+            editableGrid.BusinessObjectSelected += delegate(object sender, BOEventArgs e)
+                                                       {
+                                                           eventFired = true;
+                                                           boFromEvent = e.BusinessObject;
+                                                       };
+            MyBO myBO = col[2];
+            //---------------Execute Test ----------------------
+            editableGrid.CurrentCell = editableGrid.Rows[2].Cells[1];
+            //---------------Test Result -----------------------
+            Assert.AreEqual(col.Count + 1, editableGrid.Rows.Count, "should be 4 item 1 adding item");
+//            Assert.AreSame(myBO, editableGrid.SelectedBusinessObject);
+            Assert.IsTrue(eventFired);
+            Assert.AreEqual(myBO, boFromEvent);
+        }
+
+        [Test]
+        public void Test_SetBusinessObject_BusinessObjectSelectEvent_FiresAndReturnsAValidBO()
+        {
+            //---------------Set up test pack-------------------
+            MyBO.LoadDefaultClassDef();
+            BusinessObjectCollection<MyBO> col = CreateCollectionWith_4_Objects();
+            IEditableGrid editableGrid = GetControlFactory().CreateEditableGrid();
+            AddControlToForm(editableGrid);
+            SetupGridColumnsForMyBo(editableGrid);
+            editableGrid.BusinessObjectCollection = col;
+            IBusinessObject boFromEvent = null;
+            bool eventFired = false;
+            editableGrid.BusinessObjectSelected += delegate(object sender, BOEventArgs e)
+                                                       {
+                                                           eventFired = true;
+                                                           boFromEvent = e.BusinessObject;
+                                                       };
+            MyBO myBO = col[2];
+            //---------------Execute Test ----------------------
+            editableGrid.SelectedBusinessObject = myBO;
+            //---------------Test Result -----------------------
+            Assert.AreEqual(col.Count + 1, editableGrid.Rows.Count, "should be 4 item 1 adding item");
+            Assert.AreSame(myBO, editableGrid.SelectedBusinessObject);
+            Assert.IsTrue(eventFired);
+            Assert.AreEqual(myBO, boFromEvent);
+        }
+
+        [Test]
+        public void Test_GetBusinessObjectAtRow()
+        {
+            //---------------Set up test pack-------------------
+            MyBO.LoadDefaultClassDef();
+            BusinessObjectCollection<MyBO> col = CreateCollectionWith_4_Objects();
+            IEditableGrid editableGrid = GetControlFactory().CreateEditableGrid();
+            AddControlToForm(editableGrid);
+            SetupGridColumnsForMyBo(editableGrid);
+            editableGrid.BusinessObjectCollection = col;
+            //---------------Assert Precondition----------------
+            //---------------Execute Test ----------------------
+            IBusinessObject bo = editableGrid.GetBusinessObjectAtRow(0);
+            //---------------Test Result -----------------------
+            Assert.AreSame(col[0], bo);
+        }
+
+        [Test]
+        public void Test_GetBusinessObjectAtRow_NewRow()
+        {
+            //---------------Set up test pack-------------------
+            MyBO.LoadDefaultClassDef();
+            BusinessObjectCollection<MyBO> col = CreateCollectionWith_4_Objects();
+            IEditableGrid editableGrid = GetControlFactory().CreateEditableGrid();
+            AddControlToForm(editableGrid);
+            SetupGridColumnsForMyBo(editableGrid);
+            editableGrid.BusinessObjectCollection = col;
+            //---------------Assert Precondition----------------
+            //---------------Execute Test ----------------------
+            IBusinessObject bo = editableGrid.GetBusinessObjectAtRow(4);
+            //---------------Test Result -----------------------
+            Assert.IsNull(bo);
+        }
+
+        [Test]
+        public void Test_GetBusinessObjectAtRow_WhenBOColNull_ShouldReturnNull()
+        {
+            //---------------Set up test pack-------------------
+            MyBO.LoadDefaultClassDef();
+            CreateCollectionWith_4_Objects();
+            IEditableGrid editableGrid = GetControlFactory().CreateEditableGrid();
+            AddControlToForm(editableGrid);
+            SetupGridColumnsForMyBo(editableGrid);
+            //---------------Assert Precondition----------------
+            Assert.IsNull(editableGrid.BusinessObjectCollection);
+            //---------------Execute Test ----------------------
+            IBusinessObject bo = editableGrid.GetBusinessObjectAtRow(0);
+            //---------------Test Result -----------------------
+            Assert.IsNull(bo);
+        }
+
+        private static IBusinessObjectCollection GetCol_BO_1ComboBoxItem(IClassDef classDef)
+        {
+            IBusinessObjectCollection col = new BusinessObjectCollection<BusinessObject>(classDef);
+            IBusinessObject bo1 = classDef.CreateNewBusinessObject();
+            bo1.SetPropertyValue("RelatedID", Guid.NewGuid());
+            col.Add(bo1);
+            return col;
+        }
+
+        private static IBusinessObjectCollection GetCol_BO_1CheckboxItem(IClassDef classDef)
+        {
+            IBusinessObjectCollection col = new BusinessObjectCollection<BusinessObject>(classDef);
+            IBusinessObject bo1 = classDef.CreateNewBusinessObject();
+            bo1.SetPropertyValue("TestProp", true);
+            col.Add(bo1);
+            return col;
+        }
+
+        private static IBusinessObjectCollection GetCol_BO_2Items(IClassDef classDef)
+        {
+            IBusinessObjectCollection col = new BusinessObjectCollection<BusinessObject>(classDef);
+            IBusinessObject bo1 = classDef.CreateNewBusinessObject();
+            bo1.SetPropertyValue("TestProp", "Value1");
+            bo1.SetPropertyValue("TestProp2", "Value2");
+            IBusinessObject bo2 = classDef.CreateNewBusinessObject();
+            bo2.SetPropertyValue("TestProp", "2Value1");
+            bo2.SetPropertyValue("TestProp2", "2Value2");
+            col.Add(bo1);
+            col.Add(bo2);
+            return col;
+        }
+
+        protected static BusinessObjectCollection<MyBO> CreateCollectionWith_4_Objects()
+        {
+            MyBO cp = new MyBO();
+            cp.TestProp = "b";
+            cp.Save();
+            MyBO cp2 = new MyBO();
+            cp2.TestProp = "d";
+            cp2.Save();
+            MyBO cp3 = new MyBO();
+            cp3.TestProp = "c";
+            cp3.Save();
+            MyBO cp4 = new MyBO();
+            cp4.TestProp = "a";
+            cp4.Save();
+            BusinessObjectCollection<MyBO> col = new BusinessObjectCollection<MyBO>();
+            col.Add(cp, cp2, cp3, cp4);
+            return col;
+        }
+
+        protected static void SetupGridColumnsForMyBo(IDataGridView editableGrid, IDataGridViewColumn dataGridViewColumn)
+        {
+            editableGrid.Columns.Add(dataGridViewColumn);
+        }
+
+        protected static void SetupGridColumnsForMyBo(IDataGridView editableGrid)
+        {
+            editableGrid.Columns.Add(_HABANERO_OBJECTID, _HABANERO_OBJECTID);
+            editableGrid.Columns.Add("TestProp", "TestProp");
+        }
+
+        protected abstract void LoadMyBoDefaultClassDef();
+
+        protected IEditableGrid GetGridWith_5_Rows(out BusinessObjectCollection<MyBO> col)
+        {
+            LoadMyBoDefaultClassDef();
+            col = CreateCollectionWith_4_Objects();
+            IEditableGrid grid = CreateEditableGrid();
+            SetupGridColumnsForMyBo(grid);
+            grid.BusinessObjectCollection = col;
+            return grid;
+        }
+
+        protected void AddComboBoxColumnWithValues(IEditableGrid editableGrid)
+        {
+            DataTable table = new DataTable();
+            table.Columns.Add("id");
+            table.Columns.Add("str");
+
+            table.LoadDataRow(new object[] {"", ""}, true);
+            table.LoadDataRow(new object[] {"asdfsdf", "A"}, true);
+            table.LoadDataRow(new object[] {"shasdfg", "B"}, true);
+
+            IDataGridViewComboBoxColumn column = GetControlFactory().CreateDataGridViewComboBoxColumn();
+            column.DataSource = table;
+
+            SetupGridColumnsForMyBo(editableGrid, column);
+        }
+    }
+
+
+
+}