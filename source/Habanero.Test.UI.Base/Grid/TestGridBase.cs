//---------------------------------------------------------------------------------
// Copyright (C) 2009 Chillisoft Solutions
// 
// This file is part of the Habanero framework.
// 
//     Habanero is a free framework: you can redistribute it and/or modify
//     it under the terms of the GNU Lesser General Public License as published by
//     the Free Software Foundation, either version 3 of the License, or
//     (at your option) any later version.
// 
//     The Habanero framework is distributed in the hope that it will be useful,
//     but WITHOUT ANY WARRANTY; without even the implied warranty of
//     MERCHANTABILITY or FITNESS FOR A PARTICULAR PURPOSE.  See the
//     GNU Lesser General Public License for more details.
// 
//     You should have received a copy of the GNU Lesser General Public License
//     along with the Habanero framework.  If not, see <http://www.gnu.org/licenses/>.
//---------------------------------------------------------------------------------

using System;
using System.Collections.Generic;
using System.Data;
using Habanero.Base;
using Habanero.BO;
using Habanero.BO.ClassDefinition;
using Habanero.Test.BO;
using Habanero.UI.Base;
using NUnit.Framework;

namespace Habanero.Test.UI.Base
{
    public abstract class TestGridBase 
    {
        protected const string _gridIdColumnName = "HABANERO_OBJECTID";

        [SetUp]
        public void SetupTest()
        {
            ClassDef.ClassDefs.Clear();
        }

        [TestFixtureSetUp]
        public void TestFixtureSetup()
        {
            //Code that is executed before any test is run in this class. If multiple tests
            // are executed then it will still only be called once.
            BORegistry.DataAccessor = new DataAccessorInMemory();
        }

        [TearDown]
        public void TearDownTest()
        {
        }

        protected abstract IControlFactory GetControlFactory();
        protected abstract IGridBase CreateGridBaseStub();
        protected abstract void AddControlToForm(IGridBase gridBase);


<<<<<<< HEAD
        [TestFixture]
        public class TestGridBaseVWG : TestGridBase
        {
            protected override IControlFactory GetControlFactory()
            {
                return new ControlFactoryVWG();
            }

            protected override IGridBase CreateGridBaseStub()
            {
                GridBaseVWGStub gridBase = new GridBaseVWGStub();
                Gizmox.WebGUI.Forms.Form frm = new Gizmox.WebGUI.Forms.Form();
                frm.Controls.Add(gridBase);
                return gridBase;
            }

            protected override void AddControlToForm(IGridBase gridBase)
            {
                Gizmox.WebGUI.Forms.Form frm = new Gizmox.WebGUI.Forms.Form();
                frm.Controls.Add((Gizmox.WebGUI.Forms.Control) gridBase);
            }

            private static Gizmox.WebGUI.Forms.DataGridViewCell GetCell(int rowIndex, string propName,
                                                            IGridBase gridBase)
            {
                Gizmox.WebGUI.Forms.DataGridView dgv = (Gizmox.WebGUI.Forms.DataGridView)gridBase;
                Gizmox.WebGUI.Forms.DataGridViewRow row = dgv.Rows[rowIndex];
                return row.Cells[propName];
            }

            private static object GetCellValue(int rowIndex, IGridBase gridBase, string propName)
            {
                Gizmox.WebGUI.Forms.DataGridViewCell cell = GetCell(rowIndex, propName, gridBase);
                return cell.Value;
            }

            //Both these tests work but the final result does not i.e. the row in the grid
            // does not get updated.
            [Test]
            public void TestVWGRowIsRefreshed()
            {
                //---------------Set up test pack-------------------
                BusinessObjectCollection<MyBO> col;
                IGridBase gridBase = GetGridBaseWith_4_Rows(out col);
                const string propName = "TestProp";
                const int rowIndex = 1;
                MyBO bo = col[rowIndex];
                AddControlToForm(gridBase);

                //---------------verify preconditions---------------
                object cellValue = GetCellValue(rowIndex, gridBase, propName);
                //DataGridViewCell cell;

                Assert.AreEqual(bo.GetPropertyValue(propName), cellValue);

                //---------------Execute Test ----------------------
                bo.SetPropertyValue(propName, "UpdatedValue");
                bo.Save();
                //---------------Test Result -----------------------
                //gridBase.SelectedBusinessObject = bo;

                //cell = GetCell(rowIndex, propName, gridBase);
                cellValue = GetCellValue(rowIndex, gridBase, propName);
                Assert.AreEqual("UpdatedValue", cellValue);
            }

            //This does not work since you cannot push changes to the grid based only on changes in the 
            ///underlying datasource. moved to doing a refresh grid.
            //[Test]
            //public void TestVWG_SelectedBusinessObjectEdited_FiresEventToUpdateGrid()
            //{
            //    //---------------Set up test pack-------------------
            //    ContactPersonTestBO.LoadDefaultClassDefWithUIDef();
            //    BusinessObjectCollection<ContactPersonTestBO> businessObjectCollection =
            //        new BusinessObjectCollection<ContactPersonTestBO>();

            //    CreateBOAndAddToCollection(businessObjectCollection);
            //    CreateBOAndAddToCollection(businessObjectCollection);

            //    IGridBase gridBase = CreateGridBaseStub();

            //    string propName = "Surname";
            //    AddColumnsForContactPerson(businessObjectCollection, gridBase, propName);

            //    int rowIndex = 1;
            //    ContactPersonTestBO bo = businessObjectCollection[rowIndex];
            //    gridBase.SelectedBusinessObject = bo;
            //    bool _boUpdated = false;
            //    gridBase.BusinessObjectEdited += delegate { _boUpdated = true; };
            //    //---------------verify preconditions---------------
            //    object cellValue = GetCellValue(rowIndex, gridBase, propName);
            //    Assert.AreEqual(bo.GetPropertyValue(propName), cellValue);

            //    Assert.AreEqual(bo, gridBase.SelectedBusinessObject);
            //    Assert.IsFalse(_boUpdated);
            //    //---------------Execute Test ----------------------
            //    bo.SetPropertyValue(propName, "UpdatedValue");
            //    bo.Save();
            //    //---------------Test Result -----------------------
            //    Assert.IsTrue(_boUpdated);

                
            //}

            [Test]
            public void TestVWG_NonSelectedBusinessObjectEdited()
            {
                //---------------Set up test pack-------------------
                ContactPersonTestBO.LoadDefaultClassDefWithUIDef();
                BusinessObjectCollection<ContactPersonTestBO> businessObjectCollection =
                    new BusinessObjectCollection<ContactPersonTestBO>();

                CreateBOAndAddToCollection(businessObjectCollection);
                CreateBOAndAddToCollection(businessObjectCollection);

                IGridBase gridBase = CreateGridBaseStub();

                const string propName = "Surname";
                AddColumnsForContactPerson(businessObjectCollection, gridBase, propName);

                const int rowIndex = 1;
                ContactPersonTestBO bo = businessObjectCollection[rowIndex];
                gridBase.SelectedBusinessObject = bo;
                bool _boUpdated = false;
                gridBase.BusinessObjectEdited += delegate { _boUpdated = true; };

                //---------------verify preconditions---------------
                object cellValue = GetCellValue(rowIndex, gridBase, propName);
                Assert.AreEqual(bo.GetPropertyValue(propName), cellValue);

                Assert.AreEqual(bo, gridBase.SelectedBusinessObject);
                Assert.IsFalse(_boUpdated);

                //---------------Execute Test ----------------------
                //set a different object as the selected object
                gridBase.SelectedBusinessObject = businessObjectCollection[rowIndex - 1];
                //edit its value
                bo.SetPropertyValue(propName, "UpdatedValue");
                bo.Save();
                //---------------Test Result -----------------------
                //Should not cause an update
                Assert.IsFalse(_boUpdated);

            }



            [Test]
            public void TestVWG_RowShowingBusinessObjectsValues()
            {
                //---------------Set up test pack-------------------
                MyBO.LoadDefaultClassDef();
                BusinessObjectCollection<MyBO> col = CreateCollectionWith_4_Objects();
                IGridBase gridBase = CreateGridBaseStub();

                SetupGridColumnsForMyBo(gridBase);
                const string propName = "TestProp";
                const int rowIndex = 1;
                //---------------Execute Test ----------------------
#pragma warning disable 618,612 //Maintained for backward compatibility testing
                gridBase.SetBusinessObjectCollection(col);
#pragma warning restore 618,612

                //---------------Test Result -----------------------
                MyBO selectedBo = (MyBO) gridBase.GetBusinessObjectAtRow(rowIndex);
                IDataGridViewRow row = gridBase.Rows[rowIndex];
                IDataGridViewCell cell = row.Cells[propName];
                Assert.AreEqual(selectedBo.TestProp, cell.Value);
            }
            [Test]
            public void TestVWG_Set_BusinessObjectCollection()
            {
                //---------------Set up test pack-------------------
                MyBO.LoadDefaultClassDef();
                BusinessObjectCollection<MyBO> col = CreateCollectionWith_4_Objects();
                IGridBase gridBase = CreateGridBaseStub();

                SetupGridColumnsForMyBo(gridBase);
                const string propName = "TestProp";
                const int rowIndex = 1;
                //---------------Execute Test ----------------------
                gridBase.BusinessObjectCollection = col;

                //---------------Test Result -----------------------
                MyBO selectedBo = (MyBO) gridBase.GetBusinessObjectAtRow(rowIndex);
                IDataGridViewRow row = gridBase.Rows[rowIndex];
                IDataGridViewCell cell = row.Cells[propName];
                Assert.AreEqual(selectedBo.TestProp, cell.Value);
            }

            //Cannot Duplicate in grid
            //[Test]
            //public void Test_DeleteObjectInGridThenSetCollectionCausesInfiniteLoop_InVWG()
            //{
            //    //---------------Set up test pack-------------------
            //    MyBO.LoadDefaultClassDef();
            //    BusinessObjectCollection<MyBO> col = GetCollectionWith_4_Objects();
            //    IGridBase gridBase = CreateGridBaseStub();
            //    SetupGridColumnsForMyBo(gridBase);
            //    gridBase.BusinessObjectCollection  = col;
            //    string propName = "TestProp";
            //    //---------------Execute Test ----------------------
            //    MyBO bo = col[1];
            //    gridBase.SelectedBusinessObject = bo;
            //    col.Remove(bo);
            //    gridBase.Sort(propName,true);
            //    col = GetCollectionWith_4_Objects();
            //    gridBase.SetBusinessObjectCollection(col);
            //    //---------------Test Result -----------------------
            //}


            [Test]
            public void TestVWG_ChangeToPageOfRowNum()
            {
                //---------------Set up test pack-------------------
                BusinessObjectCollection<MyBO> col;
                IGridBase gridBase = GetGridBaseWith_4_Rows(out col);
                gridBase.ItemsPerPage = 3;

                //---------------Assert preconditions---------------
                Assert.AreEqual(1, gridBase.CurrentPage);
                //---------------Execute Test ----------------------
                gridBase.ChangeToPageOfRow(4);
                //---------------Test Result -----------------------
                Assert.AreEqual(2, gridBase.CurrentPage);
                //---------------Tear Down -------------------------
            }

            [Test]
            public void TestVWG_SetSelectedBusinessObjectChangesPage()
            {
                //---------------Set up test pack-------------------
                BusinessObjectCollection<MyBO> col;
                IGridBase gridBase = GetGridBaseWith_4_Rows(out col);
                gridBase.ItemsPerPage = 3;

                //---------------Execute Test ----------------------
                gridBase.SelectedBusinessObject = col[3];
                //---------------Test Result -----------------------
                Assert.AreEqual(2, gridBase.CurrentPage);
                //---------------Tear Down -------------------------
            }
            [Test]
            public void Test_AddImageColumn()
            {
                //---------------Set up test pack-------------------
                IGridBase gridBase = CreateGridBaseStub();
                //--------------Assert PreConditions----------------            

                //---------------Execute Test ----------------------
                IDataGridViewImageColumn imgColumn = GetControlFactory().CreateDataGridViewImageColumn();
                gridBase.Columns.Add(imgColumn);
                //---------------Test Result -----------------------
                Assert.AreEqual(1, gridBase.Columns.Count);
                //---------------Tear Down -------------------------          
            }
            [Test]
            public void Test_IndexerReturnsImageColumn()
            {
                //---------------Set up test pack-------------------
                IGridBase gridBase = CreateGridBaseStub();
                IDataGridViewImageColumn imgColumn = GetControlFactory().CreateDataGridViewImageColumn();
                gridBase.Columns.Add(imgColumn);
                //--------------Assert PreConditions----------------            
                Assert.AreEqual(1, gridBase.Columns.Count);
                //---------------Execute Test ----------------------
                IDataGridViewColumn col = gridBase.Columns[0];
                //---------------Test Result -----------------------
                Assert.IsInstanceOf(typeof(IDataGridViewImageColumn), col);
                //---------------Tear Down -------------------------          
            }
            [Test]
            public void Test_StringIndexerReturnsImageColumn()
            {
                //---------------Set up test pack-------------------
                IGridBase gridBase = CreateGridBaseStub();
                IDataGridViewImageColumn imgColumn = GetControlFactory().CreateDataGridViewImageColumn();
                const string columnName = "Name";
                imgColumn.Name = columnName;
                gridBase.Columns.Add(imgColumn);
                //--------------Assert PreConditions----------------            
                Assert.AreEqual(1, gridBase.Columns.Count);
                //---------------Execute Test ----------------------
                IDataGridViewColumn col = gridBase.Columns[columnName];
                //---------------Test Result -----------------------
                Assert.IsInstanceOf(typeof(IDataGridViewImageColumn), col);
                //---------------Tear Down -------------------------          
            }
        }
=======
>>>>>>> 179349e8

        [Test]
        public void TestCreateGridBase()
        {
            //---------------Set up test pack-------------------
            //---------------Execute Test ----------------------
            IControlHabanero myGridBase = CreateGridBaseStub();

            //---------------Test Result -----------------------
            Assert.IsNotNull(myGridBase);
            Assert.IsTrue(myGridBase is IGridBase);
            //---------------Tear Down -------------------------   
        }

        [Test]
        public void TestSetCollectionOnGrid_EmptyCollection()
        {
            //---------------Set up test pack-------------------
            MyBO.LoadDefaultClassDef();
            BusinessObjectCollection<MyBO> col = new BusinessObjectCollection<MyBO>();
            IGridBase gridBase = CreateGridBaseStub();
            SetupGridColumnsForMyBo(gridBase);
            //---------------Execute Test ----------------------
#pragma warning disable 618,612
            gridBase.SetBusinessObjectCollection(col);
#pragma warning restore 618,612
            //---------------Test Result -----------------------
            Assert.AreEqual(0, gridBase.Rows.Count);
            //Assert.AreEqual(classDef.PropDefcol.Count, myGridBase.Columns.Count);//There are 8 columns in the collection BO
            Assert.IsNull(gridBase.SelectedBusinessObject);
            //---------------Tear Down -------------------------          
        }
        [Test]
        public void Test_Set_BusinessCollectionOnGrid_EmptyCollection()
        {
            //---------------Set up test pack-------------------
            MyBO.LoadDefaultClassDef();
            BusinessObjectCollection<MyBO> col = new BusinessObjectCollection<MyBO>();
            IGridBase gridBase = CreateGridBaseStub();
            SetupGridColumnsForMyBo(gridBase);
            //---------------Execute Test ----------------------
            gridBase.BusinessObjectCollection = col;
            //---------------Test Result -----------------------
            Assert.AreEqual(0, gridBase.Rows.Count);
            Assert.IsNull(gridBase.SelectedBusinessObject);
        }

        [Test]
        public void TestSetCollectionOnGrid_NullCollection()
        {
            //---------------Set up test pack-------------------
            IGridBase gridBase = CreateGridBaseStub();
            //---------------Assert Precondition----------------

            //---------------Execute Test ----------------------
#pragma warning disable 618,612 //For backward compatibility testing
            gridBase.SetBusinessObjectCollection(null);
            //---------------Test Result -----------------------
            Assert.IsNull(gridBase.GetBusinessObjectCollection());
            Assert.AreEqual(0, gridBase.Rows.Count);
            Assert.AreEqual(0, gridBase.Columns.Count);
        }
#pragma warning restore 618,612

        [Test]
        public void Test_Set_BusinessCollectionOnGrid_NullCollection()
        {
            //---------------Set up test pack-------------------
            IGridBase gridBase = CreateGridBaseStub();
            //---------------Assert Precondition----------------

            //---------------Execute Test ----------------------
            gridBase.BusinessObjectCollection = null;
            //---------------Test Result -----------------------
            Assert.IsNull(gridBase.BusinessObjectCollection);
            Assert.AreEqual(0, gridBase.Rows.Count);
            Assert.AreEqual(0, gridBase.Columns.Count);
        }

        [Test]
        public void Test_SortMode()
        {
            //---------------Set up test pack-------------------
            IGridBase gridBase = CreateGridBaseStub();

            //--------------Assert PreConditions----------------            

            //---------------Execute Test ----------------------
            gridBase.Columns.Add("TestProp", "TestProp");
            //---------------Test Result -----------------------
            Assert.AreEqual(DataGridViewColumnSortMode.Automatic , gridBase.Columns[0].SortMode);        
        }
        [Test]
        public void TestSetCollectionOnGrid_NoOfRows()
        {
            //---------------Set up test pack-------------------
            MyBO.LoadDefaultClassDef();
            BusinessObjectCollection<MyBO> col = CreateCollectionWith_4_Objects();
            IGridBase gridBase = CreateGridBaseStub();
            SetupGridColumnsForMyBo(gridBase);
            //---------------Execute Test ----------------------
#pragma warning disable 618,612
            gridBase.SetBusinessObjectCollection(col);
#pragma warning restore 618,612
            //---------------Test Result -----------------------
            Assert.AreEqual(4, gridBase.Rows.Count);
        }
        [Test]
        public void Test_Set_BusinessObjectCollectionOnGrid_NoOfRows()
        {
            //---------------Set up test pack-------------------
            MyBO.LoadDefaultClassDef();
            BusinessObjectCollection<MyBO> col = CreateCollectionWith_4_Objects();
            IGridBase gridBase = CreateGridBaseStub();
            SetupGridColumnsForMyBo(gridBase);
            //---------------Execute Test ----------------------
            gridBase.BusinessObjectCollection = col;
            //---------------Test Result -----------------------
            Assert.AreEqual(4, gridBase.Rows.Count);
        }

        [Test]
        public void TestRefreshBusinessObjectRow()
        {
            //---------------Set up test pack-------------------
            MyBO.LoadDefaultClassDef();
            BusinessObjectCollection<MyBO> col = CreateCollectionWith_4_Objects();
            IGridBase gridBase = CreateGridBaseStub();
            SetupGridColumnsForMyBo(gridBase);
            gridBase.BusinessObjectCollection =col;
            MyBO myBO = col[0];
            string testPropValue = TestUtil.GetRandomString();
            myBO.TestProp = testPropValue;
            IDataGridViewRow row = gridBase.GetBusinessObjectRow(myBO);
            row.Cells["TestProp"].Value = "";
            //---------------Assert Precondition----------------
            Assert.AreEqual("", row.Cells["TestProp"].Value);
            Assert.AreEqual(testPropValue, myBO.TestProp);
            //---------------Execute Test ----------------------
            gridBase.RefreshBusinessObjectRow(myBO);
            //---------------Test Result -----------------------
            Assert.AreEqual(testPropValue, row.Cells["TestProp"].Value);
        }

        [Test]
        public void TestRefreshBusinessObjectRow_NullBo()
        {
            //---------------Set up test pack-------------------
            MyBO.LoadDefaultClassDef();
            BusinessObjectCollection<MyBO> col = CreateCollectionWith_4_Objects();
            IGridBase gridBase = CreateGridBaseStub();
            SetupGridColumnsForMyBo(gridBase);
            gridBase.BusinessObjectCollection = col;
            //---------------Assert Precondition----------------
            //---------------Execute Test ----------------------
            gridBase.RefreshBusinessObjectRow(null);
            //---------------Test Result -----------------------
            Assert.IsTrue(true, "Error should not be thrown and this assert should be reached.");
        }

        [Test]
        public void Test_TryReturnAColumnThatDoesNotExist_ReturnsNull()
        {
            //---------------Set up test pack-------------------
            MyBO.LoadDefaultClassDef();
            CreateCollectionWith_4_Objects();
            IGridBase gridBase = CreateGridBaseStub();
            SetupGridColumnsForMyBo(gridBase);
            //--------------Assert PreConditions----------------            

            //---------------Execute Test ----------------------
            IDataGridViewColumn column = gridBase.Columns["NonExistant"];
            //---------------Test Result -----------------------
            Assert.IsNull(column);      
        }
        [Test]
        public void Test_SelectedBusinessObject_FirstRowIsSelected()
        {
            //---------------Set up test pack-------------------
            MyBO.LoadDefaultClassDef();
            BusinessObjectCollection<MyBO> col = CreateCollectionWith_4_Objects();
            IGridBase gridBase = CreateGridBaseStub();
            SetupGridColumnsForMyBo(gridBase);

            //---------------Execute Test ----------------------
            gridBase.BusinessObjectCollection  = col;
            IBusinessObject selectedBo = gridBase.SelectedBusinessObject;
            //---------------Test Result -----------------------
            Assert.AreSame(col[0], selectedBo);
            Assert.AreEqual(1, gridBase.SelectedBusinessObjects.Count);
        }

        [Test]
        public void TestSetSelectedBusinessObject()
        {
            //---------------Set up test pack-------------------
            BusinessObjectCollection<MyBO> col;
            IGridBase gridBase = GetGridBaseWith_4_Rows(out col);
            SetupGridColumnsForMyBo(gridBase);
            MyBO boToSelect = col[1];
            //---------------Execute Test ----------------------

            gridBase.SelectedBusinessObject = boToSelect;

            //---------------Test Result -----------------------
            Assert.AreEqual(boToSelect, gridBase.SelectedBusinessObject);
        }

        [Test]
        public void TestGetSelectedBusinessObject()
        {
            //---------------Set up test pack-------------------
            BusinessObjectCollection<MyBO> col;
            IGridBase gridBase = GetGridBaseWith_4_Rows(out col);
            MyBO boToSelect = col[1];
            gridBase.SelectedBusinessObject = boToSelect;
            //---------------Execute Test ----------------------
            IBusinessObject selectedBusinessObject = gridBase.SelectedBusinessObject;
            //---------------Test Result -----------------------
            Assert.AreEqual(boToSelect, selectedBusinessObject);
        }

        [Test]
        public void TestSetSelectedBusinessObject_ToNull()
        {
            //---------------Set up test pack-------------------
            BusinessObjectCollection<MyBO> col;
            IGridBase gridBase = GetGridBaseWith_4_Rows(out col);
            gridBase.SelectedBusinessObject = col[2];
            //---------------Assert Precondition ---------------
            Assert.IsNotNull(gridBase.SelectedBusinessObject);
//            Assert.IsNotNull(gridBase.CurrentRow); 
            //The current row is never set for VWG see ignored test TestSelectedBusinessObject_SetsCurrentRow
            //---------------Execute Test ----------------------
            gridBase.SelectedBusinessObject = null;

            //---------------Test Result -----------------------
            Assert.IsNull(gridBase.SelectedBusinessObject);
            Assert.IsNull(gridBase.CurrentRow);
            
        }

        [Test, Ignore("Works in real, but not in the tests")]
        public void TestSetSelectedBusinessObject_ScrollsGridWhenRowIsNotVisible()
        {
            //---------------Set up test pack-------------------
            BusinessObjectCollection<MyBO> col;
            IGridBase gridBase = GetGridBaseWith_4_Rows(out col);
            for (int i = 0; i < 200; i++)
            {
                MyBO newBO = new MyBO();
                newBO.TestProp = BOTestUtils.RandomString;
                col.Add(newBO);
            }
            AddControlToForm(gridBase);
            //---------------Assert Precondition----------------
            Assert.AreSame(col[0], gridBase.SelectedBusinessObject);
            Assert.AreEqual(204, gridBase.Rows.Count);
            Assert.IsFalse(gridBase.Rows[203].Displayed);
            //---------------Execute Test ----------------------
            gridBase.SelectedBusinessObject = col[203];
            //---------------Test Result -----------------------
            Assert.AreSame(col[203], gridBase.SelectedBusinessObject);
            Assert.IsTrue(gridBase.Rows[203].Displayed);
        }

        [Test]
        public void TestGridFiringItemSelected()
        {
            //---------------Set up test pack-------------------
            BusinessObjectCollection<MyBO> col;
            IGridBase gridBase = GetGridBaseWith_4_Rows(out col);
            bool gridItemSelected = false;
            gridBase.SelectedBusinessObject = null;
            gridBase.BusinessObjectSelected += (delegate { gridItemSelected = true; });

            //---------------Execute Test ----------------------
            gridBase.SelectedBusinessObject = col[1];

            //---------------Test Result -----------------------
            Assert.IsTrue(gridItemSelected);
        }

        [Test]
        public void TestGrid_2GetSelectedObjects()
        {
            //---------------Set up test pack-------------------
            BusinessObjectCollection<MyBO> col;
            IGridBase gridBase = GetGridBaseWith_4_Rows(out col);
            MyBO boToSelect1 = col[1];
            gridBase.Rows[1].Selected = true;

            //---------------Execute Test ----------------------
            IList<BusinessObject> selectedObjects = gridBase.SelectedBusinessObjects;
            //---------------Test Result -----------------------
            Assert.AreEqual(2, selectedObjects.Count); //The first row is auto selected and the second row
//            is being manually selected
            //Test that the correct items where returned
            Assert.AreSame(boToSelect1, selectedObjects[0]);
            Assert.AreSame(col[0], selectedObjects[1]);
        }

        [Test]
        public void TestGrid_GetSelectedObjects_3SelectedObjects()
        {
            //---------------Set up test pack-------------------
            BusinessObjectCollection<MyBO> col;
            IGridBase gridBase = GetGridBaseWith_4_Rows(out col);
            gridBase.Rows[1].Selected = true;
            gridBase.Rows[3].Selected = true;
            //---------------Execute Test ----------------------
            IList<BusinessObject> selectedObjects = gridBase.SelectedBusinessObjects;
            //---------------Test Result -----------------------
            Assert.AreEqual(3, selectedObjects.Count); //the first row plus the two new selected rows
        }

        [Test]
        public void TestGrid_Clear()
        {
            //---------------Set up test pack-------------------
            BusinessObjectCollection<MyBO> col;
            IGridBase gridBase = GetGridBaseWith_4_Rows(out col);
            //---------------Execute Test ----------------------
            gridBase.Clear();
            //---------------Test Result -----------------------
            Assert.AreEqual(0, gridBase.Rows.Count); //The first row is auto selected and the second row
            //is being manually selected
            //Test that the correct items where returned
            Assert.AreEqual(0, gridBase.SelectedBusinessObjects.Count);
            Assert.AreEqual(null, gridBase.SelectedBusinessObject);
            Assert.IsNull(gridBase.BusinessObjectCollection);
        }

        [Test]
        public void TestCollectionChanged()
        {
            //---------------Set up test pack-------------------
            MyBO.LoadDefaultClassDef();
            BusinessObjectCollection<MyBO> col = CreateCollectionWith_4_Objects();
            IGridBase gridBase = CreateGridBaseStub();
            SetupGridColumnsForMyBo(gridBase);
            bool hasCollectionChangedFired = false;
            gridBase.CollectionChanged += delegate { hasCollectionChangedFired = true; };
            //---------------Execute Test ----------------------
            gridBase.BusinessObjectCollection  = col;
            //---------------Test Result -----------------------
            Assert.IsTrue(hasCollectionChangedFired, "CollectionChanged event should have fired.");
            //---------------Tear Down -------------------------
        }

        [Test]
        public void TestGetCollection()
        {
            //---------------Set up test pack-------------------
            BusinessObjectCollection<MyBO> col;
            IGridBase gridBase = GetGridBaseWith_4_Rows(out col);
            //---------------Execute Test ----------------------
            IBusinessObjectCollection collection = gridBase.BusinessObjectCollection;
            //---------------Test Result -----------------------
            Assert.AreSame(col, collection);
        }

        [Test]
        public void TestGetBusinessObjectAtRow()
        {
            //---------------Set up test pack-------------------
            BusinessObjectCollection<MyBO> col;
            IGridBase gridBase = GetGridBaseWith_4_Rows(out col);
            //---------------Execute Test ----------------------
            IBusinessObject businessObject2 = gridBase.GetBusinessObjectAtRow(2);
            IBusinessObject businessObject3 = gridBase.GetBusinessObjectAtRow(3);
            //---------------Test Result -----------------------
            Assert.AreSame(col[2], businessObject2);
            Assert.AreSame(col[3], businessObject3);
        }

        [Test]
        public void TestGetBusinessObjectRow()
        {
            //---------------Set up test pack-------------------
            BusinessObjectCollection<MyBO> col;
            IGridBase gridBase = GetGridBaseWith_4_Rows(out col);
            MyBO myBO2 = col[2];
            const int expectedIndex = 2;
            //-------------Assert Preconditions -------------
            Assert.AreSame(myBO2, gridBase.GetBusinessObjectAtRow(expectedIndex));
            //---------------Execute Test ----------------------
            IDataGridViewRow dataGridViewRow = gridBase.GetBusinessObjectRow(myBO2);
            //---------------Test Result -----------------------
            Assert.AreEqual(expectedIndex, dataGridViewRow.Index);
            Assert.AreEqual(myBO2.ID.AsString_CurrentValue(), dataGridViewRow.Cells[_gridIdColumnName].Value);
        }

        [Test]
        public void TestGetBusinessObjectRow_NullBO()
        {
            //---------------Set up test pack-------------------
            BusinessObjectCollection<MyBO> col;
            IGridBase gridBase = GetGridBaseWith_4_Rows(out col);
            //-------------Assert Preconditions -------------
            //---------------Execute Test ----------------------
            IDataGridViewRow dataGridViewRow = gridBase.GetBusinessObjectRow(null);
            //---------------Test Result -----------------------
            Assert.IsNull(dataGridViewRow);
        }

        [Test]
        public void TestGetBusinessObjectRow_ReturnsNullIfNotFound()
        {
            //---------------Set up test pack-------------------
            BusinessObjectCollection<MyBO> col;
            IGridBase gridBase = GetGridBaseWith_4_Rows(out col);
            MyBO notFoundBO = new MyBO();
            //-------------Assert Preconditions -------------
            //---------------Execute Test ----------------------
            IDataGridViewRow dataGridViewRow = gridBase.GetBusinessObjectRow(notFoundBO);
            //---------------Test Result -----------------------
            Assert.IsNull(dataGridViewRow);
        }

        [Test]
        public void TestNoOfColumns()
        {
            //---------------Set up test pack-------------------
            //---------------Execute Test ----------------------
            IGridBase gridBase = CreateGridBaseStub();
            //---------------Test Result -----------------------
            Assert.AreEqual(0, gridBase.Columns.Count);
        }

        [Test]
        public void TestOneColumnAdded()
        {
            //---------------Set up test pack-------------------
            IGridBase gridBase = CreateGridBaseStub();
            //---------------Execute Test ----------------------
            //IDataGridViewColumn column = new DataGridViewColumnStub();
            gridBase.Columns.Add(Guid.NewGuid().ToString("N"), "");
            //---------------Test Result -----------------------
            Assert.AreEqual(1, gridBase.Columns.Count);
        }

        [Test]
        public void TestTwoColumnsAdded()
        {
            //---------------Set up test pack-------------------
            IGridBase gridBase = CreateGridBaseStub();
            //---------------Execute Test ----------------------
            //IDataGridViewColumn column = new DataGridViewColumnStub();
            gridBase.Columns.Add(Guid.NewGuid().ToString("N"), "");
            gridBase.Columns.Add(Guid.NewGuid().ToString("N"), "");
            //---------------Test Result -----------------------
            Assert.AreEqual(2, gridBase.Columns.Count);
        }

        [Test]
        public void TestTwoColumnsAdded_still2columns_AfterSetCollection()
        {
            //---------------Set up test pack-------------------
            MyBO.LoadDefaultClassDef();
            BusinessObjectCollection<MyBO> col = CreateCollectionWith_4_Objects();
            IGridBase gridBase = CreateGridBaseStub();
            //---------------Execute Test ----------------------
            //IDataGridViewColumn column = new DataGridViewColumnStub();
            gridBase.Columns.Add(Guid.NewGuid().ToString("N"), "");
            gridBase.Columns.Add(Guid.NewGuid().ToString("N"), "");
            gridBase.BusinessObjectCollection  = col;
            //---------------Test Result -----------------------
            Assert.AreEqual(2, gridBase.Columns.Count);
        }


        [Test]
        public void TestSetCollectionNoColumnsAddedShouldReturnError()
        {
            //---------------Set up test pack-------------------
            MyBO.LoadDefaultClassDef();
            BusinessObjectCollection<MyBO> col = CreateCollectionWith_4_Objects();
            IGridBase gridBase = CreateGridBaseStub();
            //---------------Execute Test ----------------------
            try
            {
                gridBase.BusinessObjectCollection  = col;
                Assert.Fail();
                //---------------Test Result -----------------------
            }
            catch (GridBaseSetUpException ex)
            {
                StringAssert.Contains("cannot call SetBusinessObjectCollection if the grid's columns have not been set up", ex.Message);
            }
        }

        [Test]
        public void Test_SetCollection_NonDefaultGridLoader()
        {
            //---------------Set up test pack-------------------
            MyBO.LoadDefaultClassDef();
            BusinessObjectCollection<MyBO> col = CreateCollectionWith_4_Objects();
            IGridBase gridBase = CreateGridBaseStub();
            gridBase.Columns.Add(_gridIdColumnName, _gridIdColumnName);
            gridBase.Columns.Add(Guid.NewGuid().ToString("N"), "");
            //--------------Assert PreConditions----------------            

            //---------------Execute Test ----------------------
            gridBase.GridLoader = GridLoaderDelegateStub;
            gridBase.BusinessObjectCollection  = col;
            //---------------Test Result -----------------------
            Assert.AreEqual(1, gridBase.Rows.Count);
        }
        public void GridLoaderDelegateStub(IGridBase grid, IBusinessObjectCollection col)
        {
            MyBO cp = new MyBO();
            cp.TestProp = "b";
            grid.Rows.Add(cp.ID,cp.TestProp);
        }
        public void GridLoaderDelegateStub_LoadAllItems(IGridBase grid, IBusinessObjectCollection col)
        {
            if (col == null)
            {
                grid.Rows.Clear();
                return;
            }
            foreach (IBusinessObject businessObject in col)
            {
                MyBO cp = (MyBO) businessObject;
                grid.Rows.Add(cp.ID, cp.TestProp);               
            }
        }
        [Test]
        public void TestSetBusinessObject_NonDefaultGridLoader()
        {
            //---------------Set up test pack-------------------
            MyBO.LoadDefaultClassDef();
            BusinessObjectCollection<MyBO> col = CreateCollectionWith_4_Objects();
            IGridBase gridBase = CreateGridBaseStub();
            gridBase.Columns.Add("HABANERO_OBJECTID", "HABANERO_OBJECTID");
            gridBase.Columns.Add(Guid.NewGuid().ToString("N"), "");
            //--------------Assert PreConditions----------------            

            //---------------Execute Test ----------------------
            MyBO cp = col[2];
            gridBase.GridLoader = GridLoaderDelegateStub_LoadAllItems;
            gridBase.BusinessObjectCollection  = col;
            gridBase.SelectedBusinessObject = cp;
            //---------------Test Result -----------------------
            Assert.AreEqual(cp, gridBase.SelectedBusinessObject);
            //---------------Tear Down -------------------------          
        }
        [Test]
        public void Test_ClearGrid_NonDefaultGridLoader()
        {
            //---------------Set up test pack-------------------
            MyBO.LoadDefaultClassDef();
            BusinessObjectCollection<MyBO> col = CreateCollectionWith_4_Objects();
            IGridBase gridBase = CreateGridBaseStub();
            gridBase.Columns.Add(_gridIdColumnName, _gridIdColumnName);
            gridBase.Columns.Add(Guid.NewGuid().ToString("N"), "");
            gridBase.GridLoader = GridLoaderDelegateStub_LoadAllItems;
            gridBase.BusinessObjectCollection  = col;
            //--------------Assert PreConditions----------------            
            Assert.AreEqual(4, gridBase.Rows.Count);
            //---------------Execute Test ----------------------
            gridBase.Clear();

            //---------------Test Result -----------------------
            Assert.AreEqual(0, gridBase.Rows.Count);
        }
        [Test]
        public void TestAddItemToCollectionAddsItemToGrid()
        {
            //---------------Set up test pack-------------------
            BusinessObjectCollection<MyBO> col;
            IGridBase gridBase = GetGridBaseWith_4_Rows(out col);
            //---------------Verify precondition----------------
            Assert.AreEqual(4, col.Count);
            Assert.AreEqual(4, gridBase.Rows.Count);
            //---------------Execute Test ----------------------
            col.Add(new MyBO());
            //---------------Test Result -----------------------
            Assert.AreEqual(5, col.Count);
            Assert.AreEqual(5, gridBase.Rows.Count);    
        }

        [Test]
        public void TestRemoveItemFromCollectionRemovesItemFromGrid()
        {
            //---------------Set up test pack-------------------
            BusinessObjectCollection<MyBO> col;
            IGridBase gridBase = GetGridBaseWith_4_Rows(out col);
            MyBO bo = col[1];
            //---------------Verify precondition----------------
            Assert.AreEqual(4, col.Count);
            Assert.AreEqual(4, gridBase.Rows.Count);
            //---------------Execute Test ----------------------
            col.Remove(bo);
            //---------------Test Result -----------------------
            Assert.AreEqual(3, col.Count);
            Assert.AreEqual(3, gridBase.Rows.Count);     
        }

        [Test]
        public void TestEditItemFromCollectionUpdatesItemInGrid()
        {
            //---------------Set up test pack-------------------
            BusinessObjectCollection<MyBO> col;
            IGridBase gridBase = GetGridBaseWith_4_Rows(out col);
            const string propName = "TestProp";
            const int rowIndex = 1;
            MyBO bo = col[rowIndex];
            gridBase.BusinessObjectCollection  = col;
            MyBO selectedBo = (MyBO) gridBase.GetBusinessObjectAtRow(rowIndex);
            IDataGridViewCell cell = GetCell(rowIndex, gridBase, propName);
            //---------------Verify precondition----------------
            Assert.AreEqual(selectedBo.TestProp, cell.Value);
            //---------------Execute Test ----------------------
            const string newPropValue = "NewValue";
            bo.SetPropertyValue(propName, newPropValue);
            bo.Save();
            //---------------Test Result -----------------------
            Assert.AreEqual(newPropValue, cell.Value);
        }

        [Test]
        public void TestSetSortColumn()
        {
            //---------------Set up test pack-------------------

            BusinessObjectCollection<MyBO> col;
            IGridBase gridBase = GetGridBaseWith_4_Rows(out col);
            MyBO bo_b = col[0];
            MyBO bo_d = col[1];
            MyBO bo_c = col[2];
            MyBO bo_a = col[3];
            //---------------Verify PreConditions --------------
            Assert.AreEqual("b", bo_b.TestProp);
            Assert.AreEqual("d", bo_d.TestProp);
            Assert.AreEqual("c", bo_c.TestProp);
            Assert.AreEqual("a", bo_a.TestProp);
            Assert.AreEqual(bo_b, gridBase.GetBusinessObjectAtRow(0));
            Assert.AreEqual(bo_d, gridBase.GetBusinessObjectAtRow(1));
            Assert.AreEqual(bo_c, gridBase.GetBusinessObjectAtRow(2));
            Assert.AreEqual(bo_a, gridBase.GetBusinessObjectAtRow(3));
            //---------------Execute Test ----------------------
            gridBase.Sort("TestProp", true);
            //---------------Test Result -----------------------
            Assert.AreEqual(bo_a, gridBase.GetBusinessObjectAtRow(0));
            Assert.AreEqual(bo_b, gridBase.GetBusinessObjectAtRow(1));
            Assert.AreEqual(bo_c, gridBase.GetBusinessObjectAtRow(2));
            Assert.AreEqual(bo_d, gridBase.GetBusinessObjectAtRow(3));
        }
        //TODO: Peter we need to finalise decisions on enums 
        //[Test]
        //public void TestSortColumnAttributeDefault()
        //{
        //    Assert.IsNull(_grid.SortedColumn);
        //    Assert.AreEqual(SortOrder.None, _grid.SortOrder);
        //}

        //[Test, ExpectedException(typeof(InvalidXmlDefinitionException))]
        //public void TestSortColumnAttributeExceptionColumnName()
        //{
        //    _grid.SetBusinessObjectCollection(_grid.GetCollection(), "Error1");
        //}

        //[Test, ExpectedException(typeof(InvalidXmlDefinitionException))]
        //public void TestSortColumnAttributeExceptionColumnNameAndOrder()
        //{
        //    _grid.SetBusinessObjectCollection(_grid.GetCollection(), "Error2");
        //}

        //[Test, ExpectedException(typeof(InvalidXmlDefinitionException))]
        //public void TestSortColumnAttributeExceptionOrder()
        //{
        //    _grid.SetBusinessObjectCollection(_grid.GetCollection(), "Error3");
        //}
        [Test]
        public void TestApplyFilter()
        {
            //---------------Set up test pack-------------------
            BusinessObjectCollection<MyBO> col;
            IGridBase gridBase = GetGridBaseWith_4_Rows(out col);
            string filterString = col[2].ID.ToString().Substring(5, 30);
            IFilterClauseFactory factory = new DataViewFilterClauseFactory();
            IFilterClause filterClause =
                factory.CreateStringFilterClause(_gridIdColumnName, FilterClauseOperator.OpLike, filterString);
            //---------------Execute Test ----------------------

            gridBase.ApplyFilter(filterClause);
            //---------------Test Result -----------------------

            Assert.AreEqual(1, gridBase.Rows.Count);
            Assert.AreSame(col[2], gridBase.GetBusinessObjectAtRow(0));
            //---------------Tear Down -------------------------
        }

        [Test]
        public void TestApplyFilter_SetBusinessObject_SetsTheCorrectBusinessObject()
        {
            //---------------Set up test pack-------------------
            BusinessObjectCollection<MyBO> boColllection;
            IGridBase gridBase = GetGridBaseWith_4_Rows(out boColllection);
            string filterString = boColllection[2].ID.ToString().Substring(5, 30);
            IFilterClauseFactory factory = new DataViewFilterClauseFactory();
            IFilterClause filterClause =
                factory.CreateStringFilterClause(_gridIdColumnName, FilterClauseOperator.OpLike, filterString);
            MyBO bo = boColllection[2];
            //---------------Execute Test ----------------------

            gridBase.ApplyFilter(filterClause);
            gridBase.SelectedBusinessObject = bo;
            //---------------Test Result -----------------------

            Assert.AreSame(bo, gridBase.SelectedBusinessObject);
            //---------------Tear Down -------------------------
        }

        [Test]
        public void TestApplyFilter_SetBusinessObject_ToAnObjectNoLongerInTheGrid_ReturnsNullSelectedBO()
        {
            //---------------Set up test pack-------------------
            BusinessObjectCollection<MyBO> boColllection;
            IGridBase gridBase = GetGridBaseWith_4_Rows(out boColllection);
            MyBO boRemainingInThisGrid = boColllection[2];
            string filterString = boRemainingInThisGrid.ID.ToString().Substring(5, 30);
            IFilterClauseFactory factory = new DataViewFilterClauseFactory();
            IFilterClause filterClause =
                factory.CreateStringFilterClause(_gridIdColumnName, FilterClauseOperator.OpLike, filterString);
            MyBO boNotInGrid = boColllection[1];
            //---------------Execute Test ----------------------

            gridBase.ApplyFilter(filterClause);
            gridBase.SelectedBusinessObject = boNotInGrid;
            //---------------Test Result -----------------------

            Assert.AreSame(null, gridBase.SelectedBusinessObject);
            //---------------Tear Down -------------------------
        }

        [Test]
        public void TestClearFilter()
        {
            //---------------Set up test pack-------------------
            BusinessObjectCollection<MyBO> col;
            IGridBase gridBase = GetGridBaseWith_4_Rows(out col);
            string filterString = col[2].ID.ToString().Substring(5, 30);
            IFilterClauseFactory factory = new DataViewFilterClauseFactory();
            IFilterClause filterClause =
                factory.CreateStringFilterClause(_gridIdColumnName, FilterClauseOperator.OpLike, filterString);
            gridBase.ApplyFilter(filterClause);

            //---------------Verify PreConditions --------------
            Assert.AreEqual(1, gridBase.Rows.Count);

            //---------------Execute Test ----------------------
            gridBase.ApplyFilter(null);

            //---------------Test Result -----------------------

            Assert.AreEqual(4, gridBase.Rows.Count);
            //---------------Tear Down -------------------------
        }

        [Test]
        public void TestRefreshGrid_ResetsSelectedBusinessObjectAndCollection()
        {
            //---------------Set up test pack-------------------
            BusinessObjectCollection<MyBO> col;
            IGridBase gridBase = GetGridBaseWith_4_Rows(out col);
            MyBO selectedBo = col[2];
            gridBase.SelectedBusinessObject = selectedBo;
            //---------------Verify PreConditions --------------
            Assert.AreSame(col, gridBase.BusinessObjectCollection);
            Assert.AreSame(selectedBo, gridBase.SelectedBusinessObject);
            //---------------Execute Test ----------------------
            gridBase.RefreshGrid();

            //---------------Test Result -----------------------
            Assert.AreSame(col, gridBase.BusinessObjectCollection);
            Assert.AreSame(selectedBo, gridBase.SelectedBusinessObject);
            //---------------Tear Down -------------------------
        }
        [Test]
        public void TestSetSelectedBusinessObjectWhenColIsNull_Fail()
        {
            //---------------Set up test pack-------------------
            MyBO.LoadDefaultClassDef();
            IGridBase gridBase = CreateGridBaseStub();
            //---------------Verify PreConditions --------------
            Assert.IsNull(gridBase.BusinessObjectCollection);
            //---------------Execute Test ----------------------
            try
            {
                gridBase.SelectedBusinessObject = new MyBO();
                Assert.Fail("Should throw an error here");
            }
            //---------------Test Result -----------------------
            catch (GridBaseInitialiseException ex)
            {
                StringAssert.Contains("You cannot call SelectedBusinessObject if the collection is not set", ex.Message);
            }
            //---------------Tear Down -------------------------
        }
        [Test]
        public void TestSetSelectedBusinessObject_ToNull_WhenColIsNull()
        {
            //---------------Set up test pack-------------------
            MyBO.LoadDefaultClassDef();
            IGridBase gridBase = CreateGridBaseStub();
            //---------------Verify PreConditions --------------
            Assert.IsNull(gridBase.BusinessObjectCollection);
            //---------------Execute Test ----------------------


            gridBase.SelectedBusinessObject = null;
            //---------------Test Result -----------------------
            Assert.AreEqual(null, gridBase.SelectedBusinessObject);
            //---------------Tear Down -------------------------
        }
                
        [Test]
        public void Test_SetColumnWithCustomDateFormat()
        {
            //---------------Set up test pack-------------------
            IGridBase gridBase = CreateGridBaseStub();
            gridBase.Columns.Add("TestPropDate", "TestPropDate");
            IDataGridViewColumn col = gridBase.Columns[0];
            const string requiredFormat = "dd.MMM.yyyy";

            //--------------Assert PreConditions----------------            

            //---------------Execute Test ----------------------
            col.DefaultCellStyle.Format = requiredFormat;

            //---------------Test Result -----------------------
            Assert.AreEqual(requiredFormat, col.DefaultCellStyle.Format);         
        }

        [Test]
        public void Test_SetDateToGridWithCustomDateFormat()
        {
            //---------------Set up test pack-------------------
            IDataGridViewColumn col;
            const string requiredFormat = "dd.MMM.yyyy";
            IGridBase gridBase = CreateGridBaseWithDateCustomFormatCol(out col,  requiredFormat);

            //--------------Assert PreConditions----------------            
            Assert.AreEqual(requiredFormat, col.DefaultCellStyle.Format);  

            //---------------Execute Test ----------------------
            DateTime expectedDate = DateTime.Now;
            gridBase.Rows.Add(expectedDate);

            //---------------Test Result -----------------------
            IDataGridViewCell dataGridViewCell = gridBase.Rows[0].Cells[0];
            //((DataGridViewCellVWG) dataGridViewCell).DataGridViewCell.HasStyle = false;

            Assert.AreEqual(expectedDate.ToString(requiredFormat), dataGridViewCell.FormattedValue);
//            Assert.AreEqual(currentDateTime.ToString("dd.MMM.yyyy") ,grid.Grid.Rows[0].Cells[formattedPropertyName].Value);
        }


        [Test]
        public void Test_SetDateToGridCustomFormat_LoadViaCollection()
        {
            //---------------Set up test pack-------------------
            MyBO.LoadClassDefWithDateTime();
            IDataGridViewColumn column;
            const string requiredFormat = "dd.MMM.yyyy";
            IGridBase gridBase = CreateGridBaseWithDateCustomFormatCol(out column, requiredFormat);
            BusinessObjectCollection<MyBO> col = new BusinessObjectCollection<MyBO>();
            MyBO bo = new MyBO();
            const string dateTimeProp = "TestDateTime";
            DateTime expectedDate = DateTime.Now;
            bo.SetPropertyValue(dateTimeProp, expectedDate);
            col.Add(bo);

            //--------------Assert PreConditions----------------            

            //---------------Execute Test ----------------------
            gridBase.BusinessObjectCollection  = col;

            //---------------Test Result -----------------------

            IDataGridViewCell dataGridViewCell = gridBase.Rows[0].Cells[0];
            Assert.AreEqual(expectedDate.ToString(requiredFormat), dataGridViewCell.FormattedValue);

        }

        [Test]
        public void Test_SetDateToGridCustomFormat_LoadViaDataTable()
        {
            //---------------Set up test pack-------------------
            MyBO.LoadClassDefWithDateTime();
            IDataGridViewColumn column;
            const string requiredFormat = "dd.MMM.yyyy";
            IGridBase gridBase = CreateGridBaseWithDateCustomFormatCol(out column, requiredFormat);
            DataTable dataTable = new DataTable();
            const string dateTimeProp = "TestDateTime";
            dataTable.Columns.Add(dateTimeProp, typeof (DateTime));
            DateTime expectedDate = DateTime.Now;
            dataTable.Rows.Add(expectedDate);
            //--------------Assert PreConditions----------------            

            //---------------Execute Test ----------------------
            gridBase.DataSource = dataTable.DefaultView;

            //---------------Test Result -----------------------

            IDataGridViewCell dataGridViewCell = gridBase.Rows[0].Cells[0];
            Assert.AreEqual(expectedDate.ToString(requiredFormat), dataGridViewCell.FormattedValue);

        }


        #region Utility Methods 
        
        private IGridBase CreateGridBaseWithDateCustomFormatCol(out IDataGridViewColumn col, string requiredFormat)
        {
            IGridBase gridBase = CreateGridBaseStub();
            gridBase.Columns.Add("TestDateTime", "TestDateTime");
            col = gridBase.Columns[0];
            col.DefaultCellStyle.Format = requiredFormat;
            return gridBase;
        }

        protected static void AddColumnsForContactPerson(IBusinessObjectCollection businessObjectCollection, IGridBase gridBase, string propName)
        {
            gridBase.Columns.Add(_gridIdColumnName, _gridIdColumnName);
            gridBase.Columns.Add(propName, propName);
            gridBase.BusinessObjectCollection =businessObjectCollection;
        }

        protected static void CreateBOAndAddToCollection(
            BusinessObjectCollection<ContactPersonTestBO> businessObjectCollection)
        {
            ContactPersonTestBO cp = new ContactPersonTestBO {Surname = Guid.NewGuid().ToString("N")};
            cp.Save();
            businessObjectCollection.Add(cp);
        }
        protected static BusinessObjectCollection<MyBO> CreateCollectionWith_4_Objects()
        {
            MyBO cp = new MyBO {TestProp = "b"};
            MyBO cp2 = new MyBO {TestProp = "d"};
            MyBO cp3 = new MyBO {TestProp = "c"};
            MyBO cp4 = new MyBO {TestProp = "a"};
            return new BusinessObjectCollection<MyBO> {{cp, cp2, cp3, cp4}};
        }

        private static IDataGridViewCell GetCell(int rowIndex, IDataGridView gridBase, string propName)
        {
            IDataGridViewRow row = gridBase.Rows[rowIndex];
            return row.Cells[propName];
        }

        protected IGridBase GetGridBaseWith_4_Rows(out BusinessObjectCollection<MyBO> col)
        {
            MyBO.LoadDefaultClassDef();
            col = CreateCollectionWith_4_Objects();
            IGridBase gridBase = CreateGridBaseStub();
            SetupGridColumnsForMyBo(gridBase);
            gridBase.BusinessObjectCollection  = col;
            return gridBase;
        }


        protected static void SetupGridColumnsForMyBo(IDataGridView gridBase)
        {
            gridBase.Columns.Add(_gridIdColumnName, _gridIdColumnName);
            gridBase.Columns.Add("TestProp", "TestProp");
        }


        

        #endregion
    }



    internal class DataGridViewColumnStub : IDataGridViewColumn
    {
        ///<summary>
        /// Returns the underlying control being wrapped by this decorator.
        ///</summary>
        public object Control
        {
            get { throw new System.NotImplementedException(); }
        }

        /// <summary>Gets or sets the name of the data source property or database column to which the <see cref="IDataGridViewColumn"></see> is bound.</summary>
        /// <returns>The name of the property or database column associated with the <see cref="IDataGridViewColumn"></see>.</returns>
        /// <filterpriority>1</filterpriority>
        //Editor(
        //    "Gizmox.WebGUI.Forms.Design.DataGridViewColumnDataPropertyNameEditor, System.Design, Version=2.0.0.0, Culture=neutral, PublicKeyToken=b03f5f7f11d50a3a"
        //    , typeof (UITypeEditor)), Gizmox.WebGUI.Forms.SRDescription("DataGridView_ColumnDataPropertyNameDescr"),
        //DefaultValue(""),
        //TypeConverter(
        //    "IForms.Design.DataMemberFieldConverter, System.Design, Version=2.0.0.0, Culture=neutral, PublicKeyToken=b03f5f7f11d50a3a"
        //    ), Browsable(true)]
        public string DataPropertyName { get; set; }

        /// <summary>Gets or sets the caption text on the column's header cell.</summary>
        /// <returns>A <see cref="T:System.String"></see> with the desired text. The default is an empty string ("").</returns>
        /// <filterpriority>1</filterpriority>
        public string HeaderText { get; set; }

        /// <summary>Gets or sets the name of the column.</summary>
        /// <returns>A <see cref="T:System.String"></see> that contains the name of the column. The default is an empty string ("").</returns>
        /// <filterpriority>1</filterpriority>
        public string Name { get; set; }

        /// <summary>Gets or sets a value indicating whether the user can edit the column's cells.</summary>
        /// <returns>true if the user cannot edit the column's cells; otherwise, false.</returns>
        /// <exception cref="T:System.InvalidOperationException">This property is set to false for a column that is bound to a read-only data source. </exception>
        /// <filterpriority>1</filterpriority>
        public bool ReadOnly { get; set; }

        /// <summary>Gets or sets the sort mode for the column.</summary>
        /// <returns>A <see cref="DataGridViewColumnSortMode"></see> that specifies the criteria used to order the rows based on the cell values in a column.</returns>
        /// <exception cref="System.InvalidOperationException">The value assigned to the property conflicts with IDataGridView.SelectionMode. </exception>
        /// <filterpriority>1</filterpriority>
        public DataGridViewColumnSortMode SortMode
        {
            get { throw new NotImplementedException(); }
            set { throw new NotImplementedException(); }
        }

        /// <summary>Gets or sets the text used for ToolTips.</summary>
        /// <returns>The text to display as a ToolTip for the column.</returns>
        /// <filterpriority>1</filterpriority>
        public string ToolTipText { get; set; }

        /// <summary>Gets or sets the data type of the values in the column's cells.</summary>
        /// <returns>A <see cref="T:System.Type"></see> that describes the run-time class of the values stored in the column's cells.</returns>
        /// <filterpriority>1</filterpriority>
        public Type ValueType { get; set; }

        /// <summary>Gets or sets the current width of the column.</summary>
        /// <returns>The width, in pixels, of the column. The default is 100.</returns>
        /// <exception cref="T:System.ArgumentOutOfRangeException">The specified value when setting this property is greater than 65536.</exception>
        /// <filterpriority>1</filterpriority>
        public int Width { get; set; }

        public bool Visible
        {
            get { return false; }
            set { }
        }

        /// <summary>Gets or sets the column's default cell style.</summary>
        /// <returns>A <see cref="IDataGridViewCellStyle"></see> that represents the default style of the cells in the column.</returns>
        /// <filterpriority>1</filterpriority>
        public IDataGridViewCellStyle DefaultCellStyle
        {
            get { throw new NotImplementedException(); }
            set { throw new NotImplementedException(); }
        }

        public object DataGridViewColumn
        {
            get { throw new NotImplementedException(); }
        }
    }
}<|MERGE_RESOLUTION|>--- conflicted
+++ resolved
@@ -1,1416 +1,1123 @@
-//---------------------------------------------------------------------------------
-// Copyright (C) 2009 Chillisoft Solutions
-// 
-// This file is part of the Habanero framework.
-// 
-//     Habanero is a free framework: you can redistribute it and/or modify
-//     it under the terms of the GNU Lesser General Public License as published by
-//     the Free Software Foundation, either version 3 of the License, or
-//     (at your option) any later version.
-// 
-//     The Habanero framework is distributed in the hope that it will be useful,
-//     but WITHOUT ANY WARRANTY; without even the implied warranty of
-//     MERCHANTABILITY or FITNESS FOR A PARTICULAR PURPOSE.  See the
-//     GNU Lesser General Public License for more details.
-// 
-//     You should have received a copy of the GNU Lesser General Public License
-//     along with the Habanero framework.  If not, see <http://www.gnu.org/licenses/>.
-//---------------------------------------------------------------------------------
-
-using System;
-using System.Collections.Generic;
-using System.Data;
-using Habanero.Base;
-using Habanero.BO;
-using Habanero.BO.ClassDefinition;
-using Habanero.Test.BO;
-using Habanero.UI.Base;
-using NUnit.Framework;
-
-namespace Habanero.Test.UI.Base
-{
-    public abstract class TestGridBase 
-    {
-        protected const string _gridIdColumnName = "HABANERO_OBJECTID";
-
-        [SetUp]
-        public void SetupTest()
-        {
-            ClassDef.ClassDefs.Clear();
-        }
-
-        [TestFixtureSetUp]
-        public void TestFixtureSetup()
-        {
-            //Code that is executed before any test is run in this class. If multiple tests
-            // are executed then it will still only be called once.
-            BORegistry.DataAccessor = new DataAccessorInMemory();
-        }
-
-        [TearDown]
-        public void TearDownTest()
-        {
-        }
-
-        protected abstract IControlFactory GetControlFactory();
-        protected abstract IGridBase CreateGridBaseStub();
-        protected abstract void AddControlToForm(IGridBase gridBase);
-
-
-<<<<<<< HEAD
-        [TestFixture]
-        public class TestGridBaseVWG : TestGridBase
-        {
-            protected override IControlFactory GetControlFactory()
-            {
-                return new ControlFactoryVWG();
-            }
-
-            protected override IGridBase CreateGridBaseStub()
-            {
-                GridBaseVWGStub gridBase = new GridBaseVWGStub();
-                Gizmox.WebGUI.Forms.Form frm = new Gizmox.WebGUI.Forms.Form();
-                frm.Controls.Add(gridBase);
-                return gridBase;
-            }
-
-            protected override void AddControlToForm(IGridBase gridBase)
-            {
-                Gizmox.WebGUI.Forms.Form frm = new Gizmox.WebGUI.Forms.Form();
-                frm.Controls.Add((Gizmox.WebGUI.Forms.Control) gridBase);
-            }
-
-            private static Gizmox.WebGUI.Forms.DataGridViewCell GetCell(int rowIndex, string propName,
-                                                            IGridBase gridBase)
-            {
-                Gizmox.WebGUI.Forms.DataGridView dgv = (Gizmox.WebGUI.Forms.DataGridView)gridBase;
-                Gizmox.WebGUI.Forms.DataGridViewRow row = dgv.Rows[rowIndex];
-                return row.Cells[propName];
-            }
-
-            private static object GetCellValue(int rowIndex, IGridBase gridBase, string propName)
-            {
-                Gizmox.WebGUI.Forms.DataGridViewCell cell = GetCell(rowIndex, propName, gridBase);
-                return cell.Value;
-            }
-
-            //Both these tests work but the final result does not i.e. the row in the grid
-            // does not get updated.
-            [Test]
-            public void TestVWGRowIsRefreshed()
-            {
-                //---------------Set up test pack-------------------
-                BusinessObjectCollection<MyBO> col;
-                IGridBase gridBase = GetGridBaseWith_4_Rows(out col);
-                const string propName = "TestProp";
-                const int rowIndex = 1;
-                MyBO bo = col[rowIndex];
-                AddControlToForm(gridBase);
-
-                //---------------verify preconditions---------------
-                object cellValue = GetCellValue(rowIndex, gridBase, propName);
-                //DataGridViewCell cell;
-
-                Assert.AreEqual(bo.GetPropertyValue(propName), cellValue);
-
-                //---------------Execute Test ----------------------
-                bo.SetPropertyValue(propName, "UpdatedValue");
-                bo.Save();
-                //---------------Test Result -----------------------
-                //gridBase.SelectedBusinessObject = bo;
-
-                //cell = GetCell(rowIndex, propName, gridBase);
-                cellValue = GetCellValue(rowIndex, gridBase, propName);
-                Assert.AreEqual("UpdatedValue", cellValue);
-            }
-
-            //This does not work since you cannot push changes to the grid based only on changes in the 
-            ///underlying datasource. moved to doing a refresh grid.
-            //[Test]
-            //public void TestVWG_SelectedBusinessObjectEdited_FiresEventToUpdateGrid()
-            //{
-            //    //---------------Set up test pack-------------------
-            //    ContactPersonTestBO.LoadDefaultClassDefWithUIDef();
-            //    BusinessObjectCollection<ContactPersonTestBO> businessObjectCollection =
-            //        new BusinessObjectCollection<ContactPersonTestBO>();
-
-            //    CreateBOAndAddToCollection(businessObjectCollection);
-            //    CreateBOAndAddToCollection(businessObjectCollection);
-
-            //    IGridBase gridBase = CreateGridBaseStub();
-
-            //    string propName = "Surname";
-            //    AddColumnsForContactPerson(businessObjectCollection, gridBase, propName);
-
-            //    int rowIndex = 1;
-            //    ContactPersonTestBO bo = businessObjectCollection[rowIndex];
-            //    gridBase.SelectedBusinessObject = bo;
-            //    bool _boUpdated = false;
-            //    gridBase.BusinessObjectEdited += delegate { _boUpdated = true; };
-            //    //---------------verify preconditions---------------
-            //    object cellValue = GetCellValue(rowIndex, gridBase, propName);
-            //    Assert.AreEqual(bo.GetPropertyValue(propName), cellValue);
-
-            //    Assert.AreEqual(bo, gridBase.SelectedBusinessObject);
-            //    Assert.IsFalse(_boUpdated);
-            //    //---------------Execute Test ----------------------
-            //    bo.SetPropertyValue(propName, "UpdatedValue");
-            //    bo.Save();
-            //    //---------------Test Result -----------------------
-            //    Assert.IsTrue(_boUpdated);
-
-                
-            //}
-
-            [Test]
-            public void TestVWG_NonSelectedBusinessObjectEdited()
-            {
-                //---------------Set up test pack-------------------
-                ContactPersonTestBO.LoadDefaultClassDefWithUIDef();
-                BusinessObjectCollection<ContactPersonTestBO> businessObjectCollection =
-                    new BusinessObjectCollection<ContactPersonTestBO>();
-
-                CreateBOAndAddToCollection(businessObjectCollection);
-                CreateBOAndAddToCollection(businessObjectCollection);
-
-                IGridBase gridBase = CreateGridBaseStub();
-
-                const string propName = "Surname";
-                AddColumnsForContactPerson(businessObjectCollection, gridBase, propName);
-
-                const int rowIndex = 1;
-                ContactPersonTestBO bo = businessObjectCollection[rowIndex];
-                gridBase.SelectedBusinessObject = bo;
-                bool _boUpdated = false;
-                gridBase.BusinessObjectEdited += delegate { _boUpdated = true; };
-
-                //---------------verify preconditions---------------
-                object cellValue = GetCellValue(rowIndex, gridBase, propName);
-                Assert.AreEqual(bo.GetPropertyValue(propName), cellValue);
-
-                Assert.AreEqual(bo, gridBase.SelectedBusinessObject);
-                Assert.IsFalse(_boUpdated);
-
-                //---------------Execute Test ----------------------
-                //set a different object as the selected object
-                gridBase.SelectedBusinessObject = businessObjectCollection[rowIndex - 1];
-                //edit its value
-                bo.SetPropertyValue(propName, "UpdatedValue");
-                bo.Save();
-                //---------------Test Result -----------------------
-                //Should not cause an update
-                Assert.IsFalse(_boUpdated);
-
-            }
-
-
-
-            [Test]
-            public void TestVWG_RowShowingBusinessObjectsValues()
-            {
-                //---------------Set up test pack-------------------
-                MyBO.LoadDefaultClassDef();
-                BusinessObjectCollection<MyBO> col = CreateCollectionWith_4_Objects();
-                IGridBase gridBase = CreateGridBaseStub();
-
-                SetupGridColumnsForMyBo(gridBase);
-                const string propName = "TestProp";
-                const int rowIndex = 1;
-                //---------------Execute Test ----------------------
-#pragma warning disable 618,612 //Maintained for backward compatibility testing
-                gridBase.SetBusinessObjectCollection(col);
-#pragma warning restore 618,612
-
-                //---------------Test Result -----------------------
-                MyBO selectedBo = (MyBO) gridBase.GetBusinessObjectAtRow(rowIndex);
-                IDataGridViewRow row = gridBase.Rows[rowIndex];
-                IDataGridViewCell cell = row.Cells[propName];
-                Assert.AreEqual(selectedBo.TestProp, cell.Value);
-            }
-            [Test]
-            public void TestVWG_Set_BusinessObjectCollection()
-            {
-                //---------------Set up test pack-------------------
-                MyBO.LoadDefaultClassDef();
-                BusinessObjectCollection<MyBO> col = CreateCollectionWith_4_Objects();
-                IGridBase gridBase = CreateGridBaseStub();
-
-                SetupGridColumnsForMyBo(gridBase);
-                const string propName = "TestProp";
-                const int rowIndex = 1;
-                //---------------Execute Test ----------------------
-                gridBase.BusinessObjectCollection = col;
-
-                //---------------Test Result -----------------------
-                MyBO selectedBo = (MyBO) gridBase.GetBusinessObjectAtRow(rowIndex);
-                IDataGridViewRow row = gridBase.Rows[rowIndex];
-                IDataGridViewCell cell = row.Cells[propName];
-                Assert.AreEqual(selectedBo.TestProp, cell.Value);
-            }
-
-            //Cannot Duplicate in grid
-            //[Test]
-            //public void Test_DeleteObjectInGridThenSetCollectionCausesInfiniteLoop_InVWG()
-            //{
-            //    //---------------Set up test pack-------------------
-            //    MyBO.LoadDefaultClassDef();
-            //    BusinessObjectCollection<MyBO> col = GetCollectionWith_4_Objects();
-            //    IGridBase gridBase = CreateGridBaseStub();
-            //    SetupGridColumnsForMyBo(gridBase);
-            //    gridBase.BusinessObjectCollection  = col;
-            //    string propName = "TestProp";
-            //    //---------------Execute Test ----------------------
-            //    MyBO bo = col[1];
-            //    gridBase.SelectedBusinessObject = bo;
-            //    col.Remove(bo);
-            //    gridBase.Sort(propName,true);
-            //    col = GetCollectionWith_4_Objects();
-            //    gridBase.SetBusinessObjectCollection(col);
-            //    //---------------Test Result -----------------------
-            //}
-
-
-            [Test]
-            public void TestVWG_ChangeToPageOfRowNum()
-            {
-                //---------------Set up test pack-------------------
-                BusinessObjectCollection<MyBO> col;
-                IGridBase gridBase = GetGridBaseWith_4_Rows(out col);
-                gridBase.ItemsPerPage = 3;
-
-                //---------------Assert preconditions---------------
-                Assert.AreEqual(1, gridBase.CurrentPage);
-                //---------------Execute Test ----------------------
-                gridBase.ChangeToPageOfRow(4);
-                //---------------Test Result -----------------------
-                Assert.AreEqual(2, gridBase.CurrentPage);
-                //---------------Tear Down -------------------------
-            }
-
-            [Test]
-            public void TestVWG_SetSelectedBusinessObjectChangesPage()
-            {
-                //---------------Set up test pack-------------------
-                BusinessObjectCollection<MyBO> col;
-                IGridBase gridBase = GetGridBaseWith_4_Rows(out col);
-                gridBase.ItemsPerPage = 3;
-
-                //---------------Execute Test ----------------------
-                gridBase.SelectedBusinessObject = col[3];
-                //---------------Test Result -----------------------
-                Assert.AreEqual(2, gridBase.CurrentPage);
-                //---------------Tear Down -------------------------
-            }
-            [Test]
-            public void Test_AddImageColumn()
-            {
-                //---------------Set up test pack-------------------
-                IGridBase gridBase = CreateGridBaseStub();
-                //--------------Assert PreConditions----------------            
-
-                //---------------Execute Test ----------------------
-                IDataGridViewImageColumn imgColumn = GetControlFactory().CreateDataGridViewImageColumn();
-                gridBase.Columns.Add(imgColumn);
-                //---------------Test Result -----------------------
-                Assert.AreEqual(1, gridBase.Columns.Count);
-                //---------------Tear Down -------------------------          
-            }
-            [Test]
-            public void Test_IndexerReturnsImageColumn()
-            {
-                //---------------Set up test pack-------------------
-                IGridBase gridBase = CreateGridBaseStub();
-                IDataGridViewImageColumn imgColumn = GetControlFactory().CreateDataGridViewImageColumn();
-                gridBase.Columns.Add(imgColumn);
-                //--------------Assert PreConditions----------------            
-                Assert.AreEqual(1, gridBase.Columns.Count);
-                //---------------Execute Test ----------------------
-                IDataGridViewColumn col = gridBase.Columns[0];
-                //---------------Test Result -----------------------
-                Assert.IsInstanceOf(typeof(IDataGridViewImageColumn), col);
-                //---------------Tear Down -------------------------          
-            }
-            [Test]
-            public void Test_StringIndexerReturnsImageColumn()
-            {
-                //---------------Set up test pack-------------------
-                IGridBase gridBase = CreateGridBaseStub();
-                IDataGridViewImageColumn imgColumn = GetControlFactory().CreateDataGridViewImageColumn();
-                const string columnName = "Name";
-                imgColumn.Name = columnName;
-                gridBase.Columns.Add(imgColumn);
-                //--------------Assert PreConditions----------------            
-                Assert.AreEqual(1, gridBase.Columns.Count);
-                //---------------Execute Test ----------------------
-                IDataGridViewColumn col = gridBase.Columns[columnName];
-                //---------------Test Result -----------------------
-                Assert.IsInstanceOf(typeof(IDataGridViewImageColumn), col);
-                //---------------Tear Down -------------------------          
-            }
-        }
-=======
->>>>>>> 179349e8
-
-        [Test]
-        public void TestCreateGridBase()
-        {
-            //---------------Set up test pack-------------------
-            //---------------Execute Test ----------------------
-            IControlHabanero myGridBase = CreateGridBaseStub();
-
-            //---------------Test Result -----------------------
-            Assert.IsNotNull(myGridBase);
-            Assert.IsTrue(myGridBase is IGridBase);
-            //---------------Tear Down -------------------------   
-        }
-
-        [Test]
-        public void TestSetCollectionOnGrid_EmptyCollection()
-        {
-            //---------------Set up test pack-------------------
-            MyBO.LoadDefaultClassDef();
-            BusinessObjectCollection<MyBO> col = new BusinessObjectCollection<MyBO>();
-            IGridBase gridBase = CreateGridBaseStub();
-            SetupGridColumnsForMyBo(gridBase);
-            //---------------Execute Test ----------------------
-#pragma warning disable 618,612
-            gridBase.SetBusinessObjectCollection(col);
-#pragma warning restore 618,612
-            //---------------Test Result -----------------------
-            Assert.AreEqual(0, gridBase.Rows.Count);
-            //Assert.AreEqual(classDef.PropDefcol.Count, myGridBase.Columns.Count);//There are 8 columns in the collection BO
-            Assert.IsNull(gridBase.SelectedBusinessObject);
-            //---------------Tear Down -------------------------          
-        }
-        [Test]
-        public void Test_Set_BusinessCollectionOnGrid_EmptyCollection()
-        {
-            //---------------Set up test pack-------------------
-            MyBO.LoadDefaultClassDef();
-            BusinessObjectCollection<MyBO> col = new BusinessObjectCollection<MyBO>();
-            IGridBase gridBase = CreateGridBaseStub();
-            SetupGridColumnsForMyBo(gridBase);
-            //---------------Execute Test ----------------------
-            gridBase.BusinessObjectCollection = col;
-            //---------------Test Result -----------------------
-            Assert.AreEqual(0, gridBase.Rows.Count);
-            Assert.IsNull(gridBase.SelectedBusinessObject);
-        }
-
-        [Test]
-        public void TestSetCollectionOnGrid_NullCollection()
-        {
-            //---------------Set up test pack-------------------
-            IGridBase gridBase = CreateGridBaseStub();
-            //---------------Assert Precondition----------------
-
-            //---------------Execute Test ----------------------
-#pragma warning disable 618,612 //For backward compatibility testing
-            gridBase.SetBusinessObjectCollection(null);
-            //---------------Test Result -----------------------
-            Assert.IsNull(gridBase.GetBusinessObjectCollection());
-            Assert.AreEqual(0, gridBase.Rows.Count);
-            Assert.AreEqual(0, gridBase.Columns.Count);
-        }
-#pragma warning restore 618,612
-
-        [Test]
-        public void Test_Set_BusinessCollectionOnGrid_NullCollection()
-        {
-            //---------------Set up test pack-------------------
-            IGridBase gridBase = CreateGridBaseStub();
-            //---------------Assert Precondition----------------
-
-            //---------------Execute Test ----------------------
-            gridBase.BusinessObjectCollection = null;
-            //---------------Test Result -----------------------
-            Assert.IsNull(gridBase.BusinessObjectCollection);
-            Assert.AreEqual(0, gridBase.Rows.Count);
-            Assert.AreEqual(0, gridBase.Columns.Count);
-        }
-
-        [Test]
-        public void Test_SortMode()
-        {
-            //---------------Set up test pack-------------------
-            IGridBase gridBase = CreateGridBaseStub();
-
-            //--------------Assert PreConditions----------------            
-
-            //---------------Execute Test ----------------------
-            gridBase.Columns.Add("TestProp", "TestProp");
-            //---------------Test Result -----------------------
-            Assert.AreEqual(DataGridViewColumnSortMode.Automatic , gridBase.Columns[0].SortMode);        
-        }
-        [Test]
-        public void TestSetCollectionOnGrid_NoOfRows()
-        {
-            //---------------Set up test pack-------------------
-            MyBO.LoadDefaultClassDef();
-            BusinessObjectCollection<MyBO> col = CreateCollectionWith_4_Objects();
-            IGridBase gridBase = CreateGridBaseStub();
-            SetupGridColumnsForMyBo(gridBase);
-            //---------------Execute Test ----------------------
-#pragma warning disable 618,612
-            gridBase.SetBusinessObjectCollection(col);
-#pragma warning restore 618,612
-            //---------------Test Result -----------------------
-            Assert.AreEqual(4, gridBase.Rows.Count);
-        }
-        [Test]
-        public void Test_Set_BusinessObjectCollectionOnGrid_NoOfRows()
-        {
-            //---------------Set up test pack-------------------
-            MyBO.LoadDefaultClassDef();
-            BusinessObjectCollection<MyBO> col = CreateCollectionWith_4_Objects();
-            IGridBase gridBase = CreateGridBaseStub();
-            SetupGridColumnsForMyBo(gridBase);
-            //---------------Execute Test ----------------------
-            gridBase.BusinessObjectCollection = col;
-            //---------------Test Result -----------------------
-            Assert.AreEqual(4, gridBase.Rows.Count);
-        }
-
-        [Test]
-        public void TestRefreshBusinessObjectRow()
-        {
-            //---------------Set up test pack-------------------
-            MyBO.LoadDefaultClassDef();
-            BusinessObjectCollection<MyBO> col = CreateCollectionWith_4_Objects();
-            IGridBase gridBase = CreateGridBaseStub();
-            SetupGridColumnsForMyBo(gridBase);
-            gridBase.BusinessObjectCollection =col;
-            MyBO myBO = col[0];
-            string testPropValue = TestUtil.GetRandomString();
-            myBO.TestProp = testPropValue;
-            IDataGridViewRow row = gridBase.GetBusinessObjectRow(myBO);
-            row.Cells["TestProp"].Value = "";
-            //---------------Assert Precondition----------------
-            Assert.AreEqual("", row.Cells["TestProp"].Value);
-            Assert.AreEqual(testPropValue, myBO.TestProp);
-            //---------------Execute Test ----------------------
-            gridBase.RefreshBusinessObjectRow(myBO);
-            //---------------Test Result -----------------------
-            Assert.AreEqual(testPropValue, row.Cells["TestProp"].Value);
-        }
-
-        [Test]
-        public void TestRefreshBusinessObjectRow_NullBo()
-        {
-            //---------------Set up test pack-------------------
-            MyBO.LoadDefaultClassDef();
-            BusinessObjectCollection<MyBO> col = CreateCollectionWith_4_Objects();
-            IGridBase gridBase = CreateGridBaseStub();
-            SetupGridColumnsForMyBo(gridBase);
-            gridBase.BusinessObjectCollection = col;
-            //---------------Assert Precondition----------------
-            //---------------Execute Test ----------------------
-            gridBase.RefreshBusinessObjectRow(null);
-            //---------------Test Result -----------------------
-            Assert.IsTrue(true, "Error should not be thrown and this assert should be reached.");
-        }
-
-        [Test]
-        public void Test_TryReturnAColumnThatDoesNotExist_ReturnsNull()
-        {
-            //---------------Set up test pack-------------------
-            MyBO.LoadDefaultClassDef();
-            CreateCollectionWith_4_Objects();
-            IGridBase gridBase = CreateGridBaseStub();
-            SetupGridColumnsForMyBo(gridBase);
-            //--------------Assert PreConditions----------------            
-
-            //---------------Execute Test ----------------------
-            IDataGridViewColumn column = gridBase.Columns["NonExistant"];
-            //---------------Test Result -----------------------
-            Assert.IsNull(column);      
-        }
-        [Test]
-        public void Test_SelectedBusinessObject_FirstRowIsSelected()
-        {
-            //---------------Set up test pack-------------------
-            MyBO.LoadDefaultClassDef();
-            BusinessObjectCollection<MyBO> col = CreateCollectionWith_4_Objects();
-            IGridBase gridBase = CreateGridBaseStub();
-            SetupGridColumnsForMyBo(gridBase);
-
-            //---------------Execute Test ----------------------
-            gridBase.BusinessObjectCollection  = col;
-            IBusinessObject selectedBo = gridBase.SelectedBusinessObject;
-            //---------------Test Result -----------------------
-            Assert.AreSame(col[0], selectedBo);
-            Assert.AreEqual(1, gridBase.SelectedBusinessObjects.Count);
-        }
-
-        [Test]
-        public void TestSetSelectedBusinessObject()
-        {
-            //---------------Set up test pack-------------------
-            BusinessObjectCollection<MyBO> col;
-            IGridBase gridBase = GetGridBaseWith_4_Rows(out col);
-            SetupGridColumnsForMyBo(gridBase);
-            MyBO boToSelect = col[1];
-            //---------------Execute Test ----------------------
-
-            gridBase.SelectedBusinessObject = boToSelect;
-
-            //---------------Test Result -----------------------
-            Assert.AreEqual(boToSelect, gridBase.SelectedBusinessObject);
-        }
-
-        [Test]
-        public void TestGetSelectedBusinessObject()
-        {
-            //---------------Set up test pack-------------------
-            BusinessObjectCollection<MyBO> col;
-            IGridBase gridBase = GetGridBaseWith_4_Rows(out col);
-            MyBO boToSelect = col[1];
-            gridBase.SelectedBusinessObject = boToSelect;
-            //---------------Execute Test ----------------------
-            IBusinessObject selectedBusinessObject = gridBase.SelectedBusinessObject;
-            //---------------Test Result -----------------------
-            Assert.AreEqual(boToSelect, selectedBusinessObject);
-        }
-
-        [Test]
-        public void TestSetSelectedBusinessObject_ToNull()
-        {
-            //---------------Set up test pack-------------------
-            BusinessObjectCollection<MyBO> col;
-            IGridBase gridBase = GetGridBaseWith_4_Rows(out col);
-            gridBase.SelectedBusinessObject = col[2];
-            //---------------Assert Precondition ---------------
-            Assert.IsNotNull(gridBase.SelectedBusinessObject);
-//            Assert.IsNotNull(gridBase.CurrentRow); 
-            //The current row is never set for VWG see ignored test TestSelectedBusinessObject_SetsCurrentRow
-            //---------------Execute Test ----------------------
-            gridBase.SelectedBusinessObject = null;
-
-            //---------------Test Result -----------------------
-            Assert.IsNull(gridBase.SelectedBusinessObject);
-            Assert.IsNull(gridBase.CurrentRow);
-            
-        }
-
-        [Test, Ignore("Works in real, but not in the tests")]
-        public void TestSetSelectedBusinessObject_ScrollsGridWhenRowIsNotVisible()
-        {
-            //---------------Set up test pack-------------------
-            BusinessObjectCollection<MyBO> col;
-            IGridBase gridBase = GetGridBaseWith_4_Rows(out col);
-            for (int i = 0; i < 200; i++)
-            {
-                MyBO newBO = new MyBO();
-                newBO.TestProp = BOTestUtils.RandomString;
-                col.Add(newBO);
-            }
-            AddControlToForm(gridBase);
-            //---------------Assert Precondition----------------
-            Assert.AreSame(col[0], gridBase.SelectedBusinessObject);
-            Assert.AreEqual(204, gridBase.Rows.Count);
-            Assert.IsFalse(gridBase.Rows[203].Displayed);
-            //---------------Execute Test ----------------------
-            gridBase.SelectedBusinessObject = col[203];
-            //---------------Test Result -----------------------
-            Assert.AreSame(col[203], gridBase.SelectedBusinessObject);
-            Assert.IsTrue(gridBase.Rows[203].Displayed);
-        }
-
-        [Test]
-        public void TestGridFiringItemSelected()
-        {
-            //---------------Set up test pack-------------------
-            BusinessObjectCollection<MyBO> col;
-            IGridBase gridBase = GetGridBaseWith_4_Rows(out col);
-            bool gridItemSelected = false;
-            gridBase.SelectedBusinessObject = null;
-            gridBase.BusinessObjectSelected += (delegate { gridItemSelected = true; });
-
-            //---------------Execute Test ----------------------
-            gridBase.SelectedBusinessObject = col[1];
-
-            //---------------Test Result -----------------------
-            Assert.IsTrue(gridItemSelected);
-        }
-
-        [Test]
-        public void TestGrid_2GetSelectedObjects()
-        {
-            //---------------Set up test pack-------------------
-            BusinessObjectCollection<MyBO> col;
-            IGridBase gridBase = GetGridBaseWith_4_Rows(out col);
-            MyBO boToSelect1 = col[1];
-            gridBase.Rows[1].Selected = true;
-
-            //---------------Execute Test ----------------------
-            IList<BusinessObject> selectedObjects = gridBase.SelectedBusinessObjects;
-            //---------------Test Result -----------------------
-            Assert.AreEqual(2, selectedObjects.Count); //The first row is auto selected and the second row
-//            is being manually selected
-            //Test that the correct items where returned
-            Assert.AreSame(boToSelect1, selectedObjects[0]);
-            Assert.AreSame(col[0], selectedObjects[1]);
-        }
-
-        [Test]
-        public void TestGrid_GetSelectedObjects_3SelectedObjects()
-        {
-            //---------------Set up test pack-------------------
-            BusinessObjectCollection<MyBO> col;
-            IGridBase gridBase = GetGridBaseWith_4_Rows(out col);
-            gridBase.Rows[1].Selected = true;
-            gridBase.Rows[3].Selected = true;
-            //---------------Execute Test ----------------------
-            IList<BusinessObject> selectedObjects = gridBase.SelectedBusinessObjects;
-            //---------------Test Result -----------------------
-            Assert.AreEqual(3, selectedObjects.Count); //the first row plus the two new selected rows
-        }
-
-        [Test]
-        public void TestGrid_Clear()
-        {
-            //---------------Set up test pack-------------------
-            BusinessObjectCollection<MyBO> col;
-            IGridBase gridBase = GetGridBaseWith_4_Rows(out col);
-            //---------------Execute Test ----------------------
-            gridBase.Clear();
-            //---------------Test Result -----------------------
-            Assert.AreEqual(0, gridBase.Rows.Count); //The first row is auto selected and the second row
-            //is being manually selected
-            //Test that the correct items where returned
-            Assert.AreEqual(0, gridBase.SelectedBusinessObjects.Count);
-            Assert.AreEqual(null, gridBase.SelectedBusinessObject);
-            Assert.IsNull(gridBase.BusinessObjectCollection);
-        }
-
-        [Test]
-        public void TestCollectionChanged()
-        {
-            //---------------Set up test pack-------------------
-            MyBO.LoadDefaultClassDef();
-            BusinessObjectCollection<MyBO> col = CreateCollectionWith_4_Objects();
-            IGridBase gridBase = CreateGridBaseStub();
-            SetupGridColumnsForMyBo(gridBase);
-            bool hasCollectionChangedFired = false;
-            gridBase.CollectionChanged += delegate { hasCollectionChangedFired = true; };
-            //---------------Execute Test ----------------------
-            gridBase.BusinessObjectCollection  = col;
-            //---------------Test Result -----------------------
-            Assert.IsTrue(hasCollectionChangedFired, "CollectionChanged event should have fired.");
-            //---------------Tear Down -------------------------
-        }
-
-        [Test]
-        public void TestGetCollection()
-        {
-            //---------------Set up test pack-------------------
-            BusinessObjectCollection<MyBO> col;
-            IGridBase gridBase = GetGridBaseWith_4_Rows(out col);
-            //---------------Execute Test ----------------------
-            IBusinessObjectCollection collection = gridBase.BusinessObjectCollection;
-            //---------------Test Result -----------------------
-            Assert.AreSame(col, collection);
-        }
-
-        [Test]
-        public void TestGetBusinessObjectAtRow()
-        {
-            //---------------Set up test pack-------------------
-            BusinessObjectCollection<MyBO> col;
-            IGridBase gridBase = GetGridBaseWith_4_Rows(out col);
-            //---------------Execute Test ----------------------
-            IBusinessObject businessObject2 = gridBase.GetBusinessObjectAtRow(2);
-            IBusinessObject businessObject3 = gridBase.GetBusinessObjectAtRow(3);
-            //---------------Test Result -----------------------
-            Assert.AreSame(col[2], businessObject2);
-            Assert.AreSame(col[3], businessObject3);
-        }
-
-        [Test]
-        public void TestGetBusinessObjectRow()
-        {
-            //---------------Set up test pack-------------------
-            BusinessObjectCollection<MyBO> col;
-            IGridBase gridBase = GetGridBaseWith_4_Rows(out col);
-            MyBO myBO2 = col[2];
-            const int expectedIndex = 2;
-            //-------------Assert Preconditions -------------
-            Assert.AreSame(myBO2, gridBase.GetBusinessObjectAtRow(expectedIndex));
-            //---------------Execute Test ----------------------
-            IDataGridViewRow dataGridViewRow = gridBase.GetBusinessObjectRow(myBO2);
-            //---------------Test Result -----------------------
-            Assert.AreEqual(expectedIndex, dataGridViewRow.Index);
-            Assert.AreEqual(myBO2.ID.AsString_CurrentValue(), dataGridViewRow.Cells[_gridIdColumnName].Value);
-        }
-
-        [Test]
-        public void TestGetBusinessObjectRow_NullBO()
-        {
-            //---------------Set up test pack-------------------
-            BusinessObjectCollection<MyBO> col;
-            IGridBase gridBase = GetGridBaseWith_4_Rows(out col);
-            //-------------Assert Preconditions -------------
-            //---------------Execute Test ----------------------
-            IDataGridViewRow dataGridViewRow = gridBase.GetBusinessObjectRow(null);
-            //---------------Test Result -----------------------
-            Assert.IsNull(dataGridViewRow);
-        }
-
-        [Test]
-        public void TestGetBusinessObjectRow_ReturnsNullIfNotFound()
-        {
-            //---------------Set up test pack-------------------
-            BusinessObjectCollection<MyBO> col;
-            IGridBase gridBase = GetGridBaseWith_4_Rows(out col);
-            MyBO notFoundBO = new MyBO();
-            //-------------Assert Preconditions -------------
-            //---------------Execute Test ----------------------
-            IDataGridViewRow dataGridViewRow = gridBase.GetBusinessObjectRow(notFoundBO);
-            //---------------Test Result -----------------------
-            Assert.IsNull(dataGridViewRow);
-        }
-
-        [Test]
-        public void TestNoOfColumns()
-        {
-            //---------------Set up test pack-------------------
-            //---------------Execute Test ----------------------
-            IGridBase gridBase = CreateGridBaseStub();
-            //---------------Test Result -----------------------
-            Assert.AreEqual(0, gridBase.Columns.Count);
-        }
-
-        [Test]
-        public void TestOneColumnAdded()
-        {
-            //---------------Set up test pack-------------------
-            IGridBase gridBase = CreateGridBaseStub();
-            //---------------Execute Test ----------------------
-            //IDataGridViewColumn column = new DataGridViewColumnStub();
-            gridBase.Columns.Add(Guid.NewGuid().ToString("N"), "");
-            //---------------Test Result -----------------------
-            Assert.AreEqual(1, gridBase.Columns.Count);
-        }
-
-        [Test]
-        public void TestTwoColumnsAdded()
-        {
-            //---------------Set up test pack-------------------
-            IGridBase gridBase = CreateGridBaseStub();
-            //---------------Execute Test ----------------------
-            //IDataGridViewColumn column = new DataGridViewColumnStub();
-            gridBase.Columns.Add(Guid.NewGuid().ToString("N"), "");
-            gridBase.Columns.Add(Guid.NewGuid().ToString("N"), "");
-            //---------------Test Result -----------------------
-            Assert.AreEqual(2, gridBase.Columns.Count);
-        }
-
-        [Test]
-        public void TestTwoColumnsAdded_still2columns_AfterSetCollection()
-        {
-            //---------------Set up test pack-------------------
-            MyBO.LoadDefaultClassDef();
-            BusinessObjectCollection<MyBO> col = CreateCollectionWith_4_Objects();
-            IGridBase gridBase = CreateGridBaseStub();
-            //---------------Execute Test ----------------------
-            //IDataGridViewColumn column = new DataGridViewColumnStub();
-            gridBase.Columns.Add(Guid.NewGuid().ToString("N"), "");
-            gridBase.Columns.Add(Guid.NewGuid().ToString("N"), "");
-            gridBase.BusinessObjectCollection  = col;
-            //---------------Test Result -----------------------
-            Assert.AreEqual(2, gridBase.Columns.Count);
-        }
-
-
-        [Test]
-        public void TestSetCollectionNoColumnsAddedShouldReturnError()
-        {
-            //---------------Set up test pack-------------------
-            MyBO.LoadDefaultClassDef();
-            BusinessObjectCollection<MyBO> col = CreateCollectionWith_4_Objects();
-            IGridBase gridBase = CreateGridBaseStub();
-            //---------------Execute Test ----------------------
-            try
-            {
-                gridBase.BusinessObjectCollection  = col;
-                Assert.Fail();
-                //---------------Test Result -----------------------
-            }
-            catch (GridBaseSetUpException ex)
-            {
-                StringAssert.Contains("cannot call SetBusinessObjectCollection if the grid's columns have not been set up", ex.Message);
-            }
-        }
-
-        [Test]
-        public void Test_SetCollection_NonDefaultGridLoader()
-        {
-            //---------------Set up test pack-------------------
-            MyBO.LoadDefaultClassDef();
-            BusinessObjectCollection<MyBO> col = CreateCollectionWith_4_Objects();
-            IGridBase gridBase = CreateGridBaseStub();
-            gridBase.Columns.Add(_gridIdColumnName, _gridIdColumnName);
-            gridBase.Columns.Add(Guid.NewGuid().ToString("N"), "");
-            //--------------Assert PreConditions----------------            
-
-            //---------------Execute Test ----------------------
-            gridBase.GridLoader = GridLoaderDelegateStub;
-            gridBase.BusinessObjectCollection  = col;
-            //---------------Test Result -----------------------
-            Assert.AreEqual(1, gridBase.Rows.Count);
-        }
-        public void GridLoaderDelegateStub(IGridBase grid, IBusinessObjectCollection col)
-        {
-            MyBO cp = new MyBO();
-            cp.TestProp = "b";
-            grid.Rows.Add(cp.ID,cp.TestProp);
-        }
-        public void GridLoaderDelegateStub_LoadAllItems(IGridBase grid, IBusinessObjectCollection col)
-        {
-            if (col == null)
-            {
-                grid.Rows.Clear();
-                return;
-            }
-            foreach (IBusinessObject businessObject in col)
-            {
-                MyBO cp = (MyBO) businessObject;
-                grid.Rows.Add(cp.ID, cp.TestProp);               
-            }
-        }
-        [Test]
-        public void TestSetBusinessObject_NonDefaultGridLoader()
-        {
-            //---------------Set up test pack-------------------
-            MyBO.LoadDefaultClassDef();
-            BusinessObjectCollection<MyBO> col = CreateCollectionWith_4_Objects();
-            IGridBase gridBase = CreateGridBaseStub();
-            gridBase.Columns.Add("HABANERO_OBJECTID", "HABANERO_OBJECTID");
-            gridBase.Columns.Add(Guid.NewGuid().ToString("N"), "");
-            //--------------Assert PreConditions----------------            
-
-            //---------------Execute Test ----------------------
-            MyBO cp = col[2];
-            gridBase.GridLoader = GridLoaderDelegateStub_LoadAllItems;
-            gridBase.BusinessObjectCollection  = col;
-            gridBase.SelectedBusinessObject = cp;
-            //---------------Test Result -----------------------
-            Assert.AreEqual(cp, gridBase.SelectedBusinessObject);
-            //---------------Tear Down -------------------------          
-        }
-        [Test]
-        public void Test_ClearGrid_NonDefaultGridLoader()
-        {
-            //---------------Set up test pack-------------------
-            MyBO.LoadDefaultClassDef();
-            BusinessObjectCollection<MyBO> col = CreateCollectionWith_4_Objects();
-            IGridBase gridBase = CreateGridBaseStub();
-            gridBase.Columns.Add(_gridIdColumnName, _gridIdColumnName);
-            gridBase.Columns.Add(Guid.NewGuid().ToString("N"), "");
-            gridBase.GridLoader = GridLoaderDelegateStub_LoadAllItems;
-            gridBase.BusinessObjectCollection  = col;
-            //--------------Assert PreConditions----------------            
-            Assert.AreEqual(4, gridBase.Rows.Count);
-            //---------------Execute Test ----------------------
-            gridBase.Clear();
-
-            //---------------Test Result -----------------------
-            Assert.AreEqual(0, gridBase.Rows.Count);
-        }
-        [Test]
-        public void TestAddItemToCollectionAddsItemToGrid()
-        {
-            //---------------Set up test pack-------------------
-            BusinessObjectCollection<MyBO> col;
-            IGridBase gridBase = GetGridBaseWith_4_Rows(out col);
-            //---------------Verify precondition----------------
-            Assert.AreEqual(4, col.Count);
-            Assert.AreEqual(4, gridBase.Rows.Count);
-            //---------------Execute Test ----------------------
-            col.Add(new MyBO());
-            //---------------Test Result -----------------------
-            Assert.AreEqual(5, col.Count);
-            Assert.AreEqual(5, gridBase.Rows.Count);    
-        }
-
-        [Test]
-        public void TestRemoveItemFromCollectionRemovesItemFromGrid()
-        {
-            //---------------Set up test pack-------------------
-            BusinessObjectCollection<MyBO> col;
-            IGridBase gridBase = GetGridBaseWith_4_Rows(out col);
-            MyBO bo = col[1];
-            //---------------Verify precondition----------------
-            Assert.AreEqual(4, col.Count);
-            Assert.AreEqual(4, gridBase.Rows.Count);
-            //---------------Execute Test ----------------------
-            col.Remove(bo);
-            //---------------Test Result -----------------------
-            Assert.AreEqual(3, col.Count);
-            Assert.AreEqual(3, gridBase.Rows.Count);     
-        }
-
-        [Test]
-        public void TestEditItemFromCollectionUpdatesItemInGrid()
-        {
-            //---------------Set up test pack-------------------
-            BusinessObjectCollection<MyBO> col;
-            IGridBase gridBase = GetGridBaseWith_4_Rows(out col);
-            const string propName = "TestProp";
-            const int rowIndex = 1;
-            MyBO bo = col[rowIndex];
-            gridBase.BusinessObjectCollection  = col;
-            MyBO selectedBo = (MyBO) gridBase.GetBusinessObjectAtRow(rowIndex);
-            IDataGridViewCell cell = GetCell(rowIndex, gridBase, propName);
-            //---------------Verify precondition----------------
-            Assert.AreEqual(selectedBo.TestProp, cell.Value);
-            //---------------Execute Test ----------------------
-            const string newPropValue = "NewValue";
-            bo.SetPropertyValue(propName, newPropValue);
-            bo.Save();
-            //---------------Test Result -----------------------
-            Assert.AreEqual(newPropValue, cell.Value);
-        }
-
-        [Test]
-        public void TestSetSortColumn()
-        {
-            //---------------Set up test pack-------------------
-
-            BusinessObjectCollection<MyBO> col;
-            IGridBase gridBase = GetGridBaseWith_4_Rows(out col);
-            MyBO bo_b = col[0];
-            MyBO bo_d = col[1];
-            MyBO bo_c = col[2];
-            MyBO bo_a = col[3];
-            //---------------Verify PreConditions --------------
-            Assert.AreEqual("b", bo_b.TestProp);
-            Assert.AreEqual("d", bo_d.TestProp);
-            Assert.AreEqual("c", bo_c.TestProp);
-            Assert.AreEqual("a", bo_a.TestProp);
-            Assert.AreEqual(bo_b, gridBase.GetBusinessObjectAtRow(0));
-            Assert.AreEqual(bo_d, gridBase.GetBusinessObjectAtRow(1));
-            Assert.AreEqual(bo_c, gridBase.GetBusinessObjectAtRow(2));
-            Assert.AreEqual(bo_a, gridBase.GetBusinessObjectAtRow(3));
-            //---------------Execute Test ----------------------
-            gridBase.Sort("TestProp", true);
-            //---------------Test Result -----------------------
-            Assert.AreEqual(bo_a, gridBase.GetBusinessObjectAtRow(0));
-            Assert.AreEqual(bo_b, gridBase.GetBusinessObjectAtRow(1));
-            Assert.AreEqual(bo_c, gridBase.GetBusinessObjectAtRow(2));
-            Assert.AreEqual(bo_d, gridBase.GetBusinessObjectAtRow(3));
-        }
-        //TODO: Peter we need to finalise decisions on enums 
-        //[Test]
-        //public void TestSortColumnAttributeDefault()
-        //{
-        //    Assert.IsNull(_grid.SortedColumn);
-        //    Assert.AreEqual(SortOrder.None, _grid.SortOrder);
-        //}
-
-        //[Test, ExpectedException(typeof(InvalidXmlDefinitionException))]
-        //public void TestSortColumnAttributeExceptionColumnName()
-        //{
-        //    _grid.SetBusinessObjectCollection(_grid.GetCollection(), "Error1");
-        //}
-
-        //[Test, ExpectedException(typeof(InvalidXmlDefinitionException))]
-        //public void TestSortColumnAttributeExceptionColumnNameAndOrder()
-        //{
-        //    _grid.SetBusinessObjectCollection(_grid.GetCollection(), "Error2");
-        //}
-
-        //[Test, ExpectedException(typeof(InvalidXmlDefinitionException))]
-        //public void TestSortColumnAttributeExceptionOrder()
-        //{
-        //    _grid.SetBusinessObjectCollection(_grid.GetCollection(), "Error3");
-        //}
-        [Test]
-        public void TestApplyFilter()
-        {
-            //---------------Set up test pack-------------------
-            BusinessObjectCollection<MyBO> col;
-            IGridBase gridBase = GetGridBaseWith_4_Rows(out col);
-            string filterString = col[2].ID.ToString().Substring(5, 30);
-            IFilterClauseFactory factory = new DataViewFilterClauseFactory();
-            IFilterClause filterClause =
-                factory.CreateStringFilterClause(_gridIdColumnName, FilterClauseOperator.OpLike, filterString);
-            //---------------Execute Test ----------------------
-
-            gridBase.ApplyFilter(filterClause);
-            //---------------Test Result -----------------------
-
-            Assert.AreEqual(1, gridBase.Rows.Count);
-            Assert.AreSame(col[2], gridBase.GetBusinessObjectAtRow(0));
-            //---------------Tear Down -------------------------
-        }
-
-        [Test]
-        public void TestApplyFilter_SetBusinessObject_SetsTheCorrectBusinessObject()
-        {
-            //---------------Set up test pack-------------------
-            BusinessObjectCollection<MyBO> boColllection;
-            IGridBase gridBase = GetGridBaseWith_4_Rows(out boColllection);
-            string filterString = boColllection[2].ID.ToString().Substring(5, 30);
-            IFilterClauseFactory factory = new DataViewFilterClauseFactory();
-            IFilterClause filterClause =
-                factory.CreateStringFilterClause(_gridIdColumnName, FilterClauseOperator.OpLike, filterString);
-            MyBO bo = boColllection[2];
-            //---------------Execute Test ----------------------
-
-            gridBase.ApplyFilter(filterClause);
-            gridBase.SelectedBusinessObject = bo;
-            //---------------Test Result -----------------------
-
-            Assert.AreSame(bo, gridBase.SelectedBusinessObject);
-            //---------------Tear Down -------------------------
-        }
-
-        [Test]
-        public void TestApplyFilter_SetBusinessObject_ToAnObjectNoLongerInTheGrid_ReturnsNullSelectedBO()
-        {
-            //---------------Set up test pack-------------------
-            BusinessObjectCollection<MyBO> boColllection;
-            IGridBase gridBase = GetGridBaseWith_4_Rows(out boColllection);
-            MyBO boRemainingInThisGrid = boColllection[2];
-            string filterString = boRemainingInThisGrid.ID.ToString().Substring(5, 30);
-            IFilterClauseFactory factory = new DataViewFilterClauseFactory();
-            IFilterClause filterClause =
-                factory.CreateStringFilterClause(_gridIdColumnName, FilterClauseOperator.OpLike, filterString);
-            MyBO boNotInGrid = boColllection[1];
-            //---------------Execute Test ----------------------
-
-            gridBase.ApplyFilter(filterClause);
-            gridBase.SelectedBusinessObject = boNotInGrid;
-            //---------------Test Result -----------------------
-
-            Assert.AreSame(null, gridBase.SelectedBusinessObject);
-            //---------------Tear Down -------------------------
-        }
-
-        [Test]
-        public void TestClearFilter()
-        {
-            //---------------Set up test pack-------------------
-            BusinessObjectCollection<MyBO> col;
-            IGridBase gridBase = GetGridBaseWith_4_Rows(out col);
-            string filterString = col[2].ID.ToString().Substring(5, 30);
-            IFilterClauseFactory factory = new DataViewFilterClauseFactory();
-            IFilterClause filterClause =
-                factory.CreateStringFilterClause(_gridIdColumnName, FilterClauseOperator.OpLike, filterString);
-            gridBase.ApplyFilter(filterClause);
-
-            //---------------Verify PreConditions --------------
-            Assert.AreEqual(1, gridBase.Rows.Count);
-
-            //---------------Execute Test ----------------------
-            gridBase.ApplyFilter(null);
-
-            //---------------Test Result -----------------------
-
-            Assert.AreEqual(4, gridBase.Rows.Count);
-            //---------------Tear Down -------------------------
-        }
-
-        [Test]
-        public void TestRefreshGrid_ResetsSelectedBusinessObjectAndCollection()
-        {
-            //---------------Set up test pack-------------------
-            BusinessObjectCollection<MyBO> col;
-            IGridBase gridBase = GetGridBaseWith_4_Rows(out col);
-            MyBO selectedBo = col[2];
-            gridBase.SelectedBusinessObject = selectedBo;
-            //---------------Verify PreConditions --------------
-            Assert.AreSame(col, gridBase.BusinessObjectCollection);
-            Assert.AreSame(selectedBo, gridBase.SelectedBusinessObject);
-            //---------------Execute Test ----------------------
-            gridBase.RefreshGrid();
-
-            //---------------Test Result -----------------------
-            Assert.AreSame(col, gridBase.BusinessObjectCollection);
-            Assert.AreSame(selectedBo, gridBase.SelectedBusinessObject);
-            //---------------Tear Down -------------------------
-        }
-        [Test]
-        public void TestSetSelectedBusinessObjectWhenColIsNull_Fail()
-        {
-            //---------------Set up test pack-------------------
-            MyBO.LoadDefaultClassDef();
-            IGridBase gridBase = CreateGridBaseStub();
-            //---------------Verify PreConditions --------------
-            Assert.IsNull(gridBase.BusinessObjectCollection);
-            //---------------Execute Test ----------------------
-            try
-            {
-                gridBase.SelectedBusinessObject = new MyBO();
-                Assert.Fail("Should throw an error here");
-            }
-            //---------------Test Result -----------------------
-            catch (GridBaseInitialiseException ex)
-            {
-                StringAssert.Contains("You cannot call SelectedBusinessObject if the collection is not set", ex.Message);
-            }
-            //---------------Tear Down -------------------------
-        }
-        [Test]
-        public void TestSetSelectedBusinessObject_ToNull_WhenColIsNull()
-        {
-            //---------------Set up test pack-------------------
-            MyBO.LoadDefaultClassDef();
-            IGridBase gridBase = CreateGridBaseStub();
-            //---------------Verify PreConditions --------------
-            Assert.IsNull(gridBase.BusinessObjectCollection);
-            //---------------Execute Test ----------------------
-
-
-            gridBase.SelectedBusinessObject = null;
-            //---------------Test Result -----------------------
-            Assert.AreEqual(null, gridBase.SelectedBusinessObject);
-            //---------------Tear Down -------------------------
-        }
-                
-        [Test]
-        public void Test_SetColumnWithCustomDateFormat()
-        {
-            //---------------Set up test pack-------------------
-            IGridBase gridBase = CreateGridBaseStub();
-            gridBase.Columns.Add("TestPropDate", "TestPropDate");
-            IDataGridViewColumn col = gridBase.Columns[0];
-            const string requiredFormat = "dd.MMM.yyyy";
-
-            //--------------Assert PreConditions----------------            
-
-            //---------------Execute Test ----------------------
-            col.DefaultCellStyle.Format = requiredFormat;
-
-            //---------------Test Result -----------------------
-            Assert.AreEqual(requiredFormat, col.DefaultCellStyle.Format);         
-        }
-
-        [Test]
-        public void Test_SetDateToGridWithCustomDateFormat()
-        {
-            //---------------Set up test pack-------------------
-            IDataGridViewColumn col;
-            const string requiredFormat = "dd.MMM.yyyy";
-            IGridBase gridBase = CreateGridBaseWithDateCustomFormatCol(out col,  requiredFormat);
-
-            //--------------Assert PreConditions----------------            
-            Assert.AreEqual(requiredFormat, col.DefaultCellStyle.Format);  
-
-            //---------------Execute Test ----------------------
-            DateTime expectedDate = DateTime.Now;
-            gridBase.Rows.Add(expectedDate);
-
-            //---------------Test Result -----------------------
-            IDataGridViewCell dataGridViewCell = gridBase.Rows[0].Cells[0];
-            //((DataGridViewCellVWG) dataGridViewCell).DataGridViewCell.HasStyle = false;
-
-            Assert.AreEqual(expectedDate.ToString(requiredFormat), dataGridViewCell.FormattedValue);
-//            Assert.AreEqual(currentDateTime.ToString("dd.MMM.yyyy") ,grid.Grid.Rows[0].Cells[formattedPropertyName].Value);
-        }
-
-
-        [Test]
-        public void Test_SetDateToGridCustomFormat_LoadViaCollection()
-        {
-            //---------------Set up test pack-------------------
-            MyBO.LoadClassDefWithDateTime();
-            IDataGridViewColumn column;
-            const string requiredFormat = "dd.MMM.yyyy";
-            IGridBase gridBase = CreateGridBaseWithDateCustomFormatCol(out column, requiredFormat);
-            BusinessObjectCollection<MyBO> col = new BusinessObjectCollection<MyBO>();
-            MyBO bo = new MyBO();
-            const string dateTimeProp = "TestDateTime";
-            DateTime expectedDate = DateTime.Now;
-            bo.SetPropertyValue(dateTimeProp, expectedDate);
-            col.Add(bo);
-
-            //--------------Assert PreConditions----------------            
-
-            //---------------Execute Test ----------------------
-            gridBase.BusinessObjectCollection  = col;
-
-            //---------------Test Result -----------------------
-
-            IDataGridViewCell dataGridViewCell = gridBase.Rows[0].Cells[0];
-            Assert.AreEqual(expectedDate.ToString(requiredFormat), dataGridViewCell.FormattedValue);
-
-        }
-
-        [Test]
-        public void Test_SetDateToGridCustomFormat_LoadViaDataTable()
-        {
-            //---------------Set up test pack-------------------
-            MyBO.LoadClassDefWithDateTime();
-            IDataGridViewColumn column;
-            const string requiredFormat = "dd.MMM.yyyy";
-            IGridBase gridBase = CreateGridBaseWithDateCustomFormatCol(out column, requiredFormat);
-            DataTable dataTable = new DataTable();
-            const string dateTimeProp = "TestDateTime";
-            dataTable.Columns.Add(dateTimeProp, typeof (DateTime));
-            DateTime expectedDate = DateTime.Now;
-            dataTable.Rows.Add(expectedDate);
-            //--------------Assert PreConditions----------------            
-
-            //---------------Execute Test ----------------------
-            gridBase.DataSource = dataTable.DefaultView;
-
-            //---------------Test Result -----------------------
-
-            IDataGridViewCell dataGridViewCell = gridBase.Rows[0].Cells[0];
-            Assert.AreEqual(expectedDate.ToString(requiredFormat), dataGridViewCell.FormattedValue);
-
-        }
-
-
-        #region Utility Methods 
-        
-        private IGridBase CreateGridBaseWithDateCustomFormatCol(out IDataGridViewColumn col, string requiredFormat)
-        {
-            IGridBase gridBase = CreateGridBaseStub();
-            gridBase.Columns.Add("TestDateTime", "TestDateTime");
-            col = gridBase.Columns[0];
-            col.DefaultCellStyle.Format = requiredFormat;
-            return gridBase;
-        }
-
-        protected static void AddColumnsForContactPerson(IBusinessObjectCollection businessObjectCollection, IGridBase gridBase, string propName)
-        {
-            gridBase.Columns.Add(_gridIdColumnName, _gridIdColumnName);
-            gridBase.Columns.Add(propName, propName);
-            gridBase.BusinessObjectCollection =businessObjectCollection;
-        }
-
-        protected static void CreateBOAndAddToCollection(
-            BusinessObjectCollection<ContactPersonTestBO> businessObjectCollection)
-        {
-            ContactPersonTestBO cp = new ContactPersonTestBO {Surname = Guid.NewGuid().ToString("N")};
-            cp.Save();
-            businessObjectCollection.Add(cp);
-        }
-        protected static BusinessObjectCollection<MyBO> CreateCollectionWith_4_Objects()
-        {
-            MyBO cp = new MyBO {TestProp = "b"};
-            MyBO cp2 = new MyBO {TestProp = "d"};
-            MyBO cp3 = new MyBO {TestProp = "c"};
-            MyBO cp4 = new MyBO {TestProp = "a"};
-            return new BusinessObjectCollection<MyBO> {{cp, cp2, cp3, cp4}};
-        }
-
-        private static IDataGridViewCell GetCell(int rowIndex, IDataGridView gridBase, string propName)
-        {
-            IDataGridViewRow row = gridBase.Rows[rowIndex];
-            return row.Cells[propName];
-        }
-
-        protected IGridBase GetGridBaseWith_4_Rows(out BusinessObjectCollection<MyBO> col)
-        {
-            MyBO.LoadDefaultClassDef();
-            col = CreateCollectionWith_4_Objects();
-            IGridBase gridBase = CreateGridBaseStub();
-            SetupGridColumnsForMyBo(gridBase);
-            gridBase.BusinessObjectCollection  = col;
-            return gridBase;
-        }
-
-
-        protected static void SetupGridColumnsForMyBo(IDataGridView gridBase)
-        {
-            gridBase.Columns.Add(_gridIdColumnName, _gridIdColumnName);
-            gridBase.Columns.Add("TestProp", "TestProp");
-        }
-
-
-        
-
-        #endregion
-    }
-
-
-
-    internal class DataGridViewColumnStub : IDataGridViewColumn
-    {
-        ///<summary>
-        /// Returns the underlying control being wrapped by this decorator.
-        ///</summary>
-        public object Control
-        {
-            get { throw new System.NotImplementedException(); }
-        }
-
-        /// <summary>Gets or sets the name of the data source property or database column to which the <see cref="IDataGridViewColumn"></see> is bound.</summary>
-        /// <returns>The name of the property or database column associated with the <see cref="IDataGridViewColumn"></see>.</returns>
-        /// <filterpriority>1</filterpriority>
-        //Editor(
-        //    "Gizmox.WebGUI.Forms.Design.DataGridViewColumnDataPropertyNameEditor, System.Design, Version=2.0.0.0, Culture=neutral, PublicKeyToken=b03f5f7f11d50a3a"
-        //    , typeof (UITypeEditor)), Gizmox.WebGUI.Forms.SRDescription("DataGridView_ColumnDataPropertyNameDescr"),
-        //DefaultValue(""),
-        //TypeConverter(
-        //    "IForms.Design.DataMemberFieldConverter, System.Design, Version=2.0.0.0, Culture=neutral, PublicKeyToken=b03f5f7f11d50a3a"
-        //    ), Browsable(true)]
-        public string DataPropertyName { get; set; }
-
-        /// <summary>Gets or sets the caption text on the column's header cell.</summary>
-        /// <returns>A <see cref="T:System.String"></see> with the desired text. The default is an empty string ("").</returns>
-        /// <filterpriority>1</filterpriority>
-        public string HeaderText { get; set; }
-
-        /// <summary>Gets or sets the name of the column.</summary>
-        /// <returns>A <see cref="T:System.String"></see> that contains the name of the column. The default is an empty string ("").</returns>
-        /// <filterpriority>1</filterpriority>
-        public string Name { get; set; }
-
-        /// <summary>Gets or sets a value indicating whether the user can edit the column's cells.</summary>
-        /// <returns>true if the user cannot edit the column's cells; otherwise, false.</returns>
-        /// <exception cref="T:System.InvalidOperationException">This property is set to false for a column that is bound to a read-only data source. </exception>
-        /// <filterpriority>1</filterpriority>
-        public bool ReadOnly { get; set; }
-
-        /// <summary>Gets or sets the sort mode for the column.</summary>
-        /// <returns>A <see cref="DataGridViewColumnSortMode"></see> that specifies the criteria used to order the rows based on the cell values in a column.</returns>
-        /// <exception cref="System.InvalidOperationException">The value assigned to the property conflicts with IDataGridView.SelectionMode. </exception>
-        /// <filterpriority>1</filterpriority>
-        public DataGridViewColumnSortMode SortMode
-        {
-            get { throw new NotImplementedException(); }
-            set { throw new NotImplementedException(); }
-        }
-
-        /// <summary>Gets or sets the text used for ToolTips.</summary>
-        /// <returns>The text to display as a ToolTip for the column.</returns>
-        /// <filterpriority>1</filterpriority>
-        public string ToolTipText { get; set; }
-
-        /// <summary>Gets or sets the data type of the values in the column's cells.</summary>
-        /// <returns>A <see cref="T:System.Type"></see> that describes the run-time class of the values stored in the column's cells.</returns>
-        /// <filterpriority>1</filterpriority>
-        public Type ValueType { get; set; }
-
-        /// <summary>Gets or sets the current width of the column.</summary>
-        /// <returns>The width, in pixels, of the column. The default is 100.</returns>
-        /// <exception cref="T:System.ArgumentOutOfRangeException">The specified value when setting this property is greater than 65536.</exception>
-        /// <filterpriority>1</filterpriority>
-        public int Width { get; set; }
-
-        public bool Visible
-        {
-            get { return false; }
-            set { }
-        }
-
-        /// <summary>Gets or sets the column's default cell style.</summary>
-        /// <returns>A <see cref="IDataGridViewCellStyle"></see> that represents the default style of the cells in the column.</returns>
-        /// <filterpriority>1</filterpriority>
-        public IDataGridViewCellStyle DefaultCellStyle
-        {
-            get { throw new NotImplementedException(); }
-            set { throw new NotImplementedException(); }
-        }
-
-        public object DataGridViewColumn
-        {
-            get { throw new NotImplementedException(); }
-        }
-    }
+//---------------------------------------------------------------------------------
+// Copyright (C) 2009 Chillisoft Solutions
+// 
+// This file is part of the Habanero framework.
+// 
+//     Habanero is a free framework: you can redistribute it and/or modify
+//     it under the terms of the GNU Lesser General Public License as published by
+//     the Free Software Foundation, either version 3 of the License, or
+//     (at your option) any later version.
+// 
+//     The Habanero framework is distributed in the hope that it will be useful,
+//     but WITHOUT ANY WARRANTY; without even the implied warranty of
+//     MERCHANTABILITY or FITNESS FOR A PARTICULAR PURPOSE.  See the
+//     GNU Lesser General Public License for more details.
+// 
+//     You should have received a copy of the GNU Lesser General Public License
+//     along with the Habanero framework.  If not, see <http://www.gnu.org/licenses/>.
+//---------------------------------------------------------------------------------
+
+using System;
+using System.Collections.Generic;
+using System.Data;
+using Habanero.Base;
+using Habanero.BO;
+using Habanero.BO.ClassDefinition;
+using Habanero.Test.BO;
+using Habanero.UI.Base;
+using NUnit.Framework;
+
+namespace Habanero.Test.UI.Base
+{
+    public abstract class TestGridBase 
+    {
+        protected const string _gridIdColumnName = "HABANERO_OBJECTID";
+
+        [SetUp]
+        public void SetupTest()
+        {
+            ClassDef.ClassDefs.Clear();
+        }
+
+        [TestFixtureSetUp]
+        public void TestFixtureSetup()
+        {
+            //Code that is executed before any test is run in this class. If multiple tests
+            // are executed then it will still only be called once.
+            BORegistry.DataAccessor = new DataAccessorInMemory();
+        }
+
+        [TearDown]
+        public void TearDownTest()
+        {
+        }
+
+        protected abstract IControlFactory GetControlFactory();
+        protected abstract IGridBase CreateGridBaseStub();
+        protected abstract void AddControlToForm(IGridBase gridBase);
+
+
+
+        [Test]
+        public void TestCreateGridBase()
+        {
+            //---------------Set up test pack-------------------
+            //---------------Execute Test ----------------------
+            IControlHabanero myGridBase = CreateGridBaseStub();
+
+            //---------------Test Result -----------------------
+            Assert.IsNotNull(myGridBase);
+            Assert.IsTrue(myGridBase is IGridBase);
+            //---------------Tear Down -------------------------   
+        }
+
+        [Test]
+        public void TestSetCollectionOnGrid_EmptyCollection()
+        {
+            //---------------Set up test pack-------------------
+            MyBO.LoadDefaultClassDef();
+            BusinessObjectCollection<MyBO> col = new BusinessObjectCollection<MyBO>();
+            IGridBase gridBase = CreateGridBaseStub();
+            SetupGridColumnsForMyBo(gridBase);
+            //---------------Execute Test ----------------------
+#pragma warning disable 618,612
+            gridBase.SetBusinessObjectCollection(col);
+#pragma warning restore 618,612
+            //---------------Test Result -----------------------
+            Assert.AreEqual(0, gridBase.Rows.Count);
+            //Assert.AreEqual(classDef.PropDefcol.Count, myGridBase.Columns.Count);//There are 8 columns in the collection BO
+            Assert.IsNull(gridBase.SelectedBusinessObject);
+            //---------------Tear Down -------------------------          
+        }
+        [Test]
+        public void Test_Set_BusinessCollectionOnGrid_EmptyCollection()
+        {
+            //---------------Set up test pack-------------------
+            MyBO.LoadDefaultClassDef();
+            BusinessObjectCollection<MyBO> col = new BusinessObjectCollection<MyBO>();
+            IGridBase gridBase = CreateGridBaseStub();
+            SetupGridColumnsForMyBo(gridBase);
+            //---------------Execute Test ----------------------
+            gridBase.BusinessObjectCollection = col;
+            //---------------Test Result -----------------------
+            Assert.AreEqual(0, gridBase.Rows.Count);
+            Assert.IsNull(gridBase.SelectedBusinessObject);
+        }
+
+        [Test]
+        public void TestSetCollectionOnGrid_NullCollection()
+        {
+            //---------------Set up test pack-------------------
+            IGridBase gridBase = CreateGridBaseStub();
+            //---------------Assert Precondition----------------
+
+            //---------------Execute Test ----------------------
+#pragma warning disable 618,612 //For backward compatibility testing
+            gridBase.SetBusinessObjectCollection(null);
+            //---------------Test Result -----------------------
+            Assert.IsNull(gridBase.GetBusinessObjectCollection());
+            Assert.AreEqual(0, gridBase.Rows.Count);
+            Assert.AreEqual(0, gridBase.Columns.Count);
+        }
+#pragma warning restore 618,612
+
+        [Test]
+        public void Test_Set_BusinessCollectionOnGrid_NullCollection()
+        {
+            //---------------Set up test pack-------------------
+            IGridBase gridBase = CreateGridBaseStub();
+            //---------------Assert Precondition----------------
+
+            //---------------Execute Test ----------------------
+            gridBase.BusinessObjectCollection = null;
+            //---------------Test Result -----------------------
+            Assert.IsNull(gridBase.BusinessObjectCollection);
+            Assert.AreEqual(0, gridBase.Rows.Count);
+            Assert.AreEqual(0, gridBase.Columns.Count);
+        }
+
+        [Test]
+        public void Test_SortMode()
+        {
+            //---------------Set up test pack-------------------
+            IGridBase gridBase = CreateGridBaseStub();
+
+            //--------------Assert PreConditions----------------            
+
+            //---------------Execute Test ----------------------
+            gridBase.Columns.Add("TestProp", "TestProp");
+            //---------------Test Result -----------------------
+            Assert.AreEqual(DataGridViewColumnSortMode.Automatic , gridBase.Columns[0].SortMode);        
+        }
+        [Test]
+        public void TestSetCollectionOnGrid_NoOfRows()
+        {
+            //---------------Set up test pack-------------------
+            MyBO.LoadDefaultClassDef();
+            BusinessObjectCollection<MyBO> col = CreateCollectionWith_4_Objects();
+            IGridBase gridBase = CreateGridBaseStub();
+            SetupGridColumnsForMyBo(gridBase);
+            //---------------Execute Test ----------------------
+#pragma warning disable 618,612
+            gridBase.SetBusinessObjectCollection(col);
+#pragma warning restore 618,612
+            //---------------Test Result -----------------------
+            Assert.AreEqual(4, gridBase.Rows.Count);
+        }
+        [Test]
+        public void Test_Set_BusinessObjectCollectionOnGrid_NoOfRows()
+        {
+            //---------------Set up test pack-------------------
+            MyBO.LoadDefaultClassDef();
+            BusinessObjectCollection<MyBO> col = CreateCollectionWith_4_Objects();
+            IGridBase gridBase = CreateGridBaseStub();
+            SetupGridColumnsForMyBo(gridBase);
+            //---------------Execute Test ----------------------
+            gridBase.BusinessObjectCollection = col;
+            //---------------Test Result -----------------------
+            Assert.AreEqual(4, gridBase.Rows.Count);
+        }
+
+        [Test]
+        public void TestRefreshBusinessObjectRow()
+        {
+            //---------------Set up test pack-------------------
+            MyBO.LoadDefaultClassDef();
+            BusinessObjectCollection<MyBO> col = CreateCollectionWith_4_Objects();
+            IGridBase gridBase = CreateGridBaseStub();
+            SetupGridColumnsForMyBo(gridBase);
+            gridBase.BusinessObjectCollection =col;
+            MyBO myBO = col[0];
+            string testPropValue = TestUtil.GetRandomString();
+            myBO.TestProp = testPropValue;
+            IDataGridViewRow row = gridBase.GetBusinessObjectRow(myBO);
+            row.Cells["TestProp"].Value = "";
+            //---------------Assert Precondition----------------
+            Assert.AreEqual("", row.Cells["TestProp"].Value);
+            Assert.AreEqual(testPropValue, myBO.TestProp);
+            //---------------Execute Test ----------------------
+            gridBase.RefreshBusinessObjectRow(myBO);
+            //---------------Test Result -----------------------
+            Assert.AreEqual(testPropValue, row.Cells["TestProp"].Value);
+        }
+
+        [Test]
+        public void TestRefreshBusinessObjectRow_NullBo()
+        {
+            //---------------Set up test pack-------------------
+            MyBO.LoadDefaultClassDef();
+            BusinessObjectCollection<MyBO> col = CreateCollectionWith_4_Objects();
+            IGridBase gridBase = CreateGridBaseStub();
+            SetupGridColumnsForMyBo(gridBase);
+            gridBase.BusinessObjectCollection = col;
+            //---------------Assert Precondition----------------
+            //---------------Execute Test ----------------------
+            gridBase.RefreshBusinessObjectRow(null);
+            //---------------Test Result -----------------------
+            Assert.IsTrue(true, "Error should not be thrown and this assert should be reached.");
+        }
+
+        [Test]
+        public void Test_TryReturnAColumnThatDoesNotExist_ReturnsNull()
+        {
+            //---------------Set up test pack-------------------
+            MyBO.LoadDefaultClassDef();
+            CreateCollectionWith_4_Objects();
+            IGridBase gridBase = CreateGridBaseStub();
+            SetupGridColumnsForMyBo(gridBase);
+            //--------------Assert PreConditions----------------            
+
+            //---------------Execute Test ----------------------
+            IDataGridViewColumn column = gridBase.Columns["NonExistant"];
+            //---------------Test Result -----------------------
+            Assert.IsNull(column);      
+        }
+        [Test]
+        public void Test_SelectedBusinessObject_FirstRowIsSelected()
+        {
+            //---------------Set up test pack-------------------
+            MyBO.LoadDefaultClassDef();
+            BusinessObjectCollection<MyBO> col = CreateCollectionWith_4_Objects();
+            IGridBase gridBase = CreateGridBaseStub();
+            SetupGridColumnsForMyBo(gridBase);
+
+            //---------------Execute Test ----------------------
+            gridBase.BusinessObjectCollection  = col;
+            IBusinessObject selectedBo = gridBase.SelectedBusinessObject;
+            //---------------Test Result -----------------------
+            Assert.AreSame(col[0], selectedBo);
+            Assert.AreEqual(1, gridBase.SelectedBusinessObjects.Count);
+        }
+
+        [Test]
+        public void TestSetSelectedBusinessObject()
+        {
+            //---------------Set up test pack-------------------
+            BusinessObjectCollection<MyBO> col;
+            IGridBase gridBase = GetGridBaseWith_4_Rows(out col);
+            SetupGridColumnsForMyBo(gridBase);
+            MyBO boToSelect = col[1];
+            //---------------Execute Test ----------------------
+
+            gridBase.SelectedBusinessObject = boToSelect;
+
+            //---------------Test Result -----------------------
+            Assert.AreEqual(boToSelect, gridBase.SelectedBusinessObject);
+        }
+
+        [Test]
+        public void TestGetSelectedBusinessObject()
+        {
+            //---------------Set up test pack-------------------
+            BusinessObjectCollection<MyBO> col;
+            IGridBase gridBase = GetGridBaseWith_4_Rows(out col);
+            MyBO boToSelect = col[1];
+            gridBase.SelectedBusinessObject = boToSelect;
+            //---------------Execute Test ----------------------
+            IBusinessObject selectedBusinessObject = gridBase.SelectedBusinessObject;
+            //---------------Test Result -----------------------
+            Assert.AreEqual(boToSelect, selectedBusinessObject);
+        }
+
+        [Test]
+        public void TestSetSelectedBusinessObject_ToNull()
+        {
+            //---------------Set up test pack-------------------
+            BusinessObjectCollection<MyBO> col;
+            IGridBase gridBase = GetGridBaseWith_4_Rows(out col);
+            gridBase.SelectedBusinessObject = col[2];
+            //---------------Assert Precondition ---------------
+            Assert.IsNotNull(gridBase.SelectedBusinessObject);
+//            Assert.IsNotNull(gridBase.CurrentRow); 
+            //The current row is never set for VWG see ignored test TestSelectedBusinessObject_SetsCurrentRow
+            //---------------Execute Test ----------------------
+            gridBase.SelectedBusinessObject = null;
+
+            //---------------Test Result -----------------------
+            Assert.IsNull(gridBase.SelectedBusinessObject);
+            Assert.IsNull(gridBase.CurrentRow);
+            
+        }
+
+        [Test, Ignore("Works in real, but not in the tests")]
+        public void TestSetSelectedBusinessObject_ScrollsGridWhenRowIsNotVisible()
+        {
+            //---------------Set up test pack-------------------
+            BusinessObjectCollection<MyBO> col;
+            IGridBase gridBase = GetGridBaseWith_4_Rows(out col);
+            for (int i = 0; i < 200; i++)
+            {
+                MyBO newBO = new MyBO();
+                newBO.TestProp = BOTestUtils.RandomString;
+                col.Add(newBO);
+            }
+            AddControlToForm(gridBase);
+            //---------------Assert Precondition----------------
+            Assert.AreSame(col[0], gridBase.SelectedBusinessObject);
+            Assert.AreEqual(204, gridBase.Rows.Count);
+            Assert.IsFalse(gridBase.Rows[203].Displayed);
+            //---------------Execute Test ----------------------
+            gridBase.SelectedBusinessObject = col[203];
+            //---------------Test Result -----------------------
+            Assert.AreSame(col[203], gridBase.SelectedBusinessObject);
+            Assert.IsTrue(gridBase.Rows[203].Displayed);
+        }
+
+        [Test]
+        public void TestGridFiringItemSelected()
+        {
+            //---------------Set up test pack-------------------
+            BusinessObjectCollection<MyBO> col;
+            IGridBase gridBase = GetGridBaseWith_4_Rows(out col);
+            bool gridItemSelected = false;
+            gridBase.SelectedBusinessObject = null;
+            gridBase.BusinessObjectSelected += (delegate { gridItemSelected = true; });
+
+            //---------------Execute Test ----------------------
+            gridBase.SelectedBusinessObject = col[1];
+
+            //---------------Test Result -----------------------
+            Assert.IsTrue(gridItemSelected);
+        }
+
+        [Test]
+        public void TestGrid_2GetSelectedObjects()
+        {
+            //---------------Set up test pack-------------------
+            BusinessObjectCollection<MyBO> col;
+            IGridBase gridBase = GetGridBaseWith_4_Rows(out col);
+            MyBO boToSelect1 = col[1];
+            gridBase.Rows[1].Selected = true;
+
+            //---------------Execute Test ----------------------
+            IList<BusinessObject> selectedObjects = gridBase.SelectedBusinessObjects;
+            //---------------Test Result -----------------------
+            Assert.AreEqual(2, selectedObjects.Count); //The first row is auto selected and the second row
+//            is being manually selected
+            //Test that the correct items where returned
+            Assert.AreSame(boToSelect1, selectedObjects[0]);
+            Assert.AreSame(col[0], selectedObjects[1]);
+        }
+
+        [Test]
+        public void TestGrid_GetSelectedObjects_3SelectedObjects()
+        {
+            //---------------Set up test pack-------------------
+            BusinessObjectCollection<MyBO> col;
+            IGridBase gridBase = GetGridBaseWith_4_Rows(out col);
+            gridBase.Rows[1].Selected = true;
+            gridBase.Rows[3].Selected = true;
+            //---------------Execute Test ----------------------
+            IList<BusinessObject> selectedObjects = gridBase.SelectedBusinessObjects;
+            //---------------Test Result -----------------------
+            Assert.AreEqual(3, selectedObjects.Count); //the first row plus the two new selected rows
+        }
+
+        [Test]
+        public void TestGrid_Clear()
+        {
+            //---------------Set up test pack-------------------
+            BusinessObjectCollection<MyBO> col;
+            IGridBase gridBase = GetGridBaseWith_4_Rows(out col);
+            //---------------Execute Test ----------------------
+            gridBase.Clear();
+            //---------------Test Result -----------------------
+            Assert.AreEqual(0, gridBase.Rows.Count); //The first row is auto selected and the second row
+            //is being manually selected
+            //Test that the correct items where returned
+            Assert.AreEqual(0, gridBase.SelectedBusinessObjects.Count);
+            Assert.AreEqual(null, gridBase.SelectedBusinessObject);
+            Assert.IsNull(gridBase.BusinessObjectCollection);
+        }
+
+        [Test]
+        public void TestCollectionChanged()
+        {
+            //---------------Set up test pack-------------------
+            MyBO.LoadDefaultClassDef();
+            BusinessObjectCollection<MyBO> col = CreateCollectionWith_4_Objects();
+            IGridBase gridBase = CreateGridBaseStub();
+            SetupGridColumnsForMyBo(gridBase);
+            bool hasCollectionChangedFired = false;
+            gridBase.CollectionChanged += delegate { hasCollectionChangedFired = true; };
+            //---------------Execute Test ----------------------
+            gridBase.BusinessObjectCollection  = col;
+            //---------------Test Result -----------------------
+            Assert.IsTrue(hasCollectionChangedFired, "CollectionChanged event should have fired.");
+            //---------------Tear Down -------------------------
+        }
+
+        [Test]
+        public void TestGetCollection()
+        {
+            //---------------Set up test pack-------------------
+            BusinessObjectCollection<MyBO> col;
+            IGridBase gridBase = GetGridBaseWith_4_Rows(out col);
+            //---------------Execute Test ----------------------
+            IBusinessObjectCollection collection = gridBase.BusinessObjectCollection;
+            //---------------Test Result -----------------------
+            Assert.AreSame(col, collection);
+        }
+
+        [Test]
+        public void TestGetBusinessObjectAtRow()
+        {
+            //---------------Set up test pack-------------------
+            BusinessObjectCollection<MyBO> col;
+            IGridBase gridBase = GetGridBaseWith_4_Rows(out col);
+            //---------------Execute Test ----------------------
+            IBusinessObject businessObject2 = gridBase.GetBusinessObjectAtRow(2);
+            IBusinessObject businessObject3 = gridBase.GetBusinessObjectAtRow(3);
+            //---------------Test Result -----------------------
+            Assert.AreSame(col[2], businessObject2);
+            Assert.AreSame(col[3], businessObject3);
+        }
+
+        [Test]
+        public void TestGetBusinessObjectRow()
+        {
+            //---------------Set up test pack-------------------
+            BusinessObjectCollection<MyBO> col;
+            IGridBase gridBase = GetGridBaseWith_4_Rows(out col);
+            MyBO myBO2 = col[2];
+            const int expectedIndex = 2;
+            //-------------Assert Preconditions -------------
+            Assert.AreSame(myBO2, gridBase.GetBusinessObjectAtRow(expectedIndex));
+            //---------------Execute Test ----------------------
+            IDataGridViewRow dataGridViewRow = gridBase.GetBusinessObjectRow(myBO2);
+            //---------------Test Result -----------------------
+            Assert.AreEqual(expectedIndex, dataGridViewRow.Index);
+            Assert.AreEqual(myBO2.ID.AsString_CurrentValue(), dataGridViewRow.Cells[_gridIdColumnName].Value);
+        }
+
+        [Test]
+        public void TestGetBusinessObjectRow_NullBO()
+        {
+            //---------------Set up test pack-------------------
+            BusinessObjectCollection<MyBO> col;
+            IGridBase gridBase = GetGridBaseWith_4_Rows(out col);
+            //-------------Assert Preconditions -------------
+            //---------------Execute Test ----------------------
+            IDataGridViewRow dataGridViewRow = gridBase.GetBusinessObjectRow(null);
+            //---------------Test Result -----------------------
+            Assert.IsNull(dataGridViewRow);
+        }
+
+        [Test]
+        public void TestGetBusinessObjectRow_ReturnsNullIfNotFound()
+        {
+            //---------------Set up test pack-------------------
+            BusinessObjectCollection<MyBO> col;
+            IGridBase gridBase = GetGridBaseWith_4_Rows(out col);
+            MyBO notFoundBO = new MyBO();
+            //-------------Assert Preconditions -------------
+            //---------------Execute Test ----------------------
+            IDataGridViewRow dataGridViewRow = gridBase.GetBusinessObjectRow(notFoundBO);
+            //---------------Test Result -----------------------
+            Assert.IsNull(dataGridViewRow);
+        }
+
+        [Test]
+        public void TestNoOfColumns()
+        {
+            //---------------Set up test pack-------------------
+            //---------------Execute Test ----------------------
+            IGridBase gridBase = CreateGridBaseStub();
+            //---------------Test Result -----------------------
+            Assert.AreEqual(0, gridBase.Columns.Count);
+        }
+
+        [Test]
+        public void TestOneColumnAdded()
+        {
+            //---------------Set up test pack-------------------
+            IGridBase gridBase = CreateGridBaseStub();
+            //---------------Execute Test ----------------------
+            //IDataGridViewColumn column = new DataGridViewColumnStub();
+            gridBase.Columns.Add(Guid.NewGuid().ToString("N"), "");
+            //---------------Test Result -----------------------
+            Assert.AreEqual(1, gridBase.Columns.Count);
+        }
+
+        [Test]
+        public void TestTwoColumnsAdded()
+        {
+            //---------------Set up test pack-------------------
+            IGridBase gridBase = CreateGridBaseStub();
+            //---------------Execute Test ----------------------
+            //IDataGridViewColumn column = new DataGridViewColumnStub();
+            gridBase.Columns.Add(Guid.NewGuid().ToString("N"), "");
+            gridBase.Columns.Add(Guid.NewGuid().ToString("N"), "");
+            //---------------Test Result -----------------------
+            Assert.AreEqual(2, gridBase.Columns.Count);
+        }
+
+        [Test]
+        public void TestTwoColumnsAdded_still2columns_AfterSetCollection()
+        {
+            //---------------Set up test pack-------------------
+            MyBO.LoadDefaultClassDef();
+            BusinessObjectCollection<MyBO> col = CreateCollectionWith_4_Objects();
+            IGridBase gridBase = CreateGridBaseStub();
+            //---------------Execute Test ----------------------
+            //IDataGridViewColumn column = new DataGridViewColumnStub();
+            gridBase.Columns.Add(Guid.NewGuid().ToString("N"), "");
+            gridBase.Columns.Add(Guid.NewGuid().ToString("N"), "");
+            gridBase.BusinessObjectCollection  = col;
+            //---------------Test Result -----------------------
+            Assert.AreEqual(2, gridBase.Columns.Count);
+        }
+
+
+        [Test]
+        public void TestSetCollectionNoColumnsAddedShouldReturnError()
+        {
+            //---------------Set up test pack-------------------
+            MyBO.LoadDefaultClassDef();
+            BusinessObjectCollection<MyBO> col = CreateCollectionWith_4_Objects();
+            IGridBase gridBase = CreateGridBaseStub();
+            //---------------Execute Test ----------------------
+            try
+            {
+                gridBase.BusinessObjectCollection  = col;
+                Assert.Fail();
+                //---------------Test Result -----------------------
+            }
+            catch (GridBaseSetUpException ex)
+            {
+                StringAssert.Contains("cannot call SetBusinessObjectCollection if the grid's columns have not been set up", ex.Message);
+            }
+        }
+
+        [Test]
+        public void Test_SetCollection_NonDefaultGridLoader()
+        {
+            //---------------Set up test pack-------------------
+            MyBO.LoadDefaultClassDef();
+            BusinessObjectCollection<MyBO> col = CreateCollectionWith_4_Objects();
+            IGridBase gridBase = CreateGridBaseStub();
+            gridBase.Columns.Add(_gridIdColumnName, _gridIdColumnName);
+            gridBase.Columns.Add(Guid.NewGuid().ToString("N"), "");
+            //--------------Assert PreConditions----------------            
+
+            //---------------Execute Test ----------------------
+            gridBase.GridLoader = GridLoaderDelegateStub;
+            gridBase.BusinessObjectCollection  = col;
+            //---------------Test Result -----------------------
+            Assert.AreEqual(1, gridBase.Rows.Count);
+        }
+        public void GridLoaderDelegateStub(IGridBase grid, IBusinessObjectCollection col)
+        {
+            MyBO cp = new MyBO();
+            cp.TestProp = "b";
+            grid.Rows.Add(cp.ID,cp.TestProp);
+        }
+        public void GridLoaderDelegateStub_LoadAllItems(IGridBase grid, IBusinessObjectCollection col)
+        {
+            if (col == null)
+            {
+                grid.Rows.Clear();
+                return;
+            }
+            foreach (IBusinessObject businessObject in col)
+            {
+                MyBO cp = (MyBO) businessObject;
+                grid.Rows.Add(cp.ID, cp.TestProp);               
+            }
+        }
+        [Test]
+        public void TestSetBusinessObject_NonDefaultGridLoader()
+        {
+            //---------------Set up test pack-------------------
+            MyBO.LoadDefaultClassDef();
+            BusinessObjectCollection<MyBO> col = CreateCollectionWith_4_Objects();
+            IGridBase gridBase = CreateGridBaseStub();
+            gridBase.Columns.Add("HABANERO_OBJECTID", "HABANERO_OBJECTID");
+            gridBase.Columns.Add(Guid.NewGuid().ToString("N"), "");
+            //--------------Assert PreConditions----------------            
+
+            //---------------Execute Test ----------------------
+            MyBO cp = col[2];
+            gridBase.GridLoader = GridLoaderDelegateStub_LoadAllItems;
+            gridBase.BusinessObjectCollection  = col;
+            gridBase.SelectedBusinessObject = cp;
+            //---------------Test Result -----------------------
+            Assert.AreEqual(cp, gridBase.SelectedBusinessObject);
+            //---------------Tear Down -------------------------          
+        }
+        [Test]
+        public void Test_ClearGrid_NonDefaultGridLoader()
+        {
+            //---------------Set up test pack-------------------
+            MyBO.LoadDefaultClassDef();
+            BusinessObjectCollection<MyBO> col = CreateCollectionWith_4_Objects();
+            IGridBase gridBase = CreateGridBaseStub();
+            gridBase.Columns.Add(_gridIdColumnName, _gridIdColumnName);
+            gridBase.Columns.Add(Guid.NewGuid().ToString("N"), "");
+            gridBase.GridLoader = GridLoaderDelegateStub_LoadAllItems;
+            gridBase.BusinessObjectCollection  = col;
+            //--------------Assert PreConditions----------------            
+            Assert.AreEqual(4, gridBase.Rows.Count);
+            //---------------Execute Test ----------------------
+            gridBase.Clear();
+
+            //---------------Test Result -----------------------
+            Assert.AreEqual(0, gridBase.Rows.Count);
+        }
+        [Test]
+        public void TestAddItemToCollectionAddsItemToGrid()
+        {
+            //---------------Set up test pack-------------------
+            BusinessObjectCollection<MyBO> col;
+            IGridBase gridBase = GetGridBaseWith_4_Rows(out col);
+            //---------------Verify precondition----------------
+            Assert.AreEqual(4, col.Count);
+            Assert.AreEqual(4, gridBase.Rows.Count);
+            //---------------Execute Test ----------------------
+            col.Add(new MyBO());
+            //---------------Test Result -----------------------
+            Assert.AreEqual(5, col.Count);
+            Assert.AreEqual(5, gridBase.Rows.Count);    
+        }
+
+        [Test]
+        public void TestRemoveItemFromCollectionRemovesItemFromGrid()
+        {
+            //---------------Set up test pack-------------------
+            BusinessObjectCollection<MyBO> col;
+            IGridBase gridBase = GetGridBaseWith_4_Rows(out col);
+            MyBO bo = col[1];
+            //---------------Verify precondition----------------
+            Assert.AreEqual(4, col.Count);
+            Assert.AreEqual(4, gridBase.Rows.Count);
+            //---------------Execute Test ----------------------
+            col.Remove(bo);
+            //---------------Test Result -----------------------
+            Assert.AreEqual(3, col.Count);
+            Assert.AreEqual(3, gridBase.Rows.Count);     
+        }
+
+        [Test]
+        public void TestEditItemFromCollectionUpdatesItemInGrid()
+        {
+            //---------------Set up test pack-------------------
+            BusinessObjectCollection<MyBO> col;
+            IGridBase gridBase = GetGridBaseWith_4_Rows(out col);
+            const string propName = "TestProp";
+            const int rowIndex = 1;
+            MyBO bo = col[rowIndex];
+            gridBase.BusinessObjectCollection  = col;
+            MyBO selectedBo = (MyBO) gridBase.GetBusinessObjectAtRow(rowIndex);
+            IDataGridViewCell cell = GetCell(rowIndex, gridBase, propName);
+            //---------------Verify precondition----------------
+            Assert.AreEqual(selectedBo.TestProp, cell.Value);
+            //---------------Execute Test ----------------------
+            const string newPropValue = "NewValue";
+            bo.SetPropertyValue(propName, newPropValue);
+            bo.Save();
+            //---------------Test Result -----------------------
+            Assert.AreEqual(newPropValue, cell.Value);
+        }
+
+        [Test]
+        public void TestSetSortColumn()
+        {
+            //---------------Set up test pack-------------------
+
+            BusinessObjectCollection<MyBO> col;
+            IGridBase gridBase = GetGridBaseWith_4_Rows(out col);
+            MyBO bo_b = col[0];
+            MyBO bo_d = col[1];
+            MyBO bo_c = col[2];
+            MyBO bo_a = col[3];
+            //---------------Verify PreConditions --------------
+            Assert.AreEqual("b", bo_b.TestProp);
+            Assert.AreEqual("d", bo_d.TestProp);
+            Assert.AreEqual("c", bo_c.TestProp);
+            Assert.AreEqual("a", bo_a.TestProp);
+            Assert.AreEqual(bo_b, gridBase.GetBusinessObjectAtRow(0));
+            Assert.AreEqual(bo_d, gridBase.GetBusinessObjectAtRow(1));
+            Assert.AreEqual(bo_c, gridBase.GetBusinessObjectAtRow(2));
+            Assert.AreEqual(bo_a, gridBase.GetBusinessObjectAtRow(3));
+            //---------------Execute Test ----------------------
+            gridBase.Sort("TestProp", true);
+            //---------------Test Result -----------------------
+            Assert.AreEqual(bo_a, gridBase.GetBusinessObjectAtRow(0));
+            Assert.AreEqual(bo_b, gridBase.GetBusinessObjectAtRow(1));
+            Assert.AreEqual(bo_c, gridBase.GetBusinessObjectAtRow(2));
+            Assert.AreEqual(bo_d, gridBase.GetBusinessObjectAtRow(3));
+        }
+        //TODO: Peter we need to finalise decisions on enums 
+        //[Test]
+        //public void TestSortColumnAttributeDefault()
+        //{
+        //    Assert.IsNull(_grid.SortedColumn);
+        //    Assert.AreEqual(SortOrder.None, _grid.SortOrder);
+        //}
+
+        //[Test, ExpectedException(typeof(InvalidXmlDefinitionException))]
+        //public void TestSortColumnAttributeExceptionColumnName()
+        //{
+        //    _grid.SetBusinessObjectCollection(_grid.GetCollection(), "Error1");
+        //}
+
+        //[Test, ExpectedException(typeof(InvalidXmlDefinitionException))]
+        //public void TestSortColumnAttributeExceptionColumnNameAndOrder()
+        //{
+        //    _grid.SetBusinessObjectCollection(_grid.GetCollection(), "Error2");
+        //}
+
+        //[Test, ExpectedException(typeof(InvalidXmlDefinitionException))]
+        //public void TestSortColumnAttributeExceptionOrder()
+        //{
+        //    _grid.SetBusinessObjectCollection(_grid.GetCollection(), "Error3");
+        //}
+        [Test]
+        public void TestApplyFilter()
+        {
+            //---------------Set up test pack-------------------
+            BusinessObjectCollection<MyBO> col;
+            IGridBase gridBase = GetGridBaseWith_4_Rows(out col);
+            string filterString = col[2].ID.ToString().Substring(5, 30);
+            IFilterClauseFactory factory = new DataViewFilterClauseFactory();
+            IFilterClause filterClause =
+                factory.CreateStringFilterClause(_gridIdColumnName, FilterClauseOperator.OpLike, filterString);
+            //---------------Execute Test ----------------------
+
+            gridBase.ApplyFilter(filterClause);
+            //---------------Test Result -----------------------
+
+            Assert.AreEqual(1, gridBase.Rows.Count);
+            Assert.AreSame(col[2], gridBase.GetBusinessObjectAtRow(0));
+            //---------------Tear Down -------------------------
+        }
+
+        [Test]
+        public void TestApplyFilter_SetBusinessObject_SetsTheCorrectBusinessObject()
+        {
+            //---------------Set up test pack-------------------
+            BusinessObjectCollection<MyBO> boColllection;
+            IGridBase gridBase = GetGridBaseWith_4_Rows(out boColllection);
+            string filterString = boColllection[2].ID.ToString().Substring(5, 30);
+            IFilterClauseFactory factory = new DataViewFilterClauseFactory();
+            IFilterClause filterClause =
+                factory.CreateStringFilterClause(_gridIdColumnName, FilterClauseOperator.OpLike, filterString);
+            MyBO bo = boColllection[2];
+            //---------------Execute Test ----------------------
+
+            gridBase.ApplyFilter(filterClause);
+            gridBase.SelectedBusinessObject = bo;
+            //---------------Test Result -----------------------
+
+            Assert.AreSame(bo, gridBase.SelectedBusinessObject);
+            //---------------Tear Down -------------------------
+        }
+
+        [Test]
+        public void TestApplyFilter_SetBusinessObject_ToAnObjectNoLongerInTheGrid_ReturnsNullSelectedBO()
+        {
+            //---------------Set up test pack-------------------
+            BusinessObjectCollection<MyBO> boColllection;
+            IGridBase gridBase = GetGridBaseWith_4_Rows(out boColllection);
+            MyBO boRemainingInThisGrid = boColllection[2];
+            string filterString = boRemainingInThisGrid.ID.ToString().Substring(5, 30);
+            IFilterClauseFactory factory = new DataViewFilterClauseFactory();
+            IFilterClause filterClause =
+                factory.CreateStringFilterClause(_gridIdColumnName, FilterClauseOperator.OpLike, filterString);
+            MyBO boNotInGrid = boColllection[1];
+            //---------------Execute Test ----------------------
+
+            gridBase.ApplyFilter(filterClause);
+            gridBase.SelectedBusinessObject = boNotInGrid;
+            //---------------Test Result -----------------------
+
+            Assert.AreSame(null, gridBase.SelectedBusinessObject);
+            //---------------Tear Down -------------------------
+        }
+
+        [Test]
+        public void TestClearFilter()
+        {
+            //---------------Set up test pack-------------------
+            BusinessObjectCollection<MyBO> col;
+            IGridBase gridBase = GetGridBaseWith_4_Rows(out col);
+            string filterString = col[2].ID.ToString().Substring(5, 30);
+            IFilterClauseFactory factory = new DataViewFilterClauseFactory();
+            IFilterClause filterClause =
+                factory.CreateStringFilterClause(_gridIdColumnName, FilterClauseOperator.OpLike, filterString);
+            gridBase.ApplyFilter(filterClause);
+
+            //---------------Verify PreConditions --------------
+            Assert.AreEqual(1, gridBase.Rows.Count);
+
+            //---------------Execute Test ----------------------
+            gridBase.ApplyFilter(null);
+
+            //---------------Test Result -----------------------
+
+            Assert.AreEqual(4, gridBase.Rows.Count);
+            //---------------Tear Down -------------------------
+        }
+
+        [Test]
+        public void TestRefreshGrid_ResetsSelectedBusinessObjectAndCollection()
+        {
+            //---------------Set up test pack-------------------
+            BusinessObjectCollection<MyBO> col;
+            IGridBase gridBase = GetGridBaseWith_4_Rows(out col);
+            MyBO selectedBo = col[2];
+            gridBase.SelectedBusinessObject = selectedBo;
+            //---------------Verify PreConditions --------------
+            Assert.AreSame(col, gridBase.BusinessObjectCollection);
+            Assert.AreSame(selectedBo, gridBase.SelectedBusinessObject);
+            //---------------Execute Test ----------------------
+            gridBase.RefreshGrid();
+
+            //---------------Test Result -----------------------
+            Assert.AreSame(col, gridBase.BusinessObjectCollection);
+            Assert.AreSame(selectedBo, gridBase.SelectedBusinessObject);
+            //---------------Tear Down -------------------------
+        }
+        [Test]
+        public void TestSetSelectedBusinessObjectWhenColIsNull_Fail()
+        {
+            //---------------Set up test pack-------------------
+            MyBO.LoadDefaultClassDef();
+            IGridBase gridBase = CreateGridBaseStub();
+            //---------------Verify PreConditions --------------
+            Assert.IsNull(gridBase.BusinessObjectCollection);
+            //---------------Execute Test ----------------------
+            try
+            {
+                gridBase.SelectedBusinessObject = new MyBO();
+                Assert.Fail("Should throw an error here");
+            }
+            //---------------Test Result -----------------------
+            catch (GridBaseInitialiseException ex)
+            {
+                StringAssert.Contains("You cannot call SelectedBusinessObject if the collection is not set", ex.Message);
+            }
+            //---------------Tear Down -------------------------
+        }
+        [Test]
+        public void TestSetSelectedBusinessObject_ToNull_WhenColIsNull()
+        {
+            //---------------Set up test pack-------------------
+            MyBO.LoadDefaultClassDef();
+            IGridBase gridBase = CreateGridBaseStub();
+            //---------------Verify PreConditions --------------
+            Assert.IsNull(gridBase.BusinessObjectCollection);
+            //---------------Execute Test ----------------------
+
+
+            gridBase.SelectedBusinessObject = null;
+            //---------------Test Result -----------------------
+            Assert.AreEqual(null, gridBase.SelectedBusinessObject);
+            //---------------Tear Down -------------------------
+        }
+                
+        [Test]
+        public void Test_SetColumnWithCustomDateFormat()
+        {
+            //---------------Set up test pack-------------------
+            IGridBase gridBase = CreateGridBaseStub();
+            gridBase.Columns.Add("TestPropDate", "TestPropDate");
+            IDataGridViewColumn col = gridBase.Columns[0];
+            const string requiredFormat = "dd.MMM.yyyy";
+
+            //--------------Assert PreConditions----------------            
+
+            //---------------Execute Test ----------------------
+            col.DefaultCellStyle.Format = requiredFormat;
+
+            //---------------Test Result -----------------------
+            Assert.AreEqual(requiredFormat, col.DefaultCellStyle.Format);         
+        }
+
+        [Test]
+        public void Test_SetDateToGridWithCustomDateFormat()
+        {
+            //---------------Set up test pack-------------------
+            IDataGridViewColumn col;
+            const string requiredFormat = "dd.MMM.yyyy";
+            IGridBase gridBase = CreateGridBaseWithDateCustomFormatCol(out col,  requiredFormat);
+
+            //--------------Assert PreConditions----------------            
+            Assert.AreEqual(requiredFormat, col.DefaultCellStyle.Format);  
+
+            //---------------Execute Test ----------------------
+            DateTime expectedDate = DateTime.Now;
+            gridBase.Rows.Add(expectedDate);
+
+            //---------------Test Result -----------------------
+            IDataGridViewCell dataGridViewCell = gridBase.Rows[0].Cells[0];
+            //((DataGridViewCellVWG) dataGridViewCell).DataGridViewCell.HasStyle = false;
+
+            Assert.AreEqual(expectedDate.ToString(requiredFormat), dataGridViewCell.FormattedValue);
+//            Assert.AreEqual(currentDateTime.ToString("dd.MMM.yyyy") ,grid.Grid.Rows[0].Cells[formattedPropertyName].Value);
+        }
+
+
+        [Test]
+        public void Test_SetDateToGridCustomFormat_LoadViaCollection()
+        {
+            //---------------Set up test pack-------------------
+            MyBO.LoadClassDefWithDateTime();
+            IDataGridViewColumn column;
+            const string requiredFormat = "dd.MMM.yyyy";
+            IGridBase gridBase = CreateGridBaseWithDateCustomFormatCol(out column, requiredFormat);
+            BusinessObjectCollection<MyBO> col = new BusinessObjectCollection<MyBO>();
+            MyBO bo = new MyBO();
+            const string dateTimeProp = "TestDateTime";
+            DateTime expectedDate = DateTime.Now;
+            bo.SetPropertyValue(dateTimeProp, expectedDate);
+            col.Add(bo);
+
+            //--------------Assert PreConditions----------------            
+
+            //---------------Execute Test ----------------------
+            gridBase.BusinessObjectCollection  = col;
+
+            //---------------Test Result -----------------------
+
+            IDataGridViewCell dataGridViewCell = gridBase.Rows[0].Cells[0];
+            Assert.AreEqual(expectedDate.ToString(requiredFormat), dataGridViewCell.FormattedValue);
+
+        }
+
+        [Test]
+        public void Test_SetDateToGridCustomFormat_LoadViaDataTable()
+        {
+            //---------------Set up test pack-------------------
+            MyBO.LoadClassDefWithDateTime();
+            IDataGridViewColumn column;
+            const string requiredFormat = "dd.MMM.yyyy";
+            IGridBase gridBase = CreateGridBaseWithDateCustomFormatCol(out column, requiredFormat);
+            DataTable dataTable = new DataTable();
+            const string dateTimeProp = "TestDateTime";
+            dataTable.Columns.Add(dateTimeProp, typeof (DateTime));
+            DateTime expectedDate = DateTime.Now;
+            dataTable.Rows.Add(expectedDate);
+            //--------------Assert PreConditions----------------            
+
+            //---------------Execute Test ----------------------
+            gridBase.DataSource = dataTable.DefaultView;
+
+            //---------------Test Result -----------------------
+
+            IDataGridViewCell dataGridViewCell = gridBase.Rows[0].Cells[0];
+            Assert.AreEqual(expectedDate.ToString(requiredFormat), dataGridViewCell.FormattedValue);
+
+        }
+
+
+        #region Utility Methods 
+        
+        private IGridBase CreateGridBaseWithDateCustomFormatCol(out IDataGridViewColumn col, string requiredFormat)
+        {
+            IGridBase gridBase = CreateGridBaseStub();
+            gridBase.Columns.Add("TestDateTime", "TestDateTime");
+            col = gridBase.Columns[0];
+            col.DefaultCellStyle.Format = requiredFormat;
+            return gridBase;
+        }
+
+        protected static void AddColumnsForContactPerson(IBusinessObjectCollection businessObjectCollection, IGridBase gridBase, string propName)
+        {
+            gridBase.Columns.Add(_gridIdColumnName, _gridIdColumnName);
+            gridBase.Columns.Add(propName, propName);
+            gridBase.BusinessObjectCollection =businessObjectCollection;
+        }
+
+        protected static void CreateBOAndAddToCollection(
+            BusinessObjectCollection<ContactPersonTestBO> businessObjectCollection)
+        {
+            ContactPersonTestBO cp = new ContactPersonTestBO {Surname = Guid.NewGuid().ToString("N")};
+            cp.Save();
+            businessObjectCollection.Add(cp);
+        }
+        protected static BusinessObjectCollection<MyBO> CreateCollectionWith_4_Objects()
+        {
+            MyBO cp = new MyBO {TestProp = "b"};
+            MyBO cp2 = new MyBO {TestProp = "d"};
+            MyBO cp3 = new MyBO {TestProp = "c"};
+            MyBO cp4 = new MyBO {TestProp = "a"};
+            return new BusinessObjectCollection<MyBO> {{cp, cp2, cp3, cp4}};
+        }
+
+        private static IDataGridViewCell GetCell(int rowIndex, IDataGridView gridBase, string propName)
+        {
+            IDataGridViewRow row = gridBase.Rows[rowIndex];
+            return row.Cells[propName];
+        }
+
+        protected IGridBase GetGridBaseWith_4_Rows(out BusinessObjectCollection<MyBO> col)
+        {
+            MyBO.LoadDefaultClassDef();
+            col = CreateCollectionWith_4_Objects();
+            IGridBase gridBase = CreateGridBaseStub();
+            SetupGridColumnsForMyBo(gridBase);
+            gridBase.BusinessObjectCollection  = col;
+            return gridBase;
+        }
+
+
+        protected static void SetupGridColumnsForMyBo(IDataGridView gridBase)
+        {
+            gridBase.Columns.Add(_gridIdColumnName, _gridIdColumnName);
+            gridBase.Columns.Add("TestProp", "TestProp");
+        }
+
+
+        
+
+        #endregion
+    }
+
+
+
+    internal class DataGridViewColumnStub : IDataGridViewColumn
+    {
+        ///<summary>
+        /// Returns the underlying control being wrapped by this decorator.
+        ///</summary>
+        public object Control
+        {
+            get { throw new System.NotImplementedException(); }
+        }
+
+        /// <summary>Gets or sets the name of the data source property or database column to which the <see cref="IDataGridViewColumn"></see> is bound.</summary>
+        /// <returns>The name of the property or database column associated with the <see cref="IDataGridViewColumn"></see>.</returns>
+        /// <filterpriority>1</filterpriority>
+        //Editor(
+        //    "Gizmox.WebGUI.Forms.Design.DataGridViewColumnDataPropertyNameEditor, System.Design, Version=2.0.0.0, Culture=neutral, PublicKeyToken=b03f5f7f11d50a3a"
+        //    , typeof (UITypeEditor)), Gizmox.WebGUI.Forms.SRDescription("DataGridView_ColumnDataPropertyNameDescr"),
+        //DefaultValue(""),
+        //TypeConverter(
+        //    "IForms.Design.DataMemberFieldConverter, System.Design, Version=2.0.0.0, Culture=neutral, PublicKeyToken=b03f5f7f11d50a3a"
+        //    ), Browsable(true)]
+        public string DataPropertyName { get; set; }
+
+        /// <summary>Gets or sets the caption text on the column's header cell.</summary>
+        /// <returns>A <see cref="T:System.String"></see> with the desired text. The default is an empty string ("").</returns>
+        /// <filterpriority>1</filterpriority>
+        public string HeaderText { get; set; }
+
+        /// <summary>Gets or sets the name of the column.</summary>
+        /// <returns>A <see cref="T:System.String"></see> that contains the name of the column. The default is an empty string ("").</returns>
+        /// <filterpriority>1</filterpriority>
+        public string Name { get; set; }
+
+        /// <summary>Gets or sets a value indicating whether the user can edit the column's cells.</summary>
+        /// <returns>true if the user cannot edit the column's cells; otherwise, false.</returns>
+        /// <exception cref="T:System.InvalidOperationException">This property is set to false for a column that is bound to a read-only data source. </exception>
+        /// <filterpriority>1</filterpriority>
+        public bool ReadOnly { get; set; }
+
+        /// <summary>Gets or sets the sort mode for the column.</summary>
+        /// <returns>A <see cref="DataGridViewColumnSortMode"></see> that specifies the criteria used to order the rows based on the cell values in a column.</returns>
+        /// <exception cref="System.InvalidOperationException">The value assigned to the property conflicts with IDataGridView.SelectionMode. </exception>
+        /// <filterpriority>1</filterpriority>
+        public DataGridViewColumnSortMode SortMode
+        {
+            get { throw new NotImplementedException(); }
+            set { throw new NotImplementedException(); }
+        }
+
+        /// <summary>Gets or sets the text used for ToolTips.</summary>
+        /// <returns>The text to display as a ToolTip for the column.</returns>
+        /// <filterpriority>1</filterpriority>
+        public string ToolTipText { get; set; }
+
+        /// <summary>Gets or sets the data type of the values in the column's cells.</summary>
+        /// <returns>A <see cref="T:System.Type"></see> that describes the run-time class of the values stored in the column's cells.</returns>
+        /// <filterpriority>1</filterpriority>
+        public Type ValueType { get; set; }
+
+        /// <summary>Gets or sets the current width of the column.</summary>
+        /// <returns>The width, in pixels, of the column. The default is 100.</returns>
+        /// <exception cref="T:System.ArgumentOutOfRangeException">The specified value when setting this property is greater than 65536.</exception>
+        /// <filterpriority>1</filterpriority>
+        public int Width { get; set; }
+
+        public bool Visible
+        {
+            get { return false; }
+            set { }
+        }
+
+        /// <summary>Gets or sets the column's default cell style.</summary>
+        /// <returns>A <see cref="IDataGridViewCellStyle"></see> that represents the default style of the cells in the column.</returns>
+        /// <filterpriority>1</filterpriority>
+        public IDataGridViewCellStyle DefaultCellStyle
+        {
+            get { throw new NotImplementedException(); }
+            set { throw new NotImplementedException(); }
+        }
+
+        public object DataGridViewColumn
+        {
+            get { throw new NotImplementedException(); }
+        }
+    }
 }