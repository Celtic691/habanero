//---------------------------------------------------------------------------------
// Copyright (C) 2009 Chillisoft Solutions
// 
// This file is part of the Habanero framework.
// 
//     Habanero is a free framework: you can redistribute it and/or modify
//     it under the terms of the GNU Lesser General Public License as published by
//     the Free Software Foundation, either version 3 of the License, or
//     (at your option) any later version.
// 
//     The Habanero framework is distributed in the hope that it will be useful,
//     but WITHOUT ANY WARRANTY; without even the implied warranty of
//     MERCHANTABILITY or FITNESS FOR A PARTICULAR PURPOSE.  See the
//     GNU Lesser General Public License for more details.
// 
//     You should have received a copy of the GNU Lesser General Public License
//     along with the Habanero framework.  If not, see <http://www.gnu.org/licenses/>.
//---------------------------------------------------------------------------------

using System;
using System.Collections.Generic;
using Habanero.Base;
using Habanero.BO;
using Habanero.BO.ClassDefinition;
using Habanero.UI.Base;


using Habanero.Util;
using NUnit.Framework;
using Rhino.Mocks;

namespace Habanero.Test.UI.Base.Mappers
{
    public abstract class TestLookupComboBoxMapper
    {
        protected DataStoreInMemory _store;
        protected const string LOOKUP_ITEM_2 = "Test2";
        protected const string LOOKUP_ITEM_1 = "Test1";
        protected abstract IControlFactory GetControlFactory();

        [TestFixtureSetUp]
        public void TestFixtureSetup()
        {
            _store = new DataStoreInMemory();
            BORegistry.DataAccessor = new DataAccessorInMemory(_store);
            Dictionary<string, string> collection = Sample.BOLookupCollection;
        }

        [Test]
        public virtual void TestChangeComboBoxDoesntUpdateBusinessObject()
        {
            //---------------Set up test pack-------------------
            IComboBox cmbox = GetControlFactory().CreateComboBox();
            const string propName = "SampleLookupID";
            LookupComboBoxMapper mapper = new LookupComboBoxMapper(cmbox, propName, false, GetControlFactory());
            Sample s = new Sample();
            mapper.LookupList = Sample.LookupCollection;
            Guid guidResult;
            StringUtilities.GuidTryParse(Sample.LookupCollection[LOOKUP_ITEM_1], out guidResult);
            s.SampleLookupID = guidResult;
            mapper.BusinessObject = s;
            //---------------Execute Test ----------------------
            cmbox.SelectedItem = LOOKUP_ITEM_2;

            //---------------Test Result -----------------------
            Assert.AreEqual(Sample.LookupCollection[LOOKUP_ITEM_1], s.SampleLookupID.ToString());
            //---------------Tear Down -------------------------
        }

        [Test]
        public void TestConstructor()
        {
            //---------------Set up test pack-------------------
            IComboBox cmbox = GetControlFactory().CreateComboBox();
            //---------------Execute Test ----------------------
            const string propName = "SampleLookupID";
            LookupComboBoxMapper mapper = new LookupComboBoxMapper(cmbox, propName, false, GetControlFactory());

            //---------------Test Result -----------------------
            Assert.AreSame(cmbox, mapper.Control);
            Assert.AreSame(propName, mapper.PropertyName);

<<<<<<< HEAD
            [Test]
            public void Test_SetLookupListNull_ShouldNotRaiseError_ShouldSetListToNullDictionary()
            {
                //---------------Set up test pack-------------------
                IComboBox cmbox = GetControlFactory().CreateComboBox();
                LookupComboBoxMapper mapper = new LookupComboBoxMapper(cmbox, GetRandomString(), false, GetControlFactory());
                //---------------Assert Precondition----------------
                Assert.IsNotNull(mapper.LookupList);
                Assert.IsEmpty(mapper.LookupList);
                //---------------Execute Test ----------------------
                mapper.LookupList = null;
                //---------------Test Result -----------------------
                Assert.IsNotNull(mapper.LookupList);
                Assert.IsEmpty(mapper.LookupList);
            }
            [Test]
            public void Test_SetLookupListNull_WhenHasItems_ShouldClearTheList()
            {
                //---------------Set up test pack-------------------
                IComboBox cmbox = GetControlFactory().CreateComboBox();
                LookupComboBoxMapper mapper = new LookupComboBoxMapper(cmbox, GetRandomString(), false, GetControlFactory())
                           {LookupList = Sample.LookupCollection};
                //---------------Assert Precondition----------------
                Assert.IsNotNull(mapper.LookupList);
                Assert.IsNotEmpty(mapper.LookupList);
                //---------------Execute Test ----------------------
                mapper.LookupList = null;
                //---------------Test Result -----------------------
                Assert.IsNotNull(mapper.LookupList);
                Assert.IsEmpty(mapper.LookupList);
            }

            private string GetRandomString()
            {
                return TestUtil.GetRandomString();
            }

            [Test]
            public void TestSetBusinessObject_Null_NullLookupListSet_DoesNotRaiseError_BUGFIX()
            {
                //---------------Set up test pack-------------------
                IComboBox cmbox = GetControlFactory().CreateComboBox();
                const string propName = "SampleLookupID";
                LookupComboBoxMapper mapper = new LookupComboBoxMapper(cmbox, propName, false, GetControlFactory());
                //---------------Assert Precondition----------------
                Assert.IsEmpty(mapper.LookupList);
                Assert.AreEqual(0, cmbox.Items.Count);
                Assert.IsNull(cmbox.SelectedItem);
                //---------------Execute Test ----------------------
                mapper.BusinessObject = null;
                //---------------Test Result -----------------------
                Assert.IsNull(cmbox.SelectedItem);
                Assert.AreEqual(1, cmbox.Items.Count, "Should have only the null item in it.");
            }
            //        protected static string GuidToUpper(Guid guid)
            //        {
            //            return guid.ToString("B").ToUpperInvariant();
            //        }
            protected static object GetGuidValue(IDictionary<string, string> collection, string lookupItem)
            {
                BOPropGuidDataMapper guidDataMapper = new BOPropGuidDataMapper();
                object returnValue;
                guidDataMapper.TryParsePropValue(collection[lookupItem], out returnValue);
                return returnValue;
            }
=======
            //---------------Tear Down -------------------------
        }
>>>>>>> 179349e8

        [Test]
        public void TestSetLookupList()
        {
            //---------------Set up test pack-------------------
            IComboBox cmbox = GetControlFactory().CreateComboBox();
            const string propName = "SampleLookupID";
            LookupComboBoxMapper mapper = new LookupComboBoxMapper(cmbox, propName, false, GetControlFactory());
            new Sample();
            //---------------Execute Test ----------------------
            mapper.LookupList = Sample.LookupCollection;

            //---------------Test Result -----------------------
            Assert.AreEqual(4, cmbox.Items.Count);
            //Assert.AreSame(typeof (string), cmbox.Items[0].GetType());
            //Assert.IsTrue(cmbox.Items.Contains(LOOKUP_ITEM_1));

            //---------------Tear Down -------------------------
        }

        [Test]
        public void TestSetBusinessObj()
        {
            //---------------Set up test pack-------------------
            IComboBox cmbox = GetControlFactory().CreateComboBox();
            const string propName = "SampleLookupID";
            LookupComboBoxMapper mapper = new LookupComboBoxMapper(cmbox, propName, false, GetControlFactory());
            Sample s = new Sample();
            mapper.LookupList = Sample.LookupCollection;
            s.SampleLookupID = (Guid)GetGuidValue(Sample.LookupCollection, LOOKUP_ITEM_1);
            //---------------Assert Precondition----------------
            Assert.AreEqual(3, Sample.LookupCollection.Count);
            Assert.IsNull(cmbox.SelectedItem);
            //---------------Execute Test ----------------------
            mapper.BusinessObject = s;
            //---------------Test Result -----------------------
            Assert.IsNotNull(cmbox.SelectedItem);
            Assert.AreEqual(LOOKUP_ITEM_1, cmbox.SelectedItem, "Item is not set.");
            Assert.AreEqual(s.SampleLookupID.ToString(), cmbox.SelectedValue, "Value is not set");
        }

        [Test]
        public void Test_ResetBusinessObj_WhenHasNullValueForProperty_WhenPreviousBOHadAValue_ShouldSetSelectedItemNull_BUGFIX()
        {
            //---------------Set up test pack-------------------
            IComboBox cmbox = GetControlFactory().CreateComboBox();
            const string propName = "SampleLookupID";
            LookupComboBoxMapper mapper = new LookupComboBoxMapper(cmbox, propName, false, GetControlFactory());
            Sample s = new Sample();
            mapper.LookupList = Sample.LookupCollection;
            s.SampleLookupID = (Guid)GetGuidValue(Sample.LookupCollection, LOOKUP_ITEM_1);
            mapper.BusinessObject = s;
            Sample sWithNullPropValue = new Sample();
            //---------------Assert Precondition----------------
            Assert.IsNotNull(cmbox.SelectedItem);
            Assert.AreEqual(LOOKUP_ITEM_1, cmbox.SelectedItem, "Item is not set.");
            Assert.AreEqual(s.SampleLookupID.ToString(), cmbox.SelectedValue, "Value is not set");
            Assert.IsTrue(string.IsNullOrEmpty(sWithNullPropValue.GetPropertyValueString("SampleLookupID")));
            //---------------Execute Test ----------------------
            mapper.BusinessObject = sWithNullPropValue;
            //---------------Test Result -----------------------
            TestUtil.AssertStringEmpty(Convert.ToString(cmbox.SelectedItem), "cmbox.SelectedItem", "there should be no item selected");
        }

        [Test]
        public void TestSetBusinessObject_Null_DoesNotRaiseError_BUGFIX()
        {
            //---------------Set up test pack-------------------
            IComboBox cmbox = GetControlFactory().CreateComboBox();
            const string propName = "SampleLookupID";
            LookupComboBoxMapper mapper = new LookupComboBoxMapper(cmbox, propName, false, GetControlFactory());
            Sample s = new Sample();
            mapper.LookupList = Sample.LookupCollection;
            s.SampleLookupID = (Guid)GetGuidValue(Sample.LookupCollection, LOOKUP_ITEM_1);
            //---------------Assert Precondition----------------
            Assert.AreEqual(3, Sample.LookupCollection.Count);
            Assert.IsNull(cmbox.SelectedItem);
            //---------------Execute Test ----------------------
            mapper.BusinessObject = null;
            //---------------Test Result -----------------------
            Assert.IsTrue(string.IsNullOrEmpty(Convert.ToString(cmbox.SelectedItem)));
        }

        [Test]
        public void TestSetBusinessObject_Null_SetBusinessObject_FillsList_BUGFIX()
        {
            //---------------Set up test pack-------------------
            ClassDef.ClassDefs.Clear();
            IComboBox cmbox = GetControlFactory().CreateComboBox();
            const string propName = "SampleLookup2ID";

            Sample.CreateClassDefWin();
            LookupComboBoxMapper mapper = new LookupComboBoxMapper(cmbox, propName, false, GetControlFactory());
            Sample sample = new Sample();
            //                mapper.LookupList = Sample.LookupCollection;
            //                sample.SampleLookupID = (Guid)GetGuidValue(Sample.LookupCollection, LOOKUP_ITEM_1);
            mapper.BusinessObject = null;
            //---------------Assert Precondition----------------
            Assert.IsTrue(string.IsNullOrEmpty(Convert.ToString(cmbox.SelectedItem)));
            Assert.AreEqual(1, cmbox.Items.Count);
            //---------------Execute Test ----------------------
            mapper.BusinessObject = sample;
            //---------------Test Result -----------------------
            Assert.AreEqual(3, Sample.LookupCollection.Count);
            Assert.AreEqual(3 + 1, cmbox.Items.Count);
            Assert.IsNull(cmbox.SelectedItem);
        }

        [Test]
        public void TestSetBusinessObject_Null_NullLookupListSet_DoesNotRaiseError_BUGFIX()
        {
            //---------------Set up test pack-------------------
            IComboBox cmbox = GetControlFactory().CreateComboBox();
            const string propName = "SampleLookupID";
            LookupComboBoxMapper mapper = new LookupComboBoxMapper(cmbox, propName, false, GetControlFactory());
            //---------------Assert Precondition----------------
            Assert.IsNull(mapper.LookupList);
            Assert.AreEqual(0, cmbox.Items.Count);
            Assert.IsNull(cmbox.SelectedItem);
            //---------------Execute Test ----------------------
            mapper.BusinessObject = null;
            //---------------Test Result -----------------------
            Assert.IsNull(cmbox.SelectedItem);
            Assert.AreEqual(1, cmbox.Items.Count, "Should have only the null item in it.");
        }

        protected static object GetGuidValue(IDictionary<string, string> collection, string lookupItem)
        {
            BOPropGuidDataMapper guidDataMapper = new BOPropGuidDataMapper();
            object returnValue;
            guidDataMapper.TryParsePropValue(collection[lookupItem], out returnValue);
            return returnValue;
        }

        [Test]
        public void TestApplyChangesToBusObj()
        {
            //---------------Set up test pack-------------------
            IComboBox cmbox = GetControlFactory().CreateComboBox();
            const string propName = "SampleLookupID";
            LookupComboBoxMapper mapper = new LookupComboBoxMapper(cmbox, propName, false, GetControlFactory());
            Sample s = new Sample();
            mapper.LookupList = Sample.LookupCollection;
            s.SampleLookupID = (Guid)GetGuidValue(Sample.LookupCollection, LOOKUP_ITEM_1);
            mapper.BusinessObject = s;
            //---------------Execute Test ----------------------
            cmbox.SelectedItem = LOOKUP_ITEM_2;
            mapper.ApplyChangesToBusinessObject();
            //---------------Test Result -----------------------
            //            Assert.AreEqual((Guid) Sample.LookupCollection[LOOKUP_ITEM_2], s.SampleLookupID);
            Assert.AreEqual((Guid)GetGuidValue(Sample.LookupCollection, LOOKUP_ITEM_2), s.SampleLookupID);

            //---------------Tear Down -------------------------
        }

        [Test]
        public void TestUsingPropWithLookupSource()
        {
            //---------------Set up test pack-------------------
            IComboBox cmbox = GetControlFactory().CreateComboBox();
            const string propName = "SampleLookup2ID";
            LookupComboBoxMapper mapper = new LookupComboBoxMapper(cmbox, propName, false, GetControlFactory());

            //---------------Execute Test ----------------------

            mapper.BusinessObject = new Sample();
            cmbox.SelectedIndex = 2;
            //---------------Test Result -----------------------
            Assert.AreEqual(4, cmbox.Items.Count);
            Assert.AreSame(typeof(string), cmbox.SelectedItem.GetType());
            Assert.AreSame(typeof(string), cmbox.SelectedValue.GetType());
        }

        private static Dictionary<string, string> getLookupList()
        {
            Sample sample1 = new Sample();
            sample1.Save();
            Sample sample2 = new Sample();
            sample2.Save();
            Sample sample3 = new Sample();
            sample3.Save();
            return new Dictionary<string, string>
                       {
                           {"Test3", sample3.ID.GetAsValue().ToString()},
                           {"Test2", sample2.ID.GetAsValue().ToString()},
                           {"Test1", sample1.ID.GetAsValue().ToString()}
                       };
        }

        [Test]
        public void TestUsingPropWithBOLookupList()
        {
            //---------------Set up test pack-------------------
            DataStoreInMemory store = new DataStoreInMemory();
            BORegistry.DataAccessor = new DataAccessorInMemory(store);
            IComboBox cmbox = GetControlFactory().CreateComboBox();
            const string propName = "SampleLookup2ID";
            LookupComboBoxMapper mapper = new LookupComboBoxMapper(cmbox, propName, false, GetControlFactory());
            Dictionary<string, string> collection = getLookupList();
            Sample sample = new Sample();
            sample.Save();
            string boId = collection[LOOKUP_ITEM_2];
            Assert.AreEqual(4, store.Count);
            IBusinessObject businessObject = BORegistry.DataAccessor.BusinessObjectLoader.GetBusinessObjectByValue<Sample>(boId);
            Sample sampleToSelect = (Sample)businessObject;
            sample.SetPropertyValue(propName, sampleToSelect);

            //--------------Assert Preconditions -------------
            Assert.AreEqual(3, collection.Count);
            Assert.AreEqual(4, store.Count);
            //---------------Execute Test ----------------------
            mapper.LookupList = collection;
            mapper.BusinessObject = sample;

            //---------------Test Result -----------------------
            Assert.AreEqual(4, cmbox.Items.Count);
            Assert.AreEqual(LOOKUP_ITEM_2, cmbox.SelectedItem);
            Assert.AreEqual(sampleToSelect.ToString(), cmbox.SelectedValue);
        }

        [Test]
        public void TestUsingBOLookupListString()
        {
            //---------------Set up test pack-------------------
            IComboBox cmbox = GetControlFactory().CreateComboBox();
            const string propName = "SampleLookup3ID";
            LookupComboBoxMapper mapper = new LookupComboBoxMapper(cmbox, propName, false, GetControlFactory());
            Sample sample = new Sample();
            object sampleToSelect = Sample.BOLookupCollection[LOOKUP_ITEM_2];
            sample.SetPropertyValue(propName, sampleToSelect);

            //---------------Execute Test ----------------------
            mapper.LookupList = Sample.BOLookupCollection;
            mapper.BusinessObject = sample;

            //---------------Test Result -----------------------
            Assert.AreEqual(4, cmbox.Items.Count);
            Assert.AreEqual(LOOKUP_ITEM_2, cmbox.SelectedItem);
            Assert.AreSame(sampleToSelect, cmbox.SelectedValue);
        }

        [Test]
        public void TestCustomiseLookupList_Add()
        {
            //---------------Set up test pack-------------------
            IComboBox cmbox = GetControlFactory().CreateComboBox();
            const string propName = "SampleLookup2ID";
            CustomAddLookupComboBoxMapperStub mapperStub = new CustomAddLookupComboBoxMapperStub(cmbox, propName, false, GetControlFactory());
            Sample sample = new Sample();

            //---------------Execute Test ----------------------
            mapperStub.BusinessObject = sample;

            //---------------Test Result -----------------------
            Assert.AreEqual(5, cmbox.Items.Count);
            Assert.AreEqual("ExtraLookupItem", LastComboBoxItem(cmbox).ToString());

            //---------------Tear Down -------------------------
            // This test changes the static class def, so force a reload
            ClassDef.ClassDefs.Remove(typeof(Sample));
        }

        [Test]
        public void TestCustomiseLookupList_Add_SelectAdded()
        {
            //---------------Set up test pack-------------------
            IComboBox cmbox = GetControlFactory().CreateComboBox();
            const string propName = "SampleLookup2ID";
            CustomAddLookupComboBoxMapperStub mapperStub = new CustomAddLookupComboBoxMapperStub(cmbox, propName, false, GetControlFactory());
            Sample sample = new Sample();
            mapperStub.BusinessObject = sample;
            //---------------Assert Preconditions---------------
            Assert.AreEqual(5, cmbox.Items.Count);
            Assert.AreEqual("ExtraLookupItem", LastComboBoxItem(cmbox).ToString());
            //---------------Execute Test ----------------------
            cmbox.SelectedIndex = cmbox.Items.Count - 1;
            mapperStub.ApplyChangesToBusinessObject();
            //---------------Test Result -----------------------
            object value = sample.GetPropertyValue(propName);
            Assert.IsNotNull(value);

            //---------------Tear Down -------------------------
            // This test changes the static class def, so force a reload
            ClassDef.ClassDefs.Remove(typeof(Sample));
        }

        [Test]
        public void Test_LookupList_AddItemToComboBox_SelectAdditionalItem_SetsBOPropValueToNull()
        {
            //---------------Set up test pack-------------------
            IComboBox cmbox = GetControlFactory().CreateComboBox();
            const string propName = "SampleLookup2ID";
            LookupComboBoxMapper mapper = new LookupComboBoxMapper(cmbox, propName, false, GetControlFactory());
            Sample sample = new Sample();
            mapper.BusinessObject = sample;
            cmbox.Items.Add("SomeItem");
            //---------------Assert Preconditions---------------
            Assert.AreEqual(5, cmbox.Items.Count);
            Assert.AreEqual("SomeItem", LastComboBoxItem(cmbox).ToString());
            //---------------Execute Test ----------------------
            cmbox.SelectedIndex = cmbox.Items.Count - 1;
            mapper.ApplyChangesToBusinessObject();
            //---------------Test Result -----------------------
            object value = sample.GetPropertyValue(propName);
            Assert.IsNull(value);
        }

        private static object LastComboBoxItem(IComboBox cmbox)
        {
            return cmbox.Items[cmbox.Items.Count - 1];
        }

        [Test]
        public void TestCustomiseLookupList_Remove()
        {
            //---------------Set up test pack-------------------
            IComboBox cmbox = GetControlFactory().CreateComboBox();
            const string propName = "SampleLookup2ID";
            CustomRemoveLookupComboBoxMapperStub mapperStub = new CustomRemoveLookupComboBoxMapperStub(cmbox, propName, false, GetControlFactory());
            Sample sample = new Sample();

<<<<<<< HEAD
            [Test]
            public void TestChangeComboBoxUpdatesBusinessObject()
            {
                //---------------Set up test pack-------------------
                IComboBox cmbox = GetControlFactory().CreateComboBox();
                const string propName = "SampleLookupID";
                LookupComboBoxMapper mapper = new LookupComboBoxMapper(cmbox, propName, false, GetControlFactory());
                Sample s = new Sample();
                mapper.LookupList = Sample.LookupCollection;
                s.SampleLookupID = (Guid)GetGuidValue(Sample.LookupCollection, LOOKUP_ITEM_1);
                mapper.BusinessObject = s;
                //---------------Execute Test ----------------------
                cmbox.SelectedItem = LOOKUP_ITEM_2;
                mapper.ApplyChangesToBusinessObject();
                //---------------Test Result -----------------------
                Assert.AreEqual((Guid)GetGuidValue(Sample.LookupCollection, LOOKUP_ITEM_2), s.SampleLookupID);
            }
            //            LookupComboBoxMapper mapper = new LookupComboBoxMapper(cmbox, propName, false, GetControlFactory());
            //            Sample s = new Sample();
            //            mapper.LookupList = Sample.LookupCollection;
            //            s.SampleLookupID = (Guid)GetGuidValue(Sample.LookupCollection, LOOKUP_ITEM_1);
            //            //---------------Assert Precondition----------------
            //            Assert.AreEqual(3, Sample.LookupCollection.Count);
            //            Assert.IsNull(cmbox.SelectedItem);
            //            //---------------Execute Test ----------------------
            //            mapper.BusinessObject = s;
            [Test]
            public void TestChangeComboBoxUpdatesBusinessObject_WithoutCallingApplyChanges()
            {
                //---------------Set up test pack-------------------
                IComboBox cmbox = GetControlFactory().CreateComboBox();
                const string propName = "SampleLookupID";
                LookupComboBoxMapper mapper = new LookupComboBoxMapper(cmbox, propName, false, GetControlFactory());
                Sample s = new Sample();
                mapper.LookupList = Sample.LookupCollection;
                s.SampleLookupID = (Guid)GetGuidValue(Sample.LookupCollection, LOOKUP_ITEM_1);
                mapper.BusinessObject = s;
                //---------------Execute Test ----------------------
                cmbox.SelectedItem = LOOKUP_ITEM_2;
                //---------------Test Result -----------------------
                Assert.IsInstanceOf(typeof(ComboBoxDefaultMapperStrategyWin), mapper.MapperStrategy);
                Assert.AreEqual((Guid)GetGuidValue(Sample.LookupCollection, LOOKUP_ITEM_2), s.SampleLookupID);
            }

            [Test]
            public void TestKeyPressEventUpdatesBusinessObject_WithoutCallingApplyChanges()
            {
                //---------------Set up test pack-------------------
                ComboBoxWinStub cmbox = new ComboBoxWinStub();
                const string propName = "SampleLookupID";
                LookupComboBoxMapper mapper = new LookupComboBoxMapper(cmbox, propName, false, GetControlFactory());
                Sample s = new Sample();
                mapper.LookupList = Sample.LookupCollection;
                s.SampleLookupID = (Guid)GetGuidValue(Sample.LookupCollection, LOOKUP_ITEM_1);
                mapper.BusinessObject = s;
                //---------------Execute Test ----------------------
                cmbox.Text = "Test2";
                //---------------Test Result -----------------------
                Assert.IsInstanceOf(typeof(ComboBoxDefaultMapperStrategyWin), mapper.MapperStrategy);
                Assert.AreEqual((Guid)GetGuidValue(Sample.LookupCollection, LOOKUP_ITEM_2), s.SampleLookupID);
            }

            [Test]
            public void Test_KeyPressStrategy_UpdatesBusinessObject_WhenEnterKeyPressed()
            {
                //---------------Set up test pack-------------------
                ComboBoxWinStub cmbox = new ComboBoxWinStub();
                const string propName = "SampleLookupID";
                LookupComboBoxMapper mapper = new LookupComboBoxMapper(cmbox, propName, false, GetControlFactory());
                mapper.MapperStrategy = GetControlFactory().CreateLookupKeyPressMapperStrategy();
                Sample s = new Sample();
                mapper.LookupList = Sample.LookupCollection;
                s.SampleLookupID = (Guid)GetGuidValue(Sample.LookupCollection, LOOKUP_ITEM_1);
                mapper.BusinessObject = s;
                //---------------Execute Test ----------------------
                cmbox.Text = "Test2";
                cmbox.CallSendKeyBob();

                //---------------Test Result -----------------------
                Assert.IsInstanceOf(typeof(ComboBoxKeyPressMapperStrategyWin), mapper.MapperStrategy);
                Assert.AreEqual((Guid)GetGuidValue(Sample.LookupCollection, LOOKUP_ITEM_2), s.SampleLookupID);
            }


            [Test]
            public void Test_KeyPressStrategy_DoesNotUpdateBusinessObject_SelectedIndexChanged()
            {
                //---------------Set up test pack-------------------
                ComboBoxWinStub cmbox = new ComboBoxWinStub();
                const string propName = "SampleLookupID";
                LookupComboBoxMapper mapper = new LookupComboBoxMapper(cmbox, propName, false, GetControlFactory());
                mapper.MapperStrategy = GetControlFactory().CreateLookupKeyPressMapperStrategy();
                Sample s = new Sample();
                mapper.LookupList = Sample.LookupCollection;
                s.SampleLookupID = (Guid)GetGuidValue(Sample.LookupCollection, LOOKUP_ITEM_1);
                mapper.BusinessObject = s;
                //---------------Execute Test ----------------------
                cmbox.SelectedItem = LOOKUP_ITEM_2;

                //---------------Test Result -----------------------
                Assert.IsInstanceOf(typeof(ComboBoxKeyPressMapperStrategyWin), mapper.MapperStrategy);
                Assert.AreEqual((Guid)GetGuidValue(Sample.LookupCollection, LOOKUP_ITEM_1), s.SampleLookupID);
                //---------------Tear Down -------------------------
            }
//
            private class ComboBoxWinStub : ComboBoxWin
            {
                public void CallSendKeyBob()
                {
                    this.OnKeyPress(new System.Windows.Forms.KeyPressEventArgs((char)13));
                }
            }
        }
=======
            //---------------Execute Test ----------------------
            mapperStub.BusinessObject = sample;

            //---------------Test Result -----------------------
            Assert.AreEqual(3, cmbox.Items.Count);

            //---------------Tear Down -------------------------
            // This test changes the static class def, so force a reload
            ClassDef.ClassDefs.Remove(typeof(Sample));
        }
    }


>>>>>>> 179349e8

    internal class CustomAddLookupComboBoxMapperStub : LookupComboBoxMapper
    {
        public CustomAddLookupComboBoxMapperStub(IComboBox cbx, string propName, bool isReadOnly, IControlFactory factory)
            : base(cbx, propName, isReadOnly, factory) { }

        protected override void CustomiseLookupList(Dictionary<string, string> col)
        {
            Sample additionalBO = new Sample { SampleText = "ExtraLookupItem" };
            col.Add(additionalBO.SampleText, additionalBO.ToString());
        }
    }

    internal class CustomRemoveLookupComboBoxMapperStub : LookupComboBoxMapper
    {
        public CustomRemoveLookupComboBoxMapperStub(IComboBox cbx, string propName, bool isReadOnly, IControlFactory factory)
            : base(cbx, propName, isReadOnly, factory) { }

        protected override void CustomiseLookupList(Dictionary<string, string> col)
        {
            string lastKey = "";
            foreach (string key in col.Keys)
            {
                lastKey = key;
            }

            col.Remove(lastKey);
        }
    }
}<|MERGE_RESOLUTION|>--- conflicted
+++ resolved
@@ -1,632 +1,481 @@
-//---------------------------------------------------------------------------------
-// Copyright (C) 2009 Chillisoft Solutions
-// 
-// This file is part of the Habanero framework.
-// 
-//     Habanero is a free framework: you can redistribute it and/or modify
-//     it under the terms of the GNU Lesser General Public License as published by
-//     the Free Software Foundation, either version 3 of the License, or
-//     (at your option) any later version.
-// 
-//     The Habanero framework is distributed in the hope that it will be useful,
-//     but WITHOUT ANY WARRANTY; without even the implied warranty of
-//     MERCHANTABILITY or FITNESS FOR A PARTICULAR PURPOSE.  See the
-//     GNU Lesser General Public License for more details.
-// 
-//     You should have received a copy of the GNU Lesser General Public License
-//     along with the Habanero framework.  If not, see <http://www.gnu.org/licenses/>.
-//---------------------------------------------------------------------------------
-
-using System;
-using System.Collections.Generic;
-using Habanero.Base;
-using Habanero.BO;
-using Habanero.BO.ClassDefinition;
-using Habanero.UI.Base;
-
-
-using Habanero.Util;
-using NUnit.Framework;
-using Rhino.Mocks;
-
-namespace Habanero.Test.UI.Base.Mappers
-{
-    public abstract class TestLookupComboBoxMapper
-    {
-        protected DataStoreInMemory _store;
-        protected const string LOOKUP_ITEM_2 = "Test2";
-        protected const string LOOKUP_ITEM_1 = "Test1";
-        protected abstract IControlFactory GetControlFactory();
-
-        [TestFixtureSetUp]
-        public void TestFixtureSetup()
-        {
-            _store = new DataStoreInMemory();
-            BORegistry.DataAccessor = new DataAccessorInMemory(_store);
-            Dictionary<string, string> collection = Sample.BOLookupCollection;
-        }
-
-        [Test]
-        public virtual void TestChangeComboBoxDoesntUpdateBusinessObject()
-        {
-            //---------------Set up test pack-------------------
-            IComboBox cmbox = GetControlFactory().CreateComboBox();
-            const string propName = "SampleLookupID";
-            LookupComboBoxMapper mapper = new LookupComboBoxMapper(cmbox, propName, false, GetControlFactory());
-            Sample s = new Sample();
-            mapper.LookupList = Sample.LookupCollection;
-            Guid guidResult;
-            StringUtilities.GuidTryParse(Sample.LookupCollection[LOOKUP_ITEM_1], out guidResult);
-            s.SampleLookupID = guidResult;
-            mapper.BusinessObject = s;
-            //---------------Execute Test ----------------------
-            cmbox.SelectedItem = LOOKUP_ITEM_2;
-
-            //---------------Test Result -----------------------
-            Assert.AreEqual(Sample.LookupCollection[LOOKUP_ITEM_1], s.SampleLookupID.ToString());
-            //---------------Tear Down -------------------------
-        }
-
-        [Test]
-        public void TestConstructor()
-        {
-            //---------------Set up test pack-------------------
-            IComboBox cmbox = GetControlFactory().CreateComboBox();
-            //---------------Execute Test ----------------------
-            const string propName = "SampleLookupID";
-            LookupComboBoxMapper mapper = new LookupComboBoxMapper(cmbox, propName, false, GetControlFactory());
-
-            //---------------Test Result -----------------------
-            Assert.AreSame(cmbox, mapper.Control);
-            Assert.AreSame(propName, mapper.PropertyName);
-
-<<<<<<< HEAD
-            [Test]
-            public void Test_SetLookupListNull_ShouldNotRaiseError_ShouldSetListToNullDictionary()
-            {
-                //---------------Set up test pack-------------------
-                IComboBox cmbox = GetControlFactory().CreateComboBox();
-                LookupComboBoxMapper mapper = new LookupComboBoxMapper(cmbox, GetRandomString(), false, GetControlFactory());
-                //---------------Assert Precondition----------------
-                Assert.IsNotNull(mapper.LookupList);
-                Assert.IsEmpty(mapper.LookupList);
-                //---------------Execute Test ----------------------
-                mapper.LookupList = null;
-                //---------------Test Result -----------------------
-                Assert.IsNotNull(mapper.LookupList);
-                Assert.IsEmpty(mapper.LookupList);
-            }
-            [Test]
-            public void Test_SetLookupListNull_WhenHasItems_ShouldClearTheList()
-            {
-                //---------------Set up test pack-------------------
-                IComboBox cmbox = GetControlFactory().CreateComboBox();
-                LookupComboBoxMapper mapper = new LookupComboBoxMapper(cmbox, GetRandomString(), false, GetControlFactory())
-                           {LookupList = Sample.LookupCollection};
-                //---------------Assert Precondition----------------
-                Assert.IsNotNull(mapper.LookupList);
-                Assert.IsNotEmpty(mapper.LookupList);
-                //---------------Execute Test ----------------------
-                mapper.LookupList = null;
-                //---------------Test Result -----------------------
-                Assert.IsNotNull(mapper.LookupList);
-                Assert.IsEmpty(mapper.LookupList);
-            }
-
-            private string GetRandomString()
-            {
-                return TestUtil.GetRandomString();
-            }
-
-            [Test]
-            public void TestSetBusinessObject_Null_NullLookupListSet_DoesNotRaiseError_BUGFIX()
-            {
-                //---------------Set up test pack-------------------
-                IComboBox cmbox = GetControlFactory().CreateComboBox();
-                const string propName = "SampleLookupID";
-                LookupComboBoxMapper mapper = new LookupComboBoxMapper(cmbox, propName, false, GetControlFactory());
-                //---------------Assert Precondition----------------
-                Assert.IsEmpty(mapper.LookupList);
-                Assert.AreEqual(0, cmbox.Items.Count);
-                Assert.IsNull(cmbox.SelectedItem);
-                //---------------Execute Test ----------------------
-                mapper.BusinessObject = null;
-                //---------------Test Result -----------------------
-                Assert.IsNull(cmbox.SelectedItem);
-                Assert.AreEqual(1, cmbox.Items.Count, "Should have only the null item in it.");
-            }
-            //        protected static string GuidToUpper(Guid guid)
-            //        {
-            //            return guid.ToString("B").ToUpperInvariant();
-            //        }
-            protected static object GetGuidValue(IDictionary<string, string> collection, string lookupItem)
-            {
-                BOPropGuidDataMapper guidDataMapper = new BOPropGuidDataMapper();
-                object returnValue;
-                guidDataMapper.TryParsePropValue(collection[lookupItem], out returnValue);
-                return returnValue;
-            }
-=======
-            //---------------Tear Down -------------------------
-        }
->>>>>>> 179349e8
-
-        [Test]
-        public void TestSetLookupList()
-        {
-            //---------------Set up test pack-------------------
-            IComboBox cmbox = GetControlFactory().CreateComboBox();
-            const string propName = "SampleLookupID";
-            LookupComboBoxMapper mapper = new LookupComboBoxMapper(cmbox, propName, false, GetControlFactory());
-            new Sample();
-            //---------------Execute Test ----------------------
-            mapper.LookupList = Sample.LookupCollection;
-
-            //---------------Test Result -----------------------
-            Assert.AreEqual(4, cmbox.Items.Count);
-            //Assert.AreSame(typeof (string), cmbox.Items[0].GetType());
-            //Assert.IsTrue(cmbox.Items.Contains(LOOKUP_ITEM_1));
-
-            //---------------Tear Down -------------------------
-        }
-
-        [Test]
-        public void TestSetBusinessObj()
-        {
-            //---------------Set up test pack-------------------
-            IComboBox cmbox = GetControlFactory().CreateComboBox();
-            const string propName = "SampleLookupID";
-            LookupComboBoxMapper mapper = new LookupComboBoxMapper(cmbox, propName, false, GetControlFactory());
-            Sample s = new Sample();
-            mapper.LookupList = Sample.LookupCollection;
-            s.SampleLookupID = (Guid)GetGuidValue(Sample.LookupCollection, LOOKUP_ITEM_1);
-            //---------------Assert Precondition----------------
-            Assert.AreEqual(3, Sample.LookupCollection.Count);
-            Assert.IsNull(cmbox.SelectedItem);
-            //---------------Execute Test ----------------------
-            mapper.BusinessObject = s;
-            //---------------Test Result -----------------------
-            Assert.IsNotNull(cmbox.SelectedItem);
-            Assert.AreEqual(LOOKUP_ITEM_1, cmbox.SelectedItem, "Item is not set.");
-            Assert.AreEqual(s.SampleLookupID.ToString(), cmbox.SelectedValue, "Value is not set");
-        }
-
-        [Test]
-        public void Test_ResetBusinessObj_WhenHasNullValueForProperty_WhenPreviousBOHadAValue_ShouldSetSelectedItemNull_BUGFIX()
-        {
-            //---------------Set up test pack-------------------
-            IComboBox cmbox = GetControlFactory().CreateComboBox();
-            const string propName = "SampleLookupID";
-            LookupComboBoxMapper mapper = new LookupComboBoxMapper(cmbox, propName, false, GetControlFactory());
-            Sample s = new Sample();
-            mapper.LookupList = Sample.LookupCollection;
-            s.SampleLookupID = (Guid)GetGuidValue(Sample.LookupCollection, LOOKUP_ITEM_1);
-            mapper.BusinessObject = s;
-            Sample sWithNullPropValue = new Sample();
-            //---------------Assert Precondition----------------
-            Assert.IsNotNull(cmbox.SelectedItem);
-            Assert.AreEqual(LOOKUP_ITEM_1, cmbox.SelectedItem, "Item is not set.");
-            Assert.AreEqual(s.SampleLookupID.ToString(), cmbox.SelectedValue, "Value is not set");
-            Assert.IsTrue(string.IsNullOrEmpty(sWithNullPropValue.GetPropertyValueString("SampleLookupID")));
-            //---------------Execute Test ----------------------
-            mapper.BusinessObject = sWithNullPropValue;
-            //---------------Test Result -----------------------
-            TestUtil.AssertStringEmpty(Convert.ToString(cmbox.SelectedItem), "cmbox.SelectedItem", "there should be no item selected");
-        }
-
-        [Test]
-        public void TestSetBusinessObject_Null_DoesNotRaiseError_BUGFIX()
-        {
-            //---------------Set up test pack-------------------
-            IComboBox cmbox = GetControlFactory().CreateComboBox();
-            const string propName = "SampleLookupID";
-            LookupComboBoxMapper mapper = new LookupComboBoxMapper(cmbox, propName, false, GetControlFactory());
-            Sample s = new Sample();
-            mapper.LookupList = Sample.LookupCollection;
-            s.SampleLookupID = (Guid)GetGuidValue(Sample.LookupCollection, LOOKUP_ITEM_1);
-            //---------------Assert Precondition----------------
-            Assert.AreEqual(3, Sample.LookupCollection.Count);
-            Assert.IsNull(cmbox.SelectedItem);
-            //---------------Execute Test ----------------------
-            mapper.BusinessObject = null;
-            //---------------Test Result -----------------------
-            Assert.IsTrue(string.IsNullOrEmpty(Convert.ToString(cmbox.SelectedItem)));
-        }
-
-        [Test]
-        public void TestSetBusinessObject_Null_SetBusinessObject_FillsList_BUGFIX()
-        {
-            //---------------Set up test pack-------------------
-            ClassDef.ClassDefs.Clear();
-            IComboBox cmbox = GetControlFactory().CreateComboBox();
-            const string propName = "SampleLookup2ID";
-
-            Sample.CreateClassDefWin();
-            LookupComboBoxMapper mapper = new LookupComboBoxMapper(cmbox, propName, false, GetControlFactory());
-            Sample sample = new Sample();
-            //                mapper.LookupList = Sample.LookupCollection;
-            //                sample.SampleLookupID = (Guid)GetGuidValue(Sample.LookupCollection, LOOKUP_ITEM_1);
-            mapper.BusinessObject = null;
-            //---------------Assert Precondition----------------
-            Assert.IsTrue(string.IsNullOrEmpty(Convert.ToString(cmbox.SelectedItem)));
-            Assert.AreEqual(1, cmbox.Items.Count);
-            //---------------Execute Test ----------------------
-            mapper.BusinessObject = sample;
-            //---------------Test Result -----------------------
-            Assert.AreEqual(3, Sample.LookupCollection.Count);
-            Assert.AreEqual(3 + 1, cmbox.Items.Count);
-            Assert.IsNull(cmbox.SelectedItem);
-        }
-
-        [Test]
-        public void TestSetBusinessObject_Null_NullLookupListSet_DoesNotRaiseError_BUGFIX()
-        {
-            //---------------Set up test pack-------------------
-            IComboBox cmbox = GetControlFactory().CreateComboBox();
-            const string propName = "SampleLookupID";
-            LookupComboBoxMapper mapper = new LookupComboBoxMapper(cmbox, propName, false, GetControlFactory());
-            //---------------Assert Precondition----------------
-            Assert.IsNull(mapper.LookupList);
-            Assert.AreEqual(0, cmbox.Items.Count);
-            Assert.IsNull(cmbox.SelectedItem);
-            //---------------Execute Test ----------------------
-            mapper.BusinessObject = null;
-            //---------------Test Result -----------------------
-            Assert.IsNull(cmbox.SelectedItem);
-            Assert.AreEqual(1, cmbox.Items.Count, "Should have only the null item in it.");
-        }
-
-        protected static object GetGuidValue(IDictionary<string, string> collection, string lookupItem)
-        {
-            BOPropGuidDataMapper guidDataMapper = new BOPropGuidDataMapper();
-            object returnValue;
-            guidDataMapper.TryParsePropValue(collection[lookupItem], out returnValue);
-            return returnValue;
-        }
-
-        [Test]
-        public void TestApplyChangesToBusObj()
-        {
-            //---------------Set up test pack-------------------
-            IComboBox cmbox = GetControlFactory().CreateComboBox();
-            const string propName = "SampleLookupID";
-            LookupComboBoxMapper mapper = new LookupComboBoxMapper(cmbox, propName, false, GetControlFactory());
-            Sample s = new Sample();
-            mapper.LookupList = Sample.LookupCollection;
-            s.SampleLookupID = (Guid)GetGuidValue(Sample.LookupCollection, LOOKUP_ITEM_1);
-            mapper.BusinessObject = s;
-            //---------------Execute Test ----------------------
-            cmbox.SelectedItem = LOOKUP_ITEM_2;
-            mapper.ApplyChangesToBusinessObject();
-            //---------------Test Result -----------------------
-            //            Assert.AreEqual((Guid) Sample.LookupCollection[LOOKUP_ITEM_2], s.SampleLookupID);
-            Assert.AreEqual((Guid)GetGuidValue(Sample.LookupCollection, LOOKUP_ITEM_2), s.SampleLookupID);
-
-            //---------------Tear Down -------------------------
-        }
-
-        [Test]
-        public void TestUsingPropWithLookupSource()
-        {
-            //---------------Set up test pack-------------------
-            IComboBox cmbox = GetControlFactory().CreateComboBox();
-            const string propName = "SampleLookup2ID";
-            LookupComboBoxMapper mapper = new LookupComboBoxMapper(cmbox, propName, false, GetControlFactory());
-
-            //---------------Execute Test ----------------------
-
-            mapper.BusinessObject = new Sample();
-            cmbox.SelectedIndex = 2;
-            //---------------Test Result -----------------------
-            Assert.AreEqual(4, cmbox.Items.Count);
-            Assert.AreSame(typeof(string), cmbox.SelectedItem.GetType());
-            Assert.AreSame(typeof(string), cmbox.SelectedValue.GetType());
-        }
-
-        private static Dictionary<string, string> getLookupList()
-        {
-            Sample sample1 = new Sample();
-            sample1.Save();
-            Sample sample2 = new Sample();
-            sample2.Save();
-            Sample sample3 = new Sample();
-            sample3.Save();
-            return new Dictionary<string, string>
-                       {
-                           {"Test3", sample3.ID.GetAsValue().ToString()},
-                           {"Test2", sample2.ID.GetAsValue().ToString()},
-                           {"Test1", sample1.ID.GetAsValue().ToString()}
-                       };
-        }
-
-        [Test]
-        public void TestUsingPropWithBOLookupList()
-        {
-            //---------------Set up test pack-------------------
-            DataStoreInMemory store = new DataStoreInMemory();
-            BORegistry.DataAccessor = new DataAccessorInMemory(store);
-            IComboBox cmbox = GetControlFactory().CreateComboBox();
-            const string propName = "SampleLookup2ID";
-            LookupComboBoxMapper mapper = new LookupComboBoxMapper(cmbox, propName, false, GetControlFactory());
-            Dictionary<string, string> collection = getLookupList();
-            Sample sample = new Sample();
-            sample.Save();
-            string boId = collection[LOOKUP_ITEM_2];
-            Assert.AreEqual(4, store.Count);
-            IBusinessObject businessObject = BORegistry.DataAccessor.BusinessObjectLoader.GetBusinessObjectByValue<Sample>(boId);
-            Sample sampleToSelect = (Sample)businessObject;
-            sample.SetPropertyValue(propName, sampleToSelect);
-
-            //--------------Assert Preconditions -------------
-            Assert.AreEqual(3, collection.Count);
-            Assert.AreEqual(4, store.Count);
-            //---------------Execute Test ----------------------
-            mapper.LookupList = collection;
-            mapper.BusinessObject = sample;
-
-            //---------------Test Result -----------------------
-            Assert.AreEqual(4, cmbox.Items.Count);
-            Assert.AreEqual(LOOKUP_ITEM_2, cmbox.SelectedItem);
-            Assert.AreEqual(sampleToSelect.ToString(), cmbox.SelectedValue);
-        }
-
-        [Test]
-        public void TestUsingBOLookupListString()
-        {
-            //---------------Set up test pack-------------------
-            IComboBox cmbox = GetControlFactory().CreateComboBox();
-            const string propName = "SampleLookup3ID";
-            LookupComboBoxMapper mapper = new LookupComboBoxMapper(cmbox, propName, false, GetControlFactory());
-            Sample sample = new Sample();
-            object sampleToSelect = Sample.BOLookupCollection[LOOKUP_ITEM_2];
-            sample.SetPropertyValue(propName, sampleToSelect);
-
-            //---------------Execute Test ----------------------
-            mapper.LookupList = Sample.BOLookupCollection;
-            mapper.BusinessObject = sample;
-
-            //---------------Test Result -----------------------
-            Assert.AreEqual(4, cmbox.Items.Count);
-            Assert.AreEqual(LOOKUP_ITEM_2, cmbox.SelectedItem);
-            Assert.AreSame(sampleToSelect, cmbox.SelectedValue);
-        }
-
-        [Test]
-        public void TestCustomiseLookupList_Add()
-        {
-            //---------------Set up test pack-------------------
-            IComboBox cmbox = GetControlFactory().CreateComboBox();
-            const string propName = "SampleLookup2ID";
-            CustomAddLookupComboBoxMapperStub mapperStub = new CustomAddLookupComboBoxMapperStub(cmbox, propName, false, GetControlFactory());
-            Sample sample = new Sample();
-
-            //---------------Execute Test ----------------------
-            mapperStub.BusinessObject = sample;
-
-            //---------------Test Result -----------------------
-            Assert.AreEqual(5, cmbox.Items.Count);
-            Assert.AreEqual("ExtraLookupItem", LastComboBoxItem(cmbox).ToString());
-
-            //---------------Tear Down -------------------------
-            // This test changes the static class def, so force a reload
-            ClassDef.ClassDefs.Remove(typeof(Sample));
-        }
-
-        [Test]
-        public void TestCustomiseLookupList_Add_SelectAdded()
-        {
-            //---------------Set up test pack-------------------
-            IComboBox cmbox = GetControlFactory().CreateComboBox();
-            const string propName = "SampleLookup2ID";
-            CustomAddLookupComboBoxMapperStub mapperStub = new CustomAddLookupComboBoxMapperStub(cmbox, propName, false, GetControlFactory());
-            Sample sample = new Sample();
-            mapperStub.BusinessObject = sample;
-            //---------------Assert Preconditions---------------
-            Assert.AreEqual(5, cmbox.Items.Count);
-            Assert.AreEqual("ExtraLookupItem", LastComboBoxItem(cmbox).ToString());
-            //---------------Execute Test ----------------------
-            cmbox.SelectedIndex = cmbox.Items.Count - 1;
-            mapperStub.ApplyChangesToBusinessObject();
-            //---------------Test Result -----------------------
-            object value = sample.GetPropertyValue(propName);
-            Assert.IsNotNull(value);
-
-            //---------------Tear Down -------------------------
-            // This test changes the static class def, so force a reload
-            ClassDef.ClassDefs.Remove(typeof(Sample));
-        }
-
-        [Test]
-        public void Test_LookupList_AddItemToComboBox_SelectAdditionalItem_SetsBOPropValueToNull()
-        {
-            //---------------Set up test pack-------------------
-            IComboBox cmbox = GetControlFactory().CreateComboBox();
-            const string propName = "SampleLookup2ID";
-            LookupComboBoxMapper mapper = new LookupComboBoxMapper(cmbox, propName, false, GetControlFactory());
-            Sample sample = new Sample();
-            mapper.BusinessObject = sample;
-            cmbox.Items.Add("SomeItem");
-            //---------------Assert Preconditions---------------
-            Assert.AreEqual(5, cmbox.Items.Count);
-            Assert.AreEqual("SomeItem", LastComboBoxItem(cmbox).ToString());
-            //---------------Execute Test ----------------------
-            cmbox.SelectedIndex = cmbox.Items.Count - 1;
-            mapper.ApplyChangesToBusinessObject();
-            //---------------Test Result -----------------------
-            object value = sample.GetPropertyValue(propName);
-            Assert.IsNull(value);
-        }
-
-        private static object LastComboBoxItem(IComboBox cmbox)
-        {
-            return cmbox.Items[cmbox.Items.Count - 1];
-        }
-
-        [Test]
-        public void TestCustomiseLookupList_Remove()
-        {
-            //---------------Set up test pack-------------------
-            IComboBox cmbox = GetControlFactory().CreateComboBox();
-            const string propName = "SampleLookup2ID";
-            CustomRemoveLookupComboBoxMapperStub mapperStub = new CustomRemoveLookupComboBoxMapperStub(cmbox, propName, false, GetControlFactory());
-            Sample sample = new Sample();
-
-<<<<<<< HEAD
-            [Test]
-            public void TestChangeComboBoxUpdatesBusinessObject()
-            {
-                //---------------Set up test pack-------------------
-                IComboBox cmbox = GetControlFactory().CreateComboBox();
-                const string propName = "SampleLookupID";
-                LookupComboBoxMapper mapper = new LookupComboBoxMapper(cmbox, propName, false, GetControlFactory());
-                Sample s = new Sample();
-                mapper.LookupList = Sample.LookupCollection;
-                s.SampleLookupID = (Guid)GetGuidValue(Sample.LookupCollection, LOOKUP_ITEM_1);
-                mapper.BusinessObject = s;
-                //---------------Execute Test ----------------------
-                cmbox.SelectedItem = LOOKUP_ITEM_2;
-                mapper.ApplyChangesToBusinessObject();
-                //---------------Test Result -----------------------
-                Assert.AreEqual((Guid)GetGuidValue(Sample.LookupCollection, LOOKUP_ITEM_2), s.SampleLookupID);
-            }
-            //            LookupComboBoxMapper mapper = new LookupComboBoxMapper(cmbox, propName, false, GetControlFactory());
-            //            Sample s = new Sample();
-            //            mapper.LookupList = Sample.LookupCollection;
-            //            s.SampleLookupID = (Guid)GetGuidValue(Sample.LookupCollection, LOOKUP_ITEM_1);
-            //            //---------------Assert Precondition----------------
-            //            Assert.AreEqual(3, Sample.LookupCollection.Count);
-            //            Assert.IsNull(cmbox.SelectedItem);
-            //            //---------------Execute Test ----------------------
-            //            mapper.BusinessObject = s;
-            [Test]
-            public void TestChangeComboBoxUpdatesBusinessObject_WithoutCallingApplyChanges()
-            {
-                //---------------Set up test pack-------------------
-                IComboBox cmbox = GetControlFactory().CreateComboBox();
-                const string propName = "SampleLookupID";
-                LookupComboBoxMapper mapper = new LookupComboBoxMapper(cmbox, propName, false, GetControlFactory());
-                Sample s = new Sample();
-                mapper.LookupList = Sample.LookupCollection;
-                s.SampleLookupID = (Guid)GetGuidValue(Sample.LookupCollection, LOOKUP_ITEM_1);
-                mapper.BusinessObject = s;
-                //---------------Execute Test ----------------------
-                cmbox.SelectedItem = LOOKUP_ITEM_2;
-                //---------------Test Result -----------------------
-                Assert.IsInstanceOf(typeof(ComboBoxDefaultMapperStrategyWin), mapper.MapperStrategy);
-                Assert.AreEqual((Guid)GetGuidValue(Sample.LookupCollection, LOOKUP_ITEM_2), s.SampleLookupID);
-            }
-
-            [Test]
-            public void TestKeyPressEventUpdatesBusinessObject_WithoutCallingApplyChanges()
-            {
-                //---------------Set up test pack-------------------
-                ComboBoxWinStub cmbox = new ComboBoxWinStub();
-                const string propName = "SampleLookupID";
-                LookupComboBoxMapper mapper = new LookupComboBoxMapper(cmbox, propName, false, GetControlFactory());
-                Sample s = new Sample();
-                mapper.LookupList = Sample.LookupCollection;
-                s.SampleLookupID = (Guid)GetGuidValue(Sample.LookupCollection, LOOKUP_ITEM_1);
-                mapper.BusinessObject = s;
-                //---------------Execute Test ----------------------
-                cmbox.Text = "Test2";
-                //---------------Test Result -----------------------
-                Assert.IsInstanceOf(typeof(ComboBoxDefaultMapperStrategyWin), mapper.MapperStrategy);
-                Assert.AreEqual((Guid)GetGuidValue(Sample.LookupCollection, LOOKUP_ITEM_2), s.SampleLookupID);
-            }
-
-            [Test]
-            public void Test_KeyPressStrategy_UpdatesBusinessObject_WhenEnterKeyPressed()
-            {
-                //---------------Set up test pack-------------------
-                ComboBoxWinStub cmbox = new ComboBoxWinStub();
-                const string propName = "SampleLookupID";
-                LookupComboBoxMapper mapper = new LookupComboBoxMapper(cmbox, propName, false, GetControlFactory());
-                mapper.MapperStrategy = GetControlFactory().CreateLookupKeyPressMapperStrategy();
-                Sample s = new Sample();
-                mapper.LookupList = Sample.LookupCollection;
-                s.SampleLookupID = (Guid)GetGuidValue(Sample.LookupCollection, LOOKUP_ITEM_1);
-                mapper.BusinessObject = s;
-                //---------------Execute Test ----------------------
-                cmbox.Text = "Test2";
-                cmbox.CallSendKeyBob();
-
-                //---------------Test Result -----------------------
-                Assert.IsInstanceOf(typeof(ComboBoxKeyPressMapperStrategyWin), mapper.MapperStrategy);
-                Assert.AreEqual((Guid)GetGuidValue(Sample.LookupCollection, LOOKUP_ITEM_2), s.SampleLookupID);
-            }
-
-
-            [Test]
-            public void Test_KeyPressStrategy_DoesNotUpdateBusinessObject_SelectedIndexChanged()
-            {
-                //---------------Set up test pack-------------------
-                ComboBoxWinStub cmbox = new ComboBoxWinStub();
-                const string propName = "SampleLookupID";
-                LookupComboBoxMapper mapper = new LookupComboBoxMapper(cmbox, propName, false, GetControlFactory());
-                mapper.MapperStrategy = GetControlFactory().CreateLookupKeyPressMapperStrategy();
-                Sample s = new Sample();
-                mapper.LookupList = Sample.LookupCollection;
-                s.SampleLookupID = (Guid)GetGuidValue(Sample.LookupCollection, LOOKUP_ITEM_1);
-                mapper.BusinessObject = s;
-                //---------------Execute Test ----------------------
-                cmbox.SelectedItem = LOOKUP_ITEM_2;
-
-                //---------------Test Result -----------------------
-                Assert.IsInstanceOf(typeof(ComboBoxKeyPressMapperStrategyWin), mapper.MapperStrategy);
-                Assert.AreEqual((Guid)GetGuidValue(Sample.LookupCollection, LOOKUP_ITEM_1), s.SampleLookupID);
-                //---------------Tear Down -------------------------
-            }
-//
-            private class ComboBoxWinStub : ComboBoxWin
-            {
-                public void CallSendKeyBob()
-                {
-                    this.OnKeyPress(new System.Windows.Forms.KeyPressEventArgs((char)13));
-                }
-            }
-        }
-=======
-            //---------------Execute Test ----------------------
-            mapperStub.BusinessObject = sample;
-
-            //---------------Test Result -----------------------
-            Assert.AreEqual(3, cmbox.Items.Count);
-
-            //---------------Tear Down -------------------------
-            // This test changes the static class def, so force a reload
-            ClassDef.ClassDefs.Remove(typeof(Sample));
-        }
-    }
-
-
->>>>>>> 179349e8
-
-    internal class CustomAddLookupComboBoxMapperStub : LookupComboBoxMapper
-    {
-        public CustomAddLookupComboBoxMapperStub(IComboBox cbx, string propName, bool isReadOnly, IControlFactory factory)
-            : base(cbx, propName, isReadOnly, factory) { }
-
-        protected override void CustomiseLookupList(Dictionary<string, string> col)
-        {
-            Sample additionalBO = new Sample { SampleText = "ExtraLookupItem" };
-            col.Add(additionalBO.SampleText, additionalBO.ToString());
-        }
-    }
-
-    internal class CustomRemoveLookupComboBoxMapperStub : LookupComboBoxMapper
-    {
-        public CustomRemoveLookupComboBoxMapperStub(IComboBox cbx, string propName, bool isReadOnly, IControlFactory factory)
-            : base(cbx, propName, isReadOnly, factory) { }
-
-        protected override void CustomiseLookupList(Dictionary<string, string> col)
-        {
-            string lastKey = "";
-            foreach (string key in col.Keys)
-            {
-                lastKey = key;
-            }
-
-            col.Remove(lastKey);
-        }
-    }
+//---------------------------------------------------------------------------------
+// Copyright (C) 2009 Chillisoft Solutions
+// 
+// This file is part of the Habanero framework.
+// 
+//     Habanero is a free framework: you can redistribute it and/or modify
+//     it under the terms of the GNU Lesser General Public License as published by
+//     the Free Software Foundation, either version 3 of the License, or
+//     (at your option) any later version.
+// 
+//     The Habanero framework is distributed in the hope that it will be useful,
+//     but WITHOUT ANY WARRANTY; without even the implied warranty of
+//     MERCHANTABILITY or FITNESS FOR A PARTICULAR PURPOSE.  See the
+//     GNU Lesser General Public License for more details.
+// 
+//     You should have received a copy of the GNU Lesser General Public License
+//     along with the Habanero framework.  If not, see <http://www.gnu.org/licenses/>.
+//---------------------------------------------------------------------------------
+
+using System;
+using System.Collections.Generic;
+using Habanero.Base;
+using Habanero.BO;
+using Habanero.BO.ClassDefinition;
+using Habanero.UI.Base;
+
+
+using Habanero.Util;
+using NUnit.Framework;
+using Rhino.Mocks;
+
+namespace Habanero.Test.UI.Base.Mappers
+{
+    public abstract class TestLookupComboBoxMapper
+    {
+        protected DataStoreInMemory _store;
+        protected const string LOOKUP_ITEM_2 = "Test2";
+        protected const string LOOKUP_ITEM_1 = "Test1";
+        protected abstract IControlFactory GetControlFactory();
+
+        [TestFixtureSetUp]
+        public void TestFixtureSetup()
+        {
+            _store = new DataStoreInMemory();
+            BORegistry.DataAccessor = new DataAccessorInMemory(_store);
+            Dictionary<string, string> collection = Sample.BOLookupCollection;
+        }
+
+        [Test]
+        public virtual void TestChangeComboBoxDoesntUpdateBusinessObject()
+        {
+            //---------------Set up test pack-------------------
+            IComboBox cmbox = GetControlFactory().CreateComboBox();
+            const string propName = "SampleLookupID";
+            LookupComboBoxMapper mapper = new LookupComboBoxMapper(cmbox, propName, false, GetControlFactory());
+            Sample s = new Sample();
+            mapper.LookupList = Sample.LookupCollection;
+            Guid guidResult;
+            StringUtilities.GuidTryParse(Sample.LookupCollection[LOOKUP_ITEM_1], out guidResult);
+            s.SampleLookupID = guidResult;
+            mapper.BusinessObject = s;
+            //---------------Execute Test ----------------------
+            cmbox.SelectedItem = LOOKUP_ITEM_2;
+
+            //---------------Test Result -----------------------
+            Assert.AreEqual(Sample.LookupCollection[LOOKUP_ITEM_1], s.SampleLookupID.ToString());
+            //---------------Tear Down -------------------------
+        }
+
+        [Test]
+        public void TestConstructor()
+        {
+            //---------------Set up test pack-------------------
+            IComboBox cmbox = GetControlFactory().CreateComboBox();
+            //---------------Execute Test ----------------------
+            const string propName = "SampleLookupID";
+            LookupComboBoxMapper mapper = new LookupComboBoxMapper(cmbox, propName, false, GetControlFactory());
+
+            //---------------Test Result -----------------------
+            Assert.AreSame(cmbox, mapper.Control);
+            Assert.AreSame(propName, mapper.PropertyName);
+
+            //---------------Tear Down -------------------------
+        }
+
+        [Test]
+        public void TestSetLookupList()
+        {
+            //---------------Set up test pack-------------------
+            IComboBox cmbox = GetControlFactory().CreateComboBox();
+            const string propName = "SampleLookupID";
+            LookupComboBoxMapper mapper = new LookupComboBoxMapper(cmbox, propName, false, GetControlFactory());
+            new Sample();
+            //---------------Execute Test ----------------------
+            mapper.LookupList = Sample.LookupCollection;
+
+            //---------------Test Result -----------------------
+            Assert.AreEqual(4, cmbox.Items.Count);
+            //Assert.AreSame(typeof (string), cmbox.Items[0].GetType());
+            //Assert.IsTrue(cmbox.Items.Contains(LOOKUP_ITEM_1));
+
+            //---------------Tear Down -------------------------
+        }
+
+        [Test]
+        public void TestSetBusinessObj()
+        {
+            //---------------Set up test pack-------------------
+            IComboBox cmbox = GetControlFactory().CreateComboBox();
+            const string propName = "SampleLookupID";
+            LookupComboBoxMapper mapper = new LookupComboBoxMapper(cmbox, propName, false, GetControlFactory());
+            Sample s = new Sample();
+            mapper.LookupList = Sample.LookupCollection;
+            s.SampleLookupID = (Guid)GetGuidValue(Sample.LookupCollection, LOOKUP_ITEM_1);
+            //---------------Assert Precondition----------------
+            Assert.AreEqual(3, Sample.LookupCollection.Count);
+            Assert.IsNull(cmbox.SelectedItem);
+            //---------------Execute Test ----------------------
+            mapper.BusinessObject = s;
+            //---------------Test Result -----------------------
+            Assert.IsNotNull(cmbox.SelectedItem);
+            Assert.AreEqual(LOOKUP_ITEM_1, cmbox.SelectedItem, "Item is not set.");
+            Assert.AreEqual(s.SampleLookupID.ToString(), cmbox.SelectedValue, "Value is not set");
+        }
+
+        [Test]
+        public void Test_ResetBusinessObj_WhenHasNullValueForProperty_WhenPreviousBOHadAValue_ShouldSetSelectedItemNull_BUGFIX()
+        {
+            //---------------Set up test pack-------------------
+            IComboBox cmbox = GetControlFactory().CreateComboBox();
+            const string propName = "SampleLookupID";
+            LookupComboBoxMapper mapper = new LookupComboBoxMapper(cmbox, propName, false, GetControlFactory());
+            Sample s = new Sample();
+            mapper.LookupList = Sample.LookupCollection;
+            s.SampleLookupID = (Guid)GetGuidValue(Sample.LookupCollection, LOOKUP_ITEM_1);
+            mapper.BusinessObject = s;
+            Sample sWithNullPropValue = new Sample();
+            //---------------Assert Precondition----------------
+            Assert.IsNotNull(cmbox.SelectedItem);
+            Assert.AreEqual(LOOKUP_ITEM_1, cmbox.SelectedItem, "Item is not set.");
+            Assert.AreEqual(s.SampleLookupID.ToString(), cmbox.SelectedValue, "Value is not set");
+            Assert.IsTrue(string.IsNullOrEmpty(sWithNullPropValue.GetPropertyValueString("SampleLookupID")));
+            //---------------Execute Test ----------------------
+            mapper.BusinessObject = sWithNullPropValue;
+            //---------------Test Result -----------------------
+            TestUtil.AssertStringEmpty(Convert.ToString(cmbox.SelectedItem), "cmbox.SelectedItem", "there should be no item selected");
+        }
+
+        [Test]
+        public void TestSetBusinessObject_Null_DoesNotRaiseError_BUGFIX()
+        {
+            //---------------Set up test pack-------------------
+            IComboBox cmbox = GetControlFactory().CreateComboBox();
+            const string propName = "SampleLookupID";
+            LookupComboBoxMapper mapper = new LookupComboBoxMapper(cmbox, propName, false, GetControlFactory());
+            Sample s = new Sample();
+            mapper.LookupList = Sample.LookupCollection;
+            s.SampleLookupID = (Guid)GetGuidValue(Sample.LookupCollection, LOOKUP_ITEM_1);
+            //---------------Assert Precondition----------------
+            Assert.AreEqual(3, Sample.LookupCollection.Count);
+            Assert.IsNull(cmbox.SelectedItem);
+            //---------------Execute Test ----------------------
+            mapper.BusinessObject = null;
+            //---------------Test Result -----------------------
+            Assert.IsTrue(string.IsNullOrEmpty(Convert.ToString(cmbox.SelectedItem)));
+        }
+
+        [Test]
+        public void TestSetBusinessObject_Null_SetBusinessObject_FillsList_BUGFIX()
+        {
+            //---------------Set up test pack-------------------
+            ClassDef.ClassDefs.Clear();
+            IComboBox cmbox = GetControlFactory().CreateComboBox();
+            const string propName = "SampleLookup2ID";
+
+            Sample.CreateClassDefWin();
+            LookupComboBoxMapper mapper = new LookupComboBoxMapper(cmbox, propName, false, GetControlFactory());
+            Sample sample = new Sample();
+            //                mapper.LookupList = Sample.LookupCollection;
+            //                sample.SampleLookupID = (Guid)GetGuidValue(Sample.LookupCollection, LOOKUP_ITEM_1);
+            mapper.BusinessObject = null;
+            //---------------Assert Precondition----------------
+            Assert.IsTrue(string.IsNullOrEmpty(Convert.ToString(cmbox.SelectedItem)));
+            Assert.AreEqual(1, cmbox.Items.Count);
+            //---------------Execute Test ----------------------
+            mapper.BusinessObject = sample;
+            //---------------Test Result -----------------------
+            Assert.AreEqual(3, Sample.LookupCollection.Count);
+            Assert.AreEqual(3 + 1, cmbox.Items.Count);
+            Assert.IsNull(cmbox.SelectedItem);
+        }
+        [Test]
+        public void Test_SetLookupListNull_ShouldNotRaiseError_ShouldSetListToNullDictionary()
+        {
+            //---------------Set up test pack-------------------
+            IComboBox cmbox = GetControlFactory().CreateComboBox();
+            LookupComboBoxMapper mapper = new LookupComboBoxMapper(cmbox, GetRandomString(), false, GetControlFactory());
+            //---------------Assert Precondition----------------
+            Assert.IsNotNull(mapper.LookupList);
+            Assert.IsEmpty(mapper.LookupList);
+            //---------------Execute Test ----------------------
+            mapper.LookupList = null;
+            //---------------Test Result -----------------------
+            Assert.IsNotNull(mapper.LookupList);
+            Assert.IsEmpty(mapper.LookupList);
+        }
+        [Test]
+        public void Test_SetLookupListNull_WhenHasItems_ShouldClearTheList()
+        {
+            //---------------Set up test pack-------------------
+            IComboBox cmbox = GetControlFactory().CreateComboBox();
+            LookupComboBoxMapper mapper = new LookupComboBoxMapper(cmbox, GetRandomString(), false, GetControlFactory()) { LookupList = Sample.LookupCollection };
+            //---------------Assert Precondition----------------
+            Assert.IsNotNull(mapper.LookupList);
+            Assert.IsNotEmpty(mapper.LookupList);
+            //---------------Execute Test ----------------------
+            mapper.LookupList = null;
+            //---------------Test Result -----------------------
+            Assert.IsNotNull(mapper.LookupList);
+            Assert.IsEmpty(mapper.LookupList);
+        }
+        private string GetRandomString()
+        {
+            return TestUtil.GetRandomString();
+        }
+        [Test]
+        public void TestSetBusinessObject_Null_NullLookupListSet_DoesNotRaiseError_BUGFIX()
+        {
+            //---------------Set up test pack-------------------
+            IComboBox cmbox = GetControlFactory().CreateComboBox();
+            const string propName = "SampleLookupID";
+            LookupComboBoxMapper mapper = new LookupComboBoxMapper(cmbox, propName, false, GetControlFactory());
+            //---------------Assert Precondition----------------
+            Assert.IsEmpty(mapper.LookupList);
+            Assert.AreEqual(0, cmbox.Items.Count);
+            Assert.IsNull(cmbox.SelectedItem);
+            //---------------Execute Test ----------------------
+            mapper.BusinessObject = null;
+            //---------------Test Result -----------------------
+            Assert.IsNull(cmbox.SelectedItem);
+            Assert.AreEqual(1, cmbox.Items.Count, "Should have only the null item in it.");
+        }
+
+        protected static object GetGuidValue(IDictionary<string, string> collection, string lookupItem)
+        {
+            BOPropGuidDataMapper guidDataMapper = new BOPropGuidDataMapper();
+            object returnValue;
+            guidDataMapper.TryParsePropValue(collection[lookupItem], out returnValue);
+            return returnValue;
+        }
+
+        [Test]
+        public void TestApplyChangesToBusObj()
+        {
+            //---------------Set up test pack-------------------
+            IComboBox cmbox = GetControlFactory().CreateComboBox();
+            const string propName = "SampleLookupID";
+            LookupComboBoxMapper mapper = new LookupComboBoxMapper(cmbox, propName, false, GetControlFactory());
+            Sample s = new Sample();
+            mapper.LookupList = Sample.LookupCollection;
+            s.SampleLookupID = (Guid)GetGuidValue(Sample.LookupCollection, LOOKUP_ITEM_1);
+            mapper.BusinessObject = s;
+            //---------------Execute Test ----------------------
+            cmbox.SelectedItem = LOOKUP_ITEM_2;
+            mapper.ApplyChangesToBusinessObject();
+            //---------------Test Result -----------------------
+            //            Assert.AreEqual((Guid) Sample.LookupCollection[LOOKUP_ITEM_2], s.SampleLookupID);
+            Assert.AreEqual((Guid)GetGuidValue(Sample.LookupCollection, LOOKUP_ITEM_2), s.SampleLookupID);
+
+            //---------------Tear Down -------------------------
+        }
+
+        [Test]
+        public void TestUsingPropWithLookupSource()
+        {
+            //---------------Set up test pack-------------------
+            IComboBox cmbox = GetControlFactory().CreateComboBox();
+            const string propName = "SampleLookup2ID";
+            LookupComboBoxMapper mapper = new LookupComboBoxMapper(cmbox, propName, false, GetControlFactory());
+
+            //---------------Execute Test ----------------------
+
+            mapper.BusinessObject = new Sample();
+            cmbox.SelectedIndex = 2;
+            //---------------Test Result -----------------------
+            Assert.AreEqual(4, cmbox.Items.Count);
+            Assert.AreSame(typeof(string), cmbox.SelectedItem.GetType());
+            Assert.AreSame(typeof(string), cmbox.SelectedValue.GetType());
+        }
+
+        private static Dictionary<string, string> getLookupList()
+        {
+            Sample sample1 = new Sample();
+            sample1.Save();
+            Sample sample2 = new Sample();
+            sample2.Save();
+            Sample sample3 = new Sample();
+            sample3.Save();
+            return new Dictionary<string, string>
+                       {
+                           {"Test3", sample3.ID.GetAsValue().ToString()},
+                           {"Test2", sample2.ID.GetAsValue().ToString()},
+                           {"Test1", sample1.ID.GetAsValue().ToString()}
+                       };
+        }
+
+        [Test]
+        public void TestUsingPropWithBOLookupList()
+        {
+            //---------------Set up test pack-------------------
+            DataStoreInMemory store = new DataStoreInMemory();
+            BORegistry.DataAccessor = new DataAccessorInMemory(store);
+            IComboBox cmbox = GetControlFactory().CreateComboBox();
+            const string propName = "SampleLookup2ID";
+            LookupComboBoxMapper mapper = new LookupComboBoxMapper(cmbox, propName, false, GetControlFactory());
+            Dictionary<string, string> collection = getLookupList();
+            Sample sample = new Sample();
+            sample.Save();
+            string boId = collection[LOOKUP_ITEM_2];
+            Assert.AreEqual(4, store.Count);
+            IBusinessObject businessObject = BORegistry.DataAccessor.BusinessObjectLoader.GetBusinessObjectByValue<Sample>(boId);
+            Sample sampleToSelect = (Sample)businessObject;
+            sample.SetPropertyValue(propName, sampleToSelect);
+
+            //--------------Assert Preconditions -------------
+            Assert.AreEqual(3, collection.Count);
+            Assert.AreEqual(4, store.Count);
+            //---------------Execute Test ----------------------
+            mapper.LookupList = collection;
+            mapper.BusinessObject = sample;
+
+            //---------------Test Result -----------------------
+            Assert.AreEqual(4, cmbox.Items.Count);
+            Assert.AreEqual(LOOKUP_ITEM_2, cmbox.SelectedItem);
+            Assert.AreEqual(sampleToSelect.ToString(), cmbox.SelectedValue);
+        }
+
+        [Test]
+        public void TestUsingBOLookupListString()
+        {
+            //---------------Set up test pack-------------------
+            IComboBox cmbox = GetControlFactory().CreateComboBox();
+            const string propName = "SampleLookup3ID";
+            LookupComboBoxMapper mapper = new LookupComboBoxMapper(cmbox, propName, false, GetControlFactory());
+            Sample sample = new Sample();
+            object sampleToSelect = Sample.BOLookupCollection[LOOKUP_ITEM_2];
+            sample.SetPropertyValue(propName, sampleToSelect);
+
+            //---------------Execute Test ----------------------
+            mapper.LookupList = Sample.BOLookupCollection;
+            mapper.BusinessObject = sample;
+
+            //---------------Test Result -----------------------
+            Assert.AreEqual(4, cmbox.Items.Count);
+            Assert.AreEqual(LOOKUP_ITEM_2, cmbox.SelectedItem);
+            Assert.AreSame(sampleToSelect, cmbox.SelectedValue);
+        }
+
+        [Test]
+        public void TestCustomiseLookupList_Add()
+        {
+            //---------------Set up test pack-------------------
+            IComboBox cmbox = GetControlFactory().CreateComboBox();
+            const string propName = "SampleLookup2ID";
+            CustomAddLookupComboBoxMapperStub mapperStub = new CustomAddLookupComboBoxMapperStub(cmbox, propName, false, GetControlFactory());
+            Sample sample = new Sample();
+
+            //---------------Execute Test ----------------------
+            mapperStub.BusinessObject = sample;
+
+            //---------------Test Result -----------------------
+            Assert.AreEqual(5, cmbox.Items.Count);
+            Assert.AreEqual("ExtraLookupItem", LastComboBoxItem(cmbox).ToString());
+
+            //---------------Tear Down -------------------------
+            // This test changes the static class def, so force a reload
+            ClassDef.ClassDefs.Remove(typeof(Sample));
+        }
+
+        [Test]
+        public void TestCustomiseLookupList_Add_SelectAdded()
+        {
+            //---------------Set up test pack-------------------
+            IComboBox cmbox = GetControlFactory().CreateComboBox();
+            const string propName = "SampleLookup2ID";
+            CustomAddLookupComboBoxMapperStub mapperStub = new CustomAddLookupComboBoxMapperStub(cmbox, propName, false, GetControlFactory());
+            Sample sample = new Sample();
+            mapperStub.BusinessObject = sample;
+            //---------------Assert Preconditions---------------
+            Assert.AreEqual(5, cmbox.Items.Count);
+            Assert.AreEqual("ExtraLookupItem", LastComboBoxItem(cmbox).ToString());
+            //---------------Execute Test ----------------------
+            cmbox.SelectedIndex = cmbox.Items.Count - 1;
+            mapperStub.ApplyChangesToBusinessObject();
+            //---------------Test Result -----------------------
+            object value = sample.GetPropertyValue(propName);
+            Assert.IsNotNull(value);
+
+            //---------------Tear Down -------------------------
+            // This test changes the static class def, so force a reload
+            ClassDef.ClassDefs.Remove(typeof(Sample));
+        }
+
+        [Test]
+        public void Test_LookupList_AddItemToComboBox_SelectAdditionalItem_SetsBOPropValueToNull()
+        {
+            //---------------Set up test pack-------------------
+            IComboBox cmbox = GetControlFactory().CreateComboBox();
+            const string propName = "SampleLookup2ID";
+            LookupComboBoxMapper mapper = new LookupComboBoxMapper(cmbox, propName, false, GetControlFactory());
+            Sample sample = new Sample();
+            mapper.BusinessObject = sample;
+            cmbox.Items.Add("SomeItem");
+            //---------------Assert Preconditions---------------
+            Assert.AreEqual(5, cmbox.Items.Count);
+            Assert.AreEqual("SomeItem", LastComboBoxItem(cmbox).ToString());
+            //---------------Execute Test ----------------------
+            cmbox.SelectedIndex = cmbox.Items.Count - 1;
+            mapper.ApplyChangesToBusinessObject();
+            //---------------Test Result -----------------------
+            object value = sample.GetPropertyValue(propName);
+            Assert.IsNull(value);
+        }
+
+        private static object LastComboBoxItem(IComboBox cmbox)
+        {
+            return cmbox.Items[cmbox.Items.Count - 1];
+        }
+
+        [Test]
+        public void TestCustomiseLookupList_Remove()
+        {
+            //---------------Set up test pack-------------------
+            IComboBox cmbox = GetControlFactory().CreateComboBox();
+            const string propName = "SampleLookup2ID";
+            CustomRemoveLookupComboBoxMapperStub mapperStub = new CustomRemoveLookupComboBoxMapperStub(cmbox, propName, false, GetControlFactory());
+            Sample sample = new Sample();
+
+            //---------------Execute Test ----------------------
+            mapperStub.BusinessObject = sample;
+
+            //---------------Test Result -----------------------
+            Assert.AreEqual(3, cmbox.Items.Count);
+
+            //---------------Tear Down -------------------------
+            // This test changes the static class def, so force a reload
+            ClassDef.ClassDefs.Remove(typeof(Sample));
+        }
+    }
+
+
+
+    internal class CustomAddLookupComboBoxMapperStub : LookupComboBoxMapper
+    {
+        public CustomAddLookupComboBoxMapperStub(IComboBox cbx, string propName, bool isReadOnly, IControlFactory factory)
+            : base(cbx, propName, isReadOnly, factory) { }
+
+        protected override void CustomiseLookupList(Dictionary<string, string> col)
+        {
+            Sample additionalBO = new Sample { SampleText = "ExtraLookupItem" };
+            col.Add(additionalBO.SampleText, additionalBO.ToString());
+        }
+    }
+
+    internal class CustomRemoveLookupComboBoxMapperStub : LookupComboBoxMapper
+    {
+        public CustomRemoveLookupComboBoxMapperStub(IComboBox cbx, string propName, bool isReadOnly, IControlFactory factory)
+            : base(cbx, propName, isReadOnly, factory) { }
+
+        protected override void CustomiseLookupList(Dictionary<string, string> col)
+        {
+            string lastKey = "";
+            foreach (string key in col.Keys)
+            {
+                lastKey = key;
+            }
+
+            col.Remove(lastKey);
+        }
+    }
 }