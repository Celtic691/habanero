--- conflicted
+++ resolved
@@ -1,681 +1,446 @@
-using System;
-using System.Collections.Generic;
-using Habanero.Base;
-using Habanero.Base.Exceptions;
-using Habanero.BO;
-using Habanero.BO.ClassDefinition;
-using Habanero.UI.Base;
-
-
-using NUnit.Framework;
-
-namespace Habanero.Test.UI.Base.Mappers
-{
-    public abstract class TestCollectionComboBoxMapper
-    {
-        protected DataStoreInMemory _store;
-        protected abstract IControlFactory GetControlFactory();
-
-        [TestFixtureSetUp]
-        public void TestFixtureSetup()
-        {
-            _store = new DataStoreInMemory();
-            BORegistry.DataAccessor = new DataAccessorInMemory(_store);
-            Dictionary<string, string> collection = Sample.BOLookupCollection;
-        }
-
-        [SetUp]
-        public void TestSetup()
-        {
-            ClassDef.ClassDefs.Clear();
-        }
-
-        [Test]
-        public void TestConstructor()
-        {
-            //---------------Set up test pack-------------------
-            IComboBox cmbox = GetControlFactory().CreateComboBox();
-            //---------------Execute Test ----------------------
-            const string propName = "SampleLookupID";
-            CollectionComboBoxMapper mapper = new CollectionComboBoxMapper(cmbox, propName, false, GetControlFactory());
-
-            //---------------Test Result -----------------------
-            Assert.AreSame(cmbox, mapper.Control);
-            Assert.AreSame(propName, mapper.PropertyName);
-            Assert.IsFalse(mapper.IsReadOnly);
-        }
-
-        [Test]
-        public void TestSetBOCollection()
-        {
-            //---------------Set up test pack-------------------
-            IComboBox cmbox = GetControlFactory().CreateComboBox();
-            const string propName = "SampleLookupID";
-            CollectionComboBoxMapper mapper = new CollectionComboBoxMapper(cmbox, propName, false, GetControlFactory());
-
-            Sample bo = new Sample();
-            IBusinessObjectCollection col = new BusinessObjectCollection<Sample> {bo};
-            //---------------Assert Precondition ---------------
-            Assert.AreEqual(0, cmbox.Items.Count);
-            //---------------Execute Test ----------------------
-            mapper.BusinessObjectCollection = col;
-            //---------------Test Result -----------------------
-            Assert.AreEqual(2, cmbox.Items.Count, "The Sample item and the blank");
-            Assert.AreSame(typeof (string), cmbox.Items[0].GetType(), "First Item should be blank");
-            Assert.IsTrue(cmbox.Items.Contains(bo), "Second Item should be the Business Object");
-        }
-
-        [Test]
-        public void Test_SetBusinessObj_ShouldSetTheSelectedItemToCorrectRelatedCar()
-        {
-            //---------------Set up test pack-------------------
-            IComboBox cmbox = GetControlFactory().CreateComboBox();
-            const string propName = "SampleLookupID";
-            CollectionComboBoxMapper mapper = new CollectionComboBoxMapper(cmbox, propName, false, GetControlFactory());
-
-            Car car1;
-            Car car2;
-            mapper.BusinessObjectCollection = GetCollectionWithTwoCars(out car1, out car2);
-            Sample s = new Sample { SampleLookupID = car1.CarID };
-            //---------------Assert Precondition----------------
-            Assert.AreEqual(2, mapper.BusinessObjectCollection.Count);
-            Assert.AreEqual(3, cmbox.Items.Count);
-            Assert.IsNull(cmbox.SelectedItem);
-            Assert.IsNull(mapper.OwningBoPropertyName);
-            //---------------Execute Test ----------------------
-            mapper.BusinessObject = s;
-            //---------------Test Result -----------------------
-            Assert.IsNotNull(cmbox.SelectedItem);
-            Assert.AreEqual(car1, cmbox.SelectedItem, "Combo Box selected item is not set.");
-            Assert.AreEqual(s.SampleLookupID.ToString(), cmbox.SelectedValue.ToString(), "Combo Box Value is not set");
-        }
-
-        [Test]
-        public void Test_SetBusinessObj_WhenSpecificPropUsed_ShouldSetTheSelectedItemToCorrectRelatedCar()
-        {
-            //---------------Set up test pack-------------------
-            IComboBox cmbox = GetControlFactory().CreateComboBox();
-            const string propName = "SampleText";
-            CollectionComboBoxMapper mapper = new CollectionComboBoxMapper(cmbox, propName, false, GetControlFactory());
-            mapper.OwningBoPropertyName = "CarRegNo";
-
-            Car car1;
-            Car car2;
-            mapper.BusinessObjectCollection = GetCollectionWithTwoCars(out car1, out car2);
-            string carRegNo = "MySelectedRegNo " + TestUtil.GetRandomString().Substring(0, 4);
-            car1.CarRegNo = carRegNo;
-            car2.CarRegNo = TestUtil.GetRandomString();
-            Sample sample = new Sample { SampleText = carRegNo };
-            //---------------Assert Precondition----------------
-            Assert.AreEqual(2, mapper.BusinessObjectCollection.Count);
-            Assert.AreEqual(3, cmbox.Items.Count);
-            Assert.IsNull(cmbox.SelectedItem);
-            Assert.AreEqual("CarRegNo", mapper.OwningBoPropertyName);
-            //---------------Execute Test ----------------------
-            mapper.BusinessObject = sample;
-            //---------------Test Result -----------------------
-            Assert.IsNotNull(cmbox.SelectedItem);
-            Assert.AreEqual(car1, cmbox.SelectedItem, "Combo Box selected item is not set.");
-        }
-
-        [Test]
-        public void Test_SetBusinessObj_WhenSpecificGuidPropUsed_ShouldSetTheSelectedItemToCorrectRelatedCar()
-        {
-            //---------------Set up test pack-------------------
-            ClassDef.ClassDefs.Clear();
-            Sample.CreateClassDefWithAGuidProp();
-            IComboBox cmbox = GetControlFactory().CreateComboBox();
-            const string sampleBOProp = "GuidProp";
-            const string owningBoPropertyName = "CarId";
-            CollectionComboBoxMapper mapper = new CollectionComboBoxMapper(cmbox, sampleBOProp, false, GetControlFactory()) 
-                                                  { OwningBoPropertyName = owningBoPropertyName };
-
-            Car car1;
-            Car car2;
-            mapper.BusinessObjectCollection = GetCollectionWithTwoCars(out car1, out car2);
-            Sample sample = new Sample();
-            sample.SetPropertyValue(sampleBOProp, car1.CarID);
-            //---------------Assert Precondition----------------
-            Assert.AreEqual(2, mapper.BusinessObjectCollection.Count);
-            Assert.AreEqual(3, cmbox.Items.Count);
-            Assert.IsNull(cmbox.SelectedItem);
-            Assert.AreEqual(owningBoPropertyName, mapper.OwningBoPropertyName);
-            Assert.IsNotNull(sample.GetPropertyValue(sampleBOProp));
-            //---------------Execute Test ----------------------
-            mapper.BusinessObject = sample;
-            //---------------Test Result -----------------------
-            Assert.IsNotNull(cmbox.SelectedItem);
-            Assert.AreEqual(car1, cmbox.SelectedItem, "Combo Box selected item is not set.");
-        }
-
-        [Test]
-        public void Test_BusinessObjectCollection_WhenSet_WithNewCollection_WhenItemAlreadySelected_AndAlsoInNewList_ShouldStillHaveTheSameItemSelected()
-        {
-            //---------------Set up test pack-------------------
-            IComboBox cmbox = GetControlFactory().CreateComboBox();
-            const string propName = "SampleText";
-            CollectionComboBoxMapper mapper = new CollectionComboBoxMapper(cmbox, propName, false, GetControlFactory());
-            mapper.OwningBoPropertyName = "CarRegNo";
-
-            Car car1;
-            Car car2;
-            mapper.BusinessObjectCollection = GetCollectionWithTwoCars(out car1, out car2);
-            string carRegNo = "MySelectedRegNo " + TestUtil.GetRandomString().Substring(0, 4);
-            car1.CarRegNo = carRegNo;
-            car2.CarRegNo = TestUtil.GetRandomString();
-            Sample sample = new Sample { SampleText = carRegNo };
-            BusinessObjectCollection<Car> newCol = new BusinessObjectCollection<Car>();
-            Car car3 = new Car { CarRegNo = TestUtil.GetRandomString() };
-            newCol.Add(car1, car2, car3);
-            mapper.BusinessObject = sample;
-            //---------------Assert Precondition----------------
-            Assert.AreEqual(2, mapper.BusinessObjectCollection.Count);
-            Assert.AreEqual(3, cmbox.Items.Count);
-            Assert.AreEqual(car1, cmbox.SelectedItem, "Combo Box selected item should be set.");
-            Assert.AreEqual("CarRegNo", mapper.OwningBoPropertyName);
-            //---------------Execute Test ----------------------
-            mapper.BusinessObjectCollection = newCol;
-            //---------------Test Result -----------------------
-            Assert.IsNotNull(cmbox.SelectedItem);
-            Assert.AreEqual(car1, cmbox.SelectedItem, "Combo Box selected item should still be set.");
-            Assert.AreSame(carRegNo, sample.SampleText);
-        }
-
-        [Test]
-        public void Test_BusinessObjectCollection_WhenSet_WithNewCollection_WhenItemAlreadySelected_AndNotInNewList_ShouldHaveNothingSelected()
-        {
-            //---------------Set up test pack-------------------
-            IComboBox cmbox = GetControlFactory().CreateComboBox();
-            const string propName = "SampleText";
-            CollectionComboBoxMapper mapper = new CollectionComboBoxMapper(cmbox, propName, false, GetControlFactory())
-                                                  {OwningBoPropertyName = "CarRegNo"};
-
-            Car car1;
-            Car car2;
-            mapper.BusinessObjectCollection = GetCollectionWithTwoCars(out car1, out car2);
-            string carRegNo = "MySelectedRegNo " + TestUtil.GetRandomString().Substring(0, 4);
-            car1.CarRegNo = carRegNo;
-            car2.CarRegNo = TestUtil.GetRandomString();
-            Sample sample = new Sample { SampleText = carRegNo };
-            BusinessObjectCollection<Car> newCol = new BusinessObjectCollection<Car>();
-            Car car3 = new Car { CarRegNo = TestUtil.GetRandomString() };
-            newCol.Add(car2, car3);
-            mapper.BusinessObject = sample;
-            //---------------Assert Precondition----------------
-            Assert.AreEqual(2, mapper.BusinessObjectCollection.Count);
-            Assert.AreEqual(3, cmbox.Items.Count);
-            Assert.AreEqual(car1, cmbox.SelectedItem, "Combo Box selected item should be set.");
-            Assert.AreEqual("CarRegNo", mapper.OwningBoPropertyName);
-            //---------------Execute Test ----------------------
-            mapper.BusinessObjectCollection = newCol;
-            //---------------Test Result -----------------------
-            Assert.IsNull(cmbox.SelectedItem);
-            Assert.IsNull(sample.SampleText);
-        }
-
-        [Test]
-        [Ignore("This needs to be determined what the correct action is here, different test result for Win/VWG")]
-        //TODO Mark 11 Jan 2010: Ignored Test - This needs to be determined what the correct action is here, different test result for Win/VWG
-        public void Test_BusinessObjectCollection_WhenSet_WithNewCollection_WhenItemAlreadySelected_AndDifferentMatchInNewList_ShouldSelectNewMatch()
-        {
-            //---------------Set up test pack-------------------
-            IComboBox cmbox = GetControlFactory().CreateComboBox();
-            const string propName = "SampleText";
-            CollectionComboBoxMapper mapper = new CollectionComboBoxMapper(cmbox, propName, false, GetControlFactory())
-                                                  {OwningBoPropertyName = "CarRegNo"};
-
-            Car car1;
-            Car car2;
-            mapper.BusinessObjectCollection = GetCollectionWithTwoCars(out car1, out car2);
-            string carRegNo = "MySelectedRegNo " + TestUtil.GetRandomString().Substring(0, 4);
-            car1.CarRegNo = carRegNo;
-            car2.CarRegNo = TestUtil.GetRandomString();
-            Sample sample = new Sample { SampleText = carRegNo };
-            BusinessObjectCollection<Car> newCol = new BusinessObjectCollection<Car>();
-            Car car3 = new Car { CarRegNo = carRegNo };
-            newCol.Add(car2, car3);
-            mapper.BusinessObject = sample;
-            //---------------Assert Precondition----------------
-            Assert.AreEqual(2, mapper.BusinessObjectCollection.Count);
-            Assert.AreEqual(3, cmbox.Items.Count);
-            Assert.AreEqual(car1, cmbox.SelectedItem, "Combo Box selected item should be set.");
-            Assert.AreEqual("CarRegNo", mapper.OwningBoPropertyName);
-            //---------------Execute Test ----------------------
-            mapper.BusinessObjectCollection = newCol;
-            //---------------Test Result -----------------------
-            Assert.IsNotNull(cmbox.SelectedItem);
-            Assert.AreEqual(car3, cmbox.SelectedItem, "Combo Box selected item should now be the new match.");
-            Assert.AreSame(carRegNo, sample.SampleText);
-        }
-
-        [Test]
-        public virtual void Test_ChangeComboBoxDoesntUpdateBusinessObject()
-        {
-            //---------------Set up test pack-------------------
-            IComboBox cmbox = GetControlFactory().CreateComboBox();
-            const string propName = "SampleLookupID";
-            CollectionComboBoxMapper mapper = new CollectionComboBoxMapper(cmbox, propName, false, GetControlFactory());
-
-            Car car1;
-            Car car2;
-            mapper.BusinessObjectCollection = GetCollectionWithTwoCars(out car1, out car2);
-            Sample s = new Sample {SampleLookupID = car1.CarID};
-            mapper.BusinessObject = s;
-            //---------------Execute Test ----------------------
-            cmbox.SelectedItem = car2;
-            //---------------Test Result -----------------------
-            Assert.AreEqual(car1.CarID.ToString(), s.SampleLookupID.ToString());
-        }
-
-        protected static BusinessObjectCollection<Car> GetCollectionWithTwoCars(out Car car1, out Car car2)
-        {
-            car1 = new Car();
-            car2 = new Car();
-            return new BusinessObjectCollection<Car> {car1, car2};
-        }
-
-        [Test]
-        public void
-            Test_ResetBusinessObj_WhenHasNullValueForProperty_WhenPreviousBOHadAValue_ShouldSetSelectedItemNull_BUGFIX()
-        {
-            //---------------Set up test pack-------------------
-            IComboBox cmbox = GetControlFactory().CreateComboBox();
-            const string propName = "SampleLookupID";
-            CollectionComboBoxMapper mapper = new CollectionComboBoxMapper(cmbox, propName, false, GetControlFactory());
-
-            Car car1;
-            Car car2;
-            mapper.BusinessObjectCollection = GetCollectionWithTwoCars(out car1, out car2);
-            Sample s = new Sample {SampleLookupID = car1.CarID};
-
-            mapper.BusinessObject = s;
-            Sample sWithNullPropValue = new Sample();
-            //---------------Assert Precondition----------------
-            Assert.IsNotNull(cmbox.SelectedItem);
-            Assert.AreEqual(car1, cmbox.SelectedItem, "Combo Box selected item is not set.");
-            Assert.AreEqual(s.SampleLookupID.ToString(), cmbox.SelectedValue.ToString(), "Combo Box Value is not set");
-
-            Assert.IsNull(sWithNullPropValue.SampleLookupID);
-            //---------------Execute Test ----------------------
-            mapper.BusinessObject = sWithNullPropValue;
-            //---------------Test Result -----------------------
-//            Assert.IsNull(cmbox.SelectedItem);
-            TestUtil.AssertStringEmpty(Convert.ToString(cmbox.SelectedItem), "cmbox.SelectedItem",
-                                       "there should be no item selected");
-        }
-
-        [Test]
-        public void Test_setBusinessObj_WhenHasNullCollection_ShouldNotRaiseErrro()
-        {
-            //---------------Set up test pack-------------------
-            IComboBox cmbox = GetControlFactory().CreateComboBox();
-            const string propName = "SampleLookupID";
-            CollectionComboBoxMapper mapper = new CollectionComboBoxMapper(cmbox, propName, false, GetControlFactory());
-
-            mapper.BusinessObjectCollection = null;
-            Car car1 = new Car();
-            Sample s = new Sample {SampleLookupID = car1.CarID};
-            //---------------Assert Precondition----------------
-            Assert.IsNull(cmbox.SelectedItem);
-            Assert.IsNull(mapper.BusinessObjectCollection);
-            //---------------Execute Test ----------------------
-            try
-            {
-                mapper.BusinessObject = s;
-                Assert.Fail("expected developer exception");
-            }
-                //---------------Test Result -----------------------
-            catch (HabaneroDeveloperException ex)
-            {
-                StringAssert.Contains(
-                    "The BusinessObjectCollection is null when in the CollectionComboBoxMapper when the BusinessObject is set ",
-                    ex.Message);
-                StringAssert.Contains(
-                    "The BusinessObjectCollection is null when in the CollectionComboBoxMapper when the BusinessObject is set ",
-                    ex.DeveloperMessage);
-            }
-        }
-
-        [Test]
-        public void TestSetBusinessObject_Null_DoesNotRaiseError_BUGFIX()
-        {
-            //---------------Set up test pack-------------------
-            IComboBox cmbox = GetControlFactory().CreateComboBox();
-            const string propName = "SampleLookupID";
-            CollectionComboBoxMapper mapper = new CollectionComboBoxMapper(cmbox, propName, false, GetControlFactory());
-            Car car1;
-            Car car2;
-            mapper.BusinessObjectCollection = GetCollectionWithTwoCars(out car1, out car2);
-            //---------------Assert Precondition----------------
-            Assert.IsNull(cmbox.SelectedItem);
-            //---------------Execute Test ----------------------
-            mapper.BusinessObject = null;
-            //---------------Test Result -----------------------
-            Assert.IsTrue(string.IsNullOrEmpty(Convert.ToString(cmbox.SelectedItem)));
-        }
-
-        [Test]
-        public void TestSetBusinessObject_Null_NullLookupListSet_DoesNotRaiseError_BUGFIX()
-        {
-            //---------------Set up test pack-------------------
-            IComboBox cmbox = GetControlFactory().CreateComboBox();
-            const string propName = "SampleLookupID";
-            CollectionComboBoxMapper mapper = new CollectionComboBoxMapper(cmbox, propName, false, GetControlFactory());
-            //---------------Assert Precondition----------------
-            Assert.IsNull(mapper.BusinessObjectCollection);
-            Assert.AreEqual(0, cmbox.Items.Count);
-            Assert.IsNull(cmbox.SelectedItem);
-            //---------------Execute Test ----------------------
-            mapper.BusinessObject = null;
-            //---------------Test Result -----------------------
-            Assert.IsNull(cmbox.SelectedItem);
-            Assert.AreEqual(0, cmbox.Items.Count, "Should have only the null item in it.");
-        }
-
-        [Test]
-        public void TestApplyChangesToBusObj()
-        {
-            //---------------Set up test pack-------------------
-            IComboBox cmbox = GetControlFactory().CreateComboBox();
-            const string propName = "SampleLookupID";
-            CollectionComboBoxMapper mapper = new CollectionComboBoxMapper(cmbox, propName, false, GetControlFactory());
-            Car car1;
-            Car car2;
-            mapper.BusinessObjectCollection = GetCollectionWithTwoCars(out car1, out car2);
-            Sample s = new Sample {SampleLookupID = car1.CarID};
-            mapper.BusinessObject = s;
-            //---------------Execute Test ----------------------
-            cmbox.SelectedItem = car2;
-            mapper.ApplyChangesToBusinessObject();
-            //---------------Test Result -----------------------
-            //            Assert.AreEqual((Guid) Sample.LookupCollection[LOOKUP_ITEM_2], s.SampleLookupID);
-            Assert.AreEqual(car2.CarID, s.SampleLookupID);
-        }
-
-        [Test]
-        public void Test_LookupList_AddItemToComboBox_SelectAdditionalItem_SetsBOPropValueToNull()
-        {
-            //---------------Set up test pack-------------------
-            IComboBox cmbox = GetControlFactory().CreateComboBox();
-            const string propName = "SampleLookup2ID";
-            CollectionComboBoxMapper mapper = new CollectionComboBoxMapper(cmbox, propName, false, GetControlFactory());
-            Car car1;
-            Car car2;
-            mapper.BusinessObjectCollection = GetCollectionWithTwoCars(out car1, out car2);
-            Sample sample = new Sample {SampleLookupID = car1.CarID};
-            mapper.BusinessObject = sample;
-            cmbox.Items.Add("SomeItem");
-            //---------------Assert Preconditions---------------
-            Assert.AreEqual(4, cmbox.Items.Count);
-            Assert.AreEqual("SomeItem", LastComboBoxItem(cmbox).ToString());
-            //---------------Execute Test ----------------------
-            cmbox.SelectedIndex = cmbox.Items.Count - 1;
-            mapper.ApplyChangesToBusinessObject();
-            //---------------Test Result -----------------------
-            object value = sample.GetPropertyValue(propName);
-            Assert.IsNull(value);
-        }
-
-        [Test]
-        public void Test_AddItemToCollection_ShouldAddItemToComboBox()
-        {
-            //---------------Set up test pack-------------------
-            IComboBox cmbox = GetControlFactory().CreateComboBox();
-            const string propName = "SampleLookup2ID";
-            CollectionComboBoxMapper mapper = new CollectionComboBoxMapper(cmbox, propName, false, GetControlFactory());
-            Car car1;
-            Car car2;
-            IBusinessObjectCollection collection =
-                mapper.BusinessObjectCollection = GetCollectionWithTwoCars(out car1, out car2);
-            Sample sample = new Sample {SampleLookupID = car1.CarID};
-            mapper.BusinessObject = sample;
-            //---------------Assert Preconditions---------------
-            Assert.AreEqual(3, cmbox.Items.Count);
-            //---------------Execute Test ----------------------
-            collection.Add(new Car());
-            //---------------Test Result -----------------------
-            Assert.AreEqual(4, cmbox.Items.Count);
-        }
-
-        private static object LastComboBoxItem(IComboBox cmbox)
-        {
-            return cmbox.Items[cmbox.Items.Count - 1];
-        }
-    }
-
-<<<<<<< HEAD
-    [TestFixture]
-    public class TestCollectionComboBoxMapperWin : TestCollectionComboBoxMapperVWG
-    {
-        protected override IControlFactory GetControlFactory()
-        {
-            ControlFactoryWin factory = new ControlFactoryWin();
-            GlobalUIRegistry.ControlFactory = factory;
-            return factory;
-        }
-
-        [Test]
-        public void TestChangePropValueUpdatesBusObj()
-        {
-            //---------------Set up test pack-------------------
-            IComboBox cmbox = GetControlFactory().CreateComboBox();
-            const string propName = "SampleLookupID";
-            CollectionComboBoxMapper mapper = new CollectionComboBoxMapper(cmbox, propName, true, GetControlFactory());
-            Car car1;
-            Car car2;
-            mapper.BusinessObjectCollection = GetCollectionWithTwoCars(out car1, out car2);
-            Sample s = new Sample {SampleLookupID = car1.CarID};
-            mapper.BusinessObject = s;
-            //---------------Test Preconditions-------------------
-            Assert.AreEqual(3, Sample.LookupCollection.Count);
-            Assert.IsNotNull(mapper.BusinessObjectCollection);
-            Assert.IsNotNull(cmbox.SelectedItem, "There should be a selected item to start with");
-            //---------------Execute Test ----------------------
-            s.SampleLookupID = car2.CarID;
-            mapper.UpdateControlValueFromBusinessObject();
-
-            //---------------Test Result -----------------------
-            Assert.IsNotNull(cmbox.SelectedItem);
-            Assert.AreEqual(s.SampleLookupID.ToString(), cmbox.SelectedItem.ToString(),
-                            "Value is not set after changing bo prop Value");
-        }
-
-        [Test]
-        public void TestChangePropValueUpdatesBusObj_WithoutCallingUpdateControlValue()
-        {
-            //---------------Set up test pack-------------------
-            IComboBox cmbox = GetControlFactory().CreateComboBox();
-            const string propName = "SampleLookupID";
-            CollectionComboBoxMapper mapper = new CollectionComboBoxMapper(cmbox, propName, false, GetControlFactory());
-            Car car1;
-            Car car2;
-            mapper.BusinessObjectCollection = GetCollectionWithTwoCars(out car1, out car2);
-            Sample s = new Sample {SampleLookupID = car1.CarID};
-            mapper.BusinessObject = s;
-            //---------------Execute Test ----------------------
-
-            s.SampleLookupID = car2.CarID;
-
-            //---------------Test Result -----------------------
-            Assert.IsNotNull(cmbox.SelectedItem);
-            Assert.AreEqual(s.SampleLookupID.ToString(), cmbox.SelectedItem.ToString(),
-                            "Value is not set after changing bo prop Value");
-        }
-
-        [Test]
-        public override void Test_ChangeComboBoxDoesntUpdateBusinessObject()
-        {
-            //For Windows the value should is changed (see TestChangeComboBox_UpdatesBusinessObject).
-        }
-
-        [Test]
-        public void TestChangeComboBox_UpdatesBusinessObject()
-        {
-            //For Windows the value should be changed.
-            //---------------Set up test pack-------------------
-            IComboBox cmbox = GetControlFactory().CreateComboBox();
-            const string propName = "SampleLookupID";
-            CollectionComboBoxMapper mapper = new CollectionComboBoxMapper(cmbox, propName, false, GetControlFactory());
-            Car car1;
-            Car car2;
-            mapper.BusinessObjectCollection = GetCollectionWithTwoCars(out car1, out car2);
-            Sample s = new Sample {SampleLookupID = car1.CarID};
-            mapper.BusinessObject = s;
-            //---------------Execute Test ----------------------
-            cmbox.SelectedItem = car2;
-            //---------------Test Result -----------------------
-            Assert.AreEqual(car2.CarID.ToString(), s.SampleLookupID.ToString(),
-                            "For Windows the value should be changed");
-        }
-
-//        private static Dictionary<string, string> GetLookupList()
-//        {
-//            Sample sample1 = new Sample();
-//            sample1.Save();
-//            Sample sample2 = new Sample();
-//            sample2.Save();
-//            Sample sample3 = new Sample();
-//            sample3.Save();
-//            return new Dictionary<string, string>
-//                        {
-//                            {"Test3", sample3.ID.GetAsValue().ToString()},
-//                            {"Test2", sample2.ID.GetAsValue().ToString()},
-//                            {"Test1", sample1.ID.GetAsValue().ToString()}
-//                        };
-//        }
-//
-//
-        [Test]
-        public void TestKeyPressEventUpdatesBusinessObject_WithoutCallingApplyChanges()
-        {
-            //---------------Set up test pack-------------------
-            ComboBoxWinStub cmbox = new ComboBoxWinStub();
-            const string propName = "SampleLookupID";
-            CollectionComboBoxMapper mapper = new CollectionComboBoxMapper(cmbox, propName, false, GetControlFactory());
-            Car car1;
-            Car car2;
-            mapper.BusinessObjectCollection = GetCollectionWithTwoCars(out car1, out car2);
-            Sample s = new Sample {SampleLookupID = car1.CarID};
-            mapper.BusinessObject = s;
-            //---------------Execute Test ----------------------
-            cmbox.Text = car2.ToString();
-            //---------------Test Result -----------------------
-            Assert.IsInstanceOf(typeof (ComboBoxDefaultMapperStrategyWin), mapper.MapperStrategy);
-            Assert.AreEqual(car2.CarID, s.SampleLookupID);
-        }
-
-        [Test]
-        public void Test_KeyPressStrategy_UpdatesBusinessObject_WhenEnterKeyPressed()
-        {
-            //---------------Set up test pack-------------------
-            ComboBoxWinStub cmbox = new ComboBoxWinStub();
-            const string propName = "SampleLookupID";
-            CollectionComboBoxMapper mapper = new CollectionComboBoxMapper(cmbox, propName, false, GetControlFactory())
-                                                  {
-                                                      MapperStrategy =
-                                                          GetControlFactory().CreateLookupKeyPressMapperStrategy()
-                                                  };
-            Car car1;
-            Car car2;
-            mapper.BusinessObjectCollection = GetCollectionWithTwoCars(out car1, out car2);
-            Sample s = new Sample {SampleLookupID = car1.CarID};
-            mapper.BusinessObject = s;
-            //---------------Execute Test ----------------------
-            cmbox.Text = car2.ToString();
-            cmbox.CallSendKeyBob();
-            //---------------Test Result -----------------------
-            Assert.IsInstanceOf(typeof (ComboBoxKeyPressMapperStrategyWin), mapper.MapperStrategy);
-            Assert.AreEqual(car2.CarID, s.SampleLookupID);
-        }
-
-
-        [Test]
-        public void Test_KeyPressStrategy_DoesNotUpdateBusinessObject_SelectedIndexChanged()
-        {
-            //---------------Set up test pack-------------------
-            ComboBoxWinStub cmbox = new ComboBoxWinStub();
-            const string propName = "SampleLookupID";
-            CollectionComboBoxMapper mapper = new CollectionComboBoxMapper(cmbox, propName, false, GetControlFactory());
-            mapper.MapperStrategy = GetControlFactory().CreateLookupKeyPressMapperStrategy();
-            Car car1;
-            Car car2;
-            mapper.BusinessObjectCollection = GetCollectionWithTwoCars(out car1, out car2);
-            Sample s = new Sample {SampleLookupID = car1.CarID};
-            mapper.BusinessObject = s;
-            //---------------Execute Test ----------------------
-            cmbox.SelectedItem = car2;
-
-            //---------------Test Result -----------------------
-            Assert.IsInstanceOf(typeof (ComboBoxKeyPressMapperStrategyWin), mapper.MapperStrategy);
-            Assert.AreEqual(car1.CarID, s.SampleLookupID);
-        }
-
-        [Test]
-        public void Test_WhenUseToStringSet_ShouldUseBoToString()
-        {
-            //---------------Set up test pack-------------------
-            IComboBox cmbox = GetControlFactory().CreateComboBox();
-            const string propName = "SampleText";
-            CollectionComboBoxMapper mapper = new CollectionComboBoxMapper(cmbox, propName, false, GetControlFactory());
-            Car car1; Car car2;
-            IBusinessObjectCollection collection =
-                mapper.BusinessObjectCollection = GetCollectionWithTwoCars(out car1, out car2);
-            car1.CarRegNo = "MyCarRegNo";
-            Sample sample = new Sample { SampleLookupID = car1.CarID };
-            mapper.BusinessObjectCollection = collection;
-            mapper.BusinessObject = sample;
-            //---------------Assert Precondition----------------
-            Assert.AreEqual(3, cmbox.Items.Count);
-            //---------------Execute Test ----------------------
-            mapper.OwningBoPropertyName = "CarRegNo";
-            cmbox.SelectedItem = car1;
-            //---------------Test Result -----------------------
-            Assert.AreEqual(car1.CarRegNo, sample.SampleText);
-        }
-
-        private class ComboBoxWinStub : ComboBoxWin
-        {
-            public void CallSendKeyBob()
-            {
-                this.OnKeyPress(new System.Windows.Forms.KeyPressEventArgs((char) 13));
-            }
-        }
-    }
-
-//    internal class CustomAddCollectionComboBoxMapperStub : CollectionComboBoxMapper
-//    {
-//        public CustomAddCollectionComboBoxMapperStub(IComboBox cbx, string propName, bool isReadOnly,
-//                                                     IControlFactory factory)
-//            : base(cbx, propName, isReadOnly, factory)
-//        {
-//        }
-//
-//        protected override void CustomiseLookupList(Dictionary<string, string> col)
-//        {
-//            Sample additionalBO = new Sample {SampleText = "ExtraLookupItem"};
-//            col.Add(additionalBO.SampleText, additionalBO.ToString());
-//        }
-//    }
-//
-//    internal class CustomRemoveCollectionComboBoxMapperStub : CollectionComboBoxMapper
-//    {
-//        public CustomRemoveCollectionComboBoxMapperStub(IComboBox cbx, string propName, bool isReadOnly,
-//                                                        IControlFactory factory)
-//            : base(cbx, propName, isReadOnly, factory)
-//        {
-//        }
-//
-//        protected override void CustomiseLookupList(Dictionary<string, string> col)
-//        {
-//            string lastKey = "";
-//            foreach (string key in col.Keys)
-//            {
-//                lastKey = key;
-//            }
-//
-//            col.Remove(lastKey);
-//        }
-//    }
-=======
->>>>>>> 179349e8
+using System;
+using System.Collections.Generic;
+using Habanero.Base;
+using Habanero.Base.Exceptions;
+using Habanero.BO;
+using Habanero.BO.ClassDefinition;
+using Habanero.UI.Base;
+
+
+using NUnit.Framework;
+
+namespace Habanero.Test.UI.Base.Mappers
+{
+    public abstract class TestCollectionComboBoxMapper
+    {
+        protected DataStoreInMemory _store;
+        protected abstract IControlFactory GetControlFactory();
+
+        [TestFixtureSetUp]
+        public void TestFixtureSetup()
+        {
+            _store = new DataStoreInMemory();
+            BORegistry.DataAccessor = new DataAccessorInMemory(_store);
+            Dictionary<string, string> collection = Sample.BOLookupCollection;
+        }
+
+        [SetUp]
+        public void TestSetup()
+        {
+            ClassDef.ClassDefs.Clear();
+        }
+
+        [Test]
+        public void TestConstructor()
+        {
+            //---------------Set up test pack-------------------
+            IComboBox cmbox = GetControlFactory().CreateComboBox();
+            //---------------Execute Test ----------------------
+            const string propName = "SampleLookupID";
+            CollectionComboBoxMapper mapper = new CollectionComboBoxMapper(cmbox, propName, false, GetControlFactory());
+
+            //---------------Test Result -----------------------
+            Assert.AreSame(cmbox, mapper.Control);
+            Assert.AreSame(propName, mapper.PropertyName);
+            Assert.IsFalse(mapper.IsReadOnly);
+        }
+
+        [Test]
+        public void TestSetBOCollection()
+        {
+            //---------------Set up test pack-------------------
+            IComboBox cmbox = GetControlFactory().CreateComboBox();
+            const string propName = "SampleLookupID";
+            CollectionComboBoxMapper mapper = new CollectionComboBoxMapper(cmbox, propName, false, GetControlFactory());
+
+            Sample bo = new Sample();
+            IBusinessObjectCollection col = new BusinessObjectCollection<Sample> {bo};
+            //---------------Assert Precondition ---------------
+            Assert.AreEqual(0, cmbox.Items.Count);
+            //---------------Execute Test ----------------------
+            mapper.BusinessObjectCollection = col;
+            //---------------Test Result -----------------------
+            Assert.AreEqual(2, cmbox.Items.Count, "The Sample item and the blank");
+            Assert.AreSame(typeof (string), cmbox.Items[0].GetType(), "First Item should be blank");
+            Assert.IsTrue(cmbox.Items.Contains(bo), "Second Item should be the Business Object");
+        }
+
+        [Test]
+        public void Test_SetBusinessObj_ShouldSetTheSelectedItemToCorrectRelatedCar()
+        {
+            //---------------Set up test pack-------------------
+            IComboBox cmbox = GetControlFactory().CreateComboBox();
+            const string propName = "SampleLookupID";
+            CollectionComboBoxMapper mapper = new CollectionComboBoxMapper(cmbox, propName, false, GetControlFactory());
+
+            Car car1;
+            Car car2;
+            mapper.BusinessObjectCollection = GetCollectionWithTwoCars(out car1, out car2);
+            Sample s = new Sample { SampleLookupID = car1.CarID };
+            //---------------Assert Precondition----------------
+            Assert.AreEqual(2, mapper.BusinessObjectCollection.Count);
+            Assert.AreEqual(3, cmbox.Items.Count);
+            Assert.IsNull(cmbox.SelectedItem);
+            Assert.IsNull(mapper.OwningBoPropertyName);
+            //---------------Execute Test ----------------------
+            mapper.BusinessObject = s;
+            //---------------Test Result -----------------------
+            Assert.IsNotNull(cmbox.SelectedItem);
+            Assert.AreEqual(car1, cmbox.SelectedItem, "Combo Box selected item is not set.");
+            Assert.AreEqual(s.SampleLookupID.ToString(), cmbox.SelectedValue.ToString(), "Combo Box Value is not set");
+        }
+
+        [Test]
+        public void Test_SetBusinessObj_WhenSpecificPropUsed_ShouldSetTheSelectedItemToCorrectRelatedCar()
+        {
+            //---------------Set up test pack-------------------
+            IComboBox cmbox = GetControlFactory().CreateComboBox();
+            const string propName = "SampleText";
+            CollectionComboBoxMapper mapper = new CollectionComboBoxMapper(cmbox, propName, false, GetControlFactory());
+            mapper.OwningBoPropertyName = "CarRegNo";
+
+            Car car1;
+            Car car2;
+            mapper.BusinessObjectCollection = GetCollectionWithTwoCars(out car1, out car2);
+            string carRegNo = "MySelectedRegNo " + TestUtil.GetRandomString().Substring(0, 4);
+            car1.CarRegNo = carRegNo;
+            car2.CarRegNo = TestUtil.GetRandomString();
+            Sample sample = new Sample { SampleText = carRegNo };
+            //---------------Assert Precondition----------------
+            Assert.AreEqual(2, mapper.BusinessObjectCollection.Count);
+            Assert.AreEqual(3, cmbox.Items.Count);
+            Assert.IsNull(cmbox.SelectedItem);
+            Assert.AreEqual("CarRegNo", mapper.OwningBoPropertyName);
+            //---------------Execute Test ----------------------
+            mapper.BusinessObject = sample;
+            //---------------Test Result -----------------------
+            Assert.IsNotNull(cmbox.SelectedItem);
+            Assert.AreEqual(car1, cmbox.SelectedItem, "Combo Box selected item is not set.");
+        }
+
+        [Test]
+        public void Test_SetBusinessObj_WhenSpecificGuidPropUsed_ShouldSetTheSelectedItemToCorrectRelatedCar()
+        {
+            //---------------Set up test pack-------------------
+            ClassDef.ClassDefs.Clear();
+            Sample.CreateClassDefWithAGuidProp();
+            IComboBox cmbox = GetControlFactory().CreateComboBox();
+            const string sampleBOProp = "GuidProp";
+            const string owningBoPropertyName = "CarId";
+            CollectionComboBoxMapper mapper = new CollectionComboBoxMapper(cmbox, sampleBOProp, false, GetControlFactory()) 
+                                                  { OwningBoPropertyName = owningBoPropertyName };
+
+            Car car1;
+            Car car2;
+            mapper.BusinessObjectCollection = GetCollectionWithTwoCars(out car1, out car2);
+            Sample sample = new Sample();
+            sample.SetPropertyValue(sampleBOProp, car1.CarID);
+            //---------------Assert Precondition----------------
+            Assert.AreEqual(2, mapper.BusinessObjectCollection.Count);
+            Assert.AreEqual(3, cmbox.Items.Count);
+            Assert.IsNull(cmbox.SelectedItem);
+            Assert.AreEqual(owningBoPropertyName, mapper.OwningBoPropertyName);
+            Assert.IsNotNull(sample.GetPropertyValue(sampleBOProp));
+            //---------------Execute Test ----------------------
+            mapper.BusinessObject = sample;
+            //---------------Test Result -----------------------
+            Assert.IsNotNull(cmbox.SelectedItem);
+            Assert.AreEqual(car1, cmbox.SelectedItem, "Combo Box selected item is not set.");
+        }
+
+        [Test]
+        public void Test_BusinessObjectCollection_WhenSet_WithNewCollection_WhenItemAlreadySelected_AndAlsoInNewList_ShouldStillHaveTheSameItemSelected()
+        {
+            //---------------Set up test pack-------------------
+            IComboBox cmbox = GetControlFactory().CreateComboBox();
+            const string propName = "SampleText";
+            CollectionComboBoxMapper mapper = new CollectionComboBoxMapper(cmbox, propName, false, GetControlFactory());
+            mapper.OwningBoPropertyName = "CarRegNo";
+
+            Car car1;
+            Car car2;
+            mapper.BusinessObjectCollection = GetCollectionWithTwoCars(out car1, out car2);
+            string carRegNo = "MySelectedRegNo " + TestUtil.GetRandomString().Substring(0, 4);
+            car1.CarRegNo = carRegNo;
+            car2.CarRegNo = TestUtil.GetRandomString();
+            Sample sample = new Sample { SampleText = carRegNo };
+            BusinessObjectCollection<Car> newCol = new BusinessObjectCollection<Car>();
+            Car car3 = new Car { CarRegNo = TestUtil.GetRandomString() };
+            newCol.Add(car1, car2, car3);
+            mapper.BusinessObject = sample;
+            //---------------Assert Precondition----------------
+            Assert.AreEqual(2, mapper.BusinessObjectCollection.Count);
+            Assert.AreEqual(3, cmbox.Items.Count);
+            Assert.AreEqual(car1, cmbox.SelectedItem, "Combo Box selected item should be set.");
+            Assert.AreEqual("CarRegNo", mapper.OwningBoPropertyName);
+            //---------------Execute Test ----------------------
+            mapper.BusinessObjectCollection = newCol;
+            //---------------Test Result -----------------------
+            Assert.IsNotNull(cmbox.SelectedItem);
+            Assert.AreEqual(car1, cmbox.SelectedItem, "Combo Box selected item should still be set.");
+            Assert.AreSame(carRegNo, sample.SampleText);
+        }
+
+        [Test]
+        public void Test_BusinessObjectCollection_WhenSet_WithNewCollection_WhenItemAlreadySelected_AndNotInNewList_ShouldHaveNothingSelected()
+        {
+            //---------------Set up test pack-------------------
+            IComboBox cmbox = GetControlFactory().CreateComboBox();
+            const string propName = "SampleText";
+            CollectionComboBoxMapper mapper = new CollectionComboBoxMapper(cmbox, propName, false, GetControlFactory())
+                                                  {OwningBoPropertyName = "CarRegNo"};
+
+            Car car1;
+            Car car2;
+            mapper.BusinessObjectCollection = GetCollectionWithTwoCars(out car1, out car2);
+            string carRegNo = "MySelectedRegNo " + TestUtil.GetRandomString().Substring(0, 4);
+            car1.CarRegNo = carRegNo;
+            car2.CarRegNo = TestUtil.GetRandomString();
+            Sample sample = new Sample { SampleText = carRegNo };
+            BusinessObjectCollection<Car> newCol = new BusinessObjectCollection<Car>();
+            Car car3 = new Car { CarRegNo = TestUtil.GetRandomString() };
+            newCol.Add(car2, car3);
+            mapper.BusinessObject = sample;
+            //---------------Assert Precondition----------------
+            Assert.AreEqual(2, mapper.BusinessObjectCollection.Count);
+            Assert.AreEqual(3, cmbox.Items.Count);
+            Assert.AreEqual(car1, cmbox.SelectedItem, "Combo Box selected item should be set.");
+            Assert.AreEqual("CarRegNo", mapper.OwningBoPropertyName);
+            //---------------Execute Test ----------------------
+            mapper.BusinessObjectCollection = newCol;
+            //---------------Test Result -----------------------
+            Assert.IsNull(cmbox.SelectedItem);
+            Assert.IsNull(sample.SampleText);
+        }
+
+        [Test]
+        [Ignore("This needs to be determined what the correct action is here, different test result for Win/VWG")]
+        //TODO Mark 11 Jan 2010: Ignored Test - This needs to be determined what the correct action is here, different test result for Win/VWG
+        public void Test_BusinessObjectCollection_WhenSet_WithNewCollection_WhenItemAlreadySelected_AndDifferentMatchInNewList_ShouldSelectNewMatch()
+        {
+            //---------------Set up test pack-------------------
+            IComboBox cmbox = GetControlFactory().CreateComboBox();
+            const string propName = "SampleText";
+            CollectionComboBoxMapper mapper = new CollectionComboBoxMapper(cmbox, propName, false, GetControlFactory())
+                                                  {OwningBoPropertyName = "CarRegNo"};
+
+            Car car1;
+            Car car2;
+            mapper.BusinessObjectCollection = GetCollectionWithTwoCars(out car1, out car2);
+            string carRegNo = "MySelectedRegNo " + TestUtil.GetRandomString().Substring(0, 4);
+            car1.CarRegNo = carRegNo;
+            car2.CarRegNo = TestUtil.GetRandomString();
+            Sample sample = new Sample { SampleText = carRegNo };
+            BusinessObjectCollection<Car> newCol = new BusinessObjectCollection<Car>();
+            Car car3 = new Car { CarRegNo = carRegNo };
+            newCol.Add(car2, car3);
+            mapper.BusinessObject = sample;
+            //---------------Assert Precondition----------------
+            Assert.AreEqual(2, mapper.BusinessObjectCollection.Count);
+            Assert.AreEqual(3, cmbox.Items.Count);
+            Assert.AreEqual(car1, cmbox.SelectedItem, "Combo Box selected item should be set.");
+            Assert.AreEqual("CarRegNo", mapper.OwningBoPropertyName);
+            //---------------Execute Test ----------------------
+            mapper.BusinessObjectCollection = newCol;
+            //---------------Test Result -----------------------
+            Assert.IsNotNull(cmbox.SelectedItem);
+            Assert.AreEqual(car3, cmbox.SelectedItem, "Combo Box selected item should now be the new match.");
+            Assert.AreSame(carRegNo, sample.SampleText);
+        }
+
+        [Test]
+        public virtual void Test_ChangeComboBoxDoesntUpdateBusinessObject()
+        {
+            //---------------Set up test pack-------------------
+            IComboBox cmbox = GetControlFactory().CreateComboBox();
+            const string propName = "SampleLookupID";
+            CollectionComboBoxMapper mapper = new CollectionComboBoxMapper(cmbox, propName, false, GetControlFactory());
+
+            Car car1;
+            Car car2;
+            mapper.BusinessObjectCollection = GetCollectionWithTwoCars(out car1, out car2);
+            Sample s = new Sample {SampleLookupID = car1.CarID};
+            mapper.BusinessObject = s;
+            //---------------Execute Test ----------------------
+            cmbox.SelectedItem = car2;
+            //---------------Test Result -----------------------
+            Assert.AreEqual(car1.CarID.ToString(), s.SampleLookupID.ToString());
+        }
+
+        protected static BusinessObjectCollection<Car> GetCollectionWithTwoCars(out Car car1, out Car car2)
+        {
+            car1 = new Car();
+            car2 = new Car();
+            return new BusinessObjectCollection<Car> {car1, car2};
+        }
+
+        [Test]
+        public void
+            Test_ResetBusinessObj_WhenHasNullValueForProperty_WhenPreviousBOHadAValue_ShouldSetSelectedItemNull_BUGFIX()
+        {
+            //---------------Set up test pack-------------------
+            IComboBox cmbox = GetControlFactory().CreateComboBox();
+            const string propName = "SampleLookupID";
+            CollectionComboBoxMapper mapper = new CollectionComboBoxMapper(cmbox, propName, false, GetControlFactory());
+
+            Car car1;
+            Car car2;
+            mapper.BusinessObjectCollection = GetCollectionWithTwoCars(out car1, out car2);
+            Sample s = new Sample {SampleLookupID = car1.CarID};
+
+            mapper.BusinessObject = s;
+            Sample sWithNullPropValue = new Sample();
+            //---------------Assert Precondition----------------
+            Assert.IsNotNull(cmbox.SelectedItem);
+            Assert.AreEqual(car1, cmbox.SelectedItem, "Combo Box selected item is not set.");
+            Assert.AreEqual(s.SampleLookupID.ToString(), cmbox.SelectedValue.ToString(), "Combo Box Value is not set");
+
+            Assert.IsNull(sWithNullPropValue.SampleLookupID);
+            //---------------Execute Test ----------------------
+            mapper.BusinessObject = sWithNullPropValue;
+            //---------------Test Result -----------------------
+//            Assert.IsNull(cmbox.SelectedItem);
+            TestUtil.AssertStringEmpty(Convert.ToString(cmbox.SelectedItem), "cmbox.SelectedItem",
+                                       "there should be no item selected");
+        }
+
+        [Test]
+        public void Test_setBusinessObj_WhenHasNullCollection_ShouldNotRaiseErrro()
+        {
+            //---------------Set up test pack-------------------
+            IComboBox cmbox = GetControlFactory().CreateComboBox();
+            const string propName = "SampleLookupID";
+            CollectionComboBoxMapper mapper = new CollectionComboBoxMapper(cmbox, propName, false, GetControlFactory());
+
+            mapper.BusinessObjectCollection = null;
+            Car car1 = new Car();
+            Sample s = new Sample {SampleLookupID = car1.CarID};
+            //---------------Assert Precondition----------------
+            Assert.IsNull(cmbox.SelectedItem);
+            Assert.IsNull(mapper.BusinessObjectCollection);
+            //---------------Execute Test ----------------------
+            try
+            {
+                mapper.BusinessObject = s;
+                Assert.Fail("expected developer exception");
+            }
+                //---------------Test Result -----------------------
+            catch (HabaneroDeveloperException ex)
+            {
+                StringAssert.Contains(
+                    "The BusinessObjectCollection is null when in the CollectionComboBoxMapper when the BusinessObject is set ",
+                    ex.Message);
+                StringAssert.Contains(
+                    "The BusinessObjectCollection is null when in the CollectionComboBoxMapper when the BusinessObject is set ",
+                    ex.DeveloperMessage);
+            }
+        }
+
+        [Test]
+        public void TestSetBusinessObject_Null_DoesNotRaiseError_BUGFIX()
+        {
+            //---------------Set up test pack-------------------
+            IComboBox cmbox = GetControlFactory().CreateComboBox();
+            const string propName = "SampleLookupID";
+            CollectionComboBoxMapper mapper = new CollectionComboBoxMapper(cmbox, propName, false, GetControlFactory());
+            Car car1;
+            Car car2;
+            mapper.BusinessObjectCollection = GetCollectionWithTwoCars(out car1, out car2);
+            //---------------Assert Precondition----------------
+            Assert.IsNull(cmbox.SelectedItem);
+            //---------------Execute Test ----------------------
+            mapper.BusinessObject = null;
+            //---------------Test Result -----------------------
+            Assert.IsTrue(string.IsNullOrEmpty(Convert.ToString(cmbox.SelectedItem)));
+        }
+
+        [Test]
+        public void TestSetBusinessObject_Null_NullLookupListSet_DoesNotRaiseError_BUGFIX()
+        {
+            //---------------Set up test pack-------------------
+            IComboBox cmbox = GetControlFactory().CreateComboBox();
+            const string propName = "SampleLookupID";
+            CollectionComboBoxMapper mapper = new CollectionComboBoxMapper(cmbox, propName, false, GetControlFactory());
+            //---------------Assert Precondition----------------
+            Assert.IsNull(mapper.BusinessObjectCollection);
+            Assert.AreEqual(0, cmbox.Items.Count);
+            Assert.IsNull(cmbox.SelectedItem);
+            //---------------Execute Test ----------------------
+            mapper.BusinessObject = null;
+            //---------------Test Result -----------------------
+            Assert.IsNull(cmbox.SelectedItem);
+            Assert.AreEqual(0, cmbox.Items.Count, "Should have only the null item in it.");
+        }
+
+        [Test]
+        public void TestApplyChangesToBusObj()
+        {
+            //---------------Set up test pack-------------------
+            IComboBox cmbox = GetControlFactory().CreateComboBox();
+            const string propName = "SampleLookupID";
+            CollectionComboBoxMapper mapper = new CollectionComboBoxMapper(cmbox, propName, false, GetControlFactory());
+            Car car1;
+            Car car2;
+            mapper.BusinessObjectCollection = GetCollectionWithTwoCars(out car1, out car2);
+            Sample s = new Sample {SampleLookupID = car1.CarID};
+            mapper.BusinessObject = s;
+            //---------------Execute Test ----------------------
+            cmbox.SelectedItem = car2;
+            mapper.ApplyChangesToBusinessObject();
+            //---------------Test Result -----------------------
+            //            Assert.AreEqual((Guid) Sample.LookupCollection[LOOKUP_ITEM_2], s.SampleLookupID);
+            Assert.AreEqual(car2.CarID, s.SampleLookupID);
+        }
+
+        [Test]
+        public void Test_LookupList_AddItemToComboBox_SelectAdditionalItem_SetsBOPropValueToNull()
+        {
+            //---------------Set up test pack-------------------
+            IComboBox cmbox = GetControlFactory().CreateComboBox();
+            const string propName = "SampleLookup2ID";
+            CollectionComboBoxMapper mapper = new CollectionComboBoxMapper(cmbox, propName, false, GetControlFactory());
+            Car car1;
+            Car car2;
+            mapper.BusinessObjectCollection = GetCollectionWithTwoCars(out car1, out car2);
+            Sample sample = new Sample {SampleLookupID = car1.CarID};
+            mapper.BusinessObject = sample;
+            cmbox.Items.Add("SomeItem");
+            //---------------Assert Preconditions---------------
+            Assert.AreEqual(4, cmbox.Items.Count);
+            Assert.AreEqual("SomeItem", LastComboBoxItem(cmbox).ToString());
+            //---------------Execute Test ----------------------
+            cmbox.SelectedIndex = cmbox.Items.Count - 1;
+            mapper.ApplyChangesToBusinessObject();
+            //---------------Test Result -----------------------
+            object value = sample.GetPropertyValue(propName);
+            Assert.IsNull(value);
+        }
+
+        [Test]
+        public void Test_AddItemToCollection_ShouldAddItemToComboBox()
+        {
+            //---------------Set up test pack-------------------
+            IComboBox cmbox = GetControlFactory().CreateComboBox();
+            const string propName = "SampleLookup2ID";
+            CollectionComboBoxMapper mapper = new CollectionComboBoxMapper(cmbox, propName, false, GetControlFactory());
+            Car car1;
+            Car car2;
+            IBusinessObjectCollection collection =
+                mapper.BusinessObjectCollection = GetCollectionWithTwoCars(out car1, out car2);
+            Sample sample = new Sample {SampleLookupID = car1.CarID};
+            mapper.BusinessObject = sample;
+            //---------------Assert Preconditions---------------
+            Assert.AreEqual(3, cmbox.Items.Count);
+            //---------------Execute Test ----------------------
+            collection.Add(new Car());
+            //---------------Test Result -----------------------
+            Assert.AreEqual(4, cmbox.Items.Count);
+        }
+
+        private static object LastComboBoxItem(IComboBox cmbox)
+        {
+            return cmbox.Items[cmbox.Items.Count - 1];
+        }
+    }
+
 }