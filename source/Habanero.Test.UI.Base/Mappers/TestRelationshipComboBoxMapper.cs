using System;
using Habanero.Base;
using Habanero.Base.Exceptions;
using Habanero.BO;
using Habanero.BO.ClassDefinition;
using Habanero.Test.BO;
using Habanero.UI.Base;


using NUnit.Framework;

namespace Habanero.Test.UI.Base.Mappers
{
    public abstract class TestRelationshipComboBoxMapper
    {
        protected IControlFactory _controlFactory;
        private IClassDef _cpClassDef;
        private IClassDef _orgClassDef;

        protected virtual IControlFactory GetControlFactory()
        {
            if (_controlFactory == null) CreateControlFactory();
            return _controlFactory;
        }

        protected abstract void CreateControlFactory();

        [TestFixtureSetUp]
        public void TestFixtureSetup()
        {
            CreateControlFactory();
            GlobalRegistry.UIExceptionNotifier = new RethrowingExceptionNotifier();
        }

        [SetUp]
        public void SetupTest()
        {
            BORegistry.DataAccessor = new DataAccessorInMemory();
            ClassDef.ClassDefs.Clear();
            _cpClassDef = ContactPersonTestBO.LoadClassDefOrganisationTestBORelationship_MultipleReverse();
            _orgClassDef = OrganisationTestBO.LoadDefaultClassDef();
        }

        [Test]
        public void Test_Constructor()
        {
            //---------------Set up test pack-------------------
            IComboBox cmbox = GetControlFactory().CreateComboBox();
            //---------------Execute Test ----------------------
            const string relationshipName = "Organisation";
            RelationshipComboBoxMapper mapper = new RelationshipComboBoxMapper
                (cmbox, relationshipName, false, GetControlFactory());
            //---------------Test Result -----------------------
            Assert.AreSame(cmbox, mapper.Control);
            Assert.AreSame(relationshipName, mapper.RelationshipName);
            Assert.AreEqual(false, mapper.IsReadOnly);
            Assert.AreSame(GetControlFactory(), mapper.ControlFactory);
            Assert.IsTrue(mapper.IncludeBlankItem);
        }

        [Test]
        public void Test_Constructor_WhenComboBoxNull_ShouldRaiseError()
        {
            //---------------Set up test pack-------------------
            //---------------Execute Test ----------------------
            const string relationshipName = "RelationshipDoesNotExist";
            try
            {
                new RelationshipComboBoxMapper(null, relationshipName, false, GetControlFactory());
                Assert.Fail("expected ArgumentNullException");
            }
                //---------------Test Result -----------------------
            catch (ArgumentNullException ex)
            {
                StringAssert.Contains("Value cannot be null", ex.Message);
                StringAssert.Contains("comboBox", ex.ParamName);
            }
        }

        [Test]
        public void Test_Constructor_WhenControlFactoryNull_ShouldRaiseError()
        {
            //---------------Set up test pack-------------------
            IComboBox cmbox = GetControlFactory().CreateComboBox();
            //---------------Execute Test ----------------------
            const string relationshipName = "RelationshipDoesNotExist";
            try
            {
                new RelationshipComboBoxMapper(cmbox, relationshipName, false, null);
                Assert.Fail("expected ArgumentNullException");
            }
                //---------------Test Result -----------------------
            catch (ArgumentNullException ex)
            {
                StringAssert.Contains("Value cannot be null", ex.Message);
                StringAssert.Contains("controlFactory", ex.ParamName);
            }
        }

        [Test]
        public void Test_Constructor_WhenRelationshipNameNull_ShouldRaiseError()
        {
            //---------------Set up test pack-------------------
            IComboBox cmbox = GetControlFactory().CreateComboBox();
            //---------------Execute Test ----------------------
            try
            {
                new RelationshipComboBoxMapper(cmbox, null, false, GetControlFactory());
                Assert.Fail("expected ArgumentNullException");
            }
                //---------------Test Result -----------------------
            catch (ArgumentNullException ex)
            {
                StringAssert.Contains("Value cannot be null", ex.Message);
                StringAssert.Contains("relationshipName", ex.ParamName);
            }
        }

        [Test]
        public void Test_BusinessObject_WhenSet_WhenRelationshipDoesNotExistInClassDef_ShouldRaiseError()
        {
            //---------------Set up test pack-------------------
            IComboBox cmbox = GetControlFactory().CreateComboBox();
            const string relationshipName = "RelationshipDoesNotExist";
            RelationshipComboBoxMapper mapper = new RelationshipComboBoxMapper(cmbox, relationshipName, false, GetControlFactory());
            //---------------Execute Test ----------------------

            try
            {
                mapper.BusinessObject = new ContactPersonTestBO();
                Assert.Fail("expected HabaneroDeveloperException");
            }
                //---------------Test Result -----------------------
            catch (HabaneroDeveloperException ex)
            {
                StringAssert.Contains
                    (string.Format("The relationship '{0}' on '{1}' cannot be found.", 
                                   relationshipName, _cpClassDef.ClassNameFull), ex.Message);
            }
        }

        [Test]
        public void Test_BusinessObject_WhenSet_WhenRelationshipNotSingle_ShouldRaiseError()
        {
            //---------------Set up test pack-------------------
            IComboBox cmbox = GetControlFactory().CreateComboBox();
            const string relationshipName = "ContactPeople";
            RelationshipComboBoxMapper mapper = new RelationshipComboBoxMapper(cmbox, relationshipName, false, GetControlFactory());
            //---------------Execute Test ----------------------
            try
            {
                mapper.BusinessObject = new OrganisationTestBO();
                Assert.Fail("expected HabaneroDeveloperException");
            }
                //---------------Test Result -----------------------
            catch (HabaneroDeveloperException ex)
            {
                StringAssert.Contains
                    (string.Format("The relationship '{0}' on '{1}' is not a single relationship. ", 
                                   relationshipName, _orgClassDef.ClassNameFull),
                     ex.Message);
                StringAssert.Contains
                    ("The 'RelationshipComboBoxMapper' can only be used for single relationships",
                     ex.DeveloperMessage);
            }
        }

        [Test]
        public void Test_Constructor_ShouldHaveNoBusinessObjectSet_ShouldDisableControl()
        {
            //--------------- Set up test pack ------------------
            IComboBox cmbox = GetControlFactory().CreateComboBox();
            const string relationshipName = "Organisation";
            //--------------- Test Preconditions ----------------
            //--------------- Execute Test ----------------------
            RelationshipComboBoxMapper mapper = new RelationshipComboBoxMapper(cmbox, relationshipName, false, GetControlFactory());
            //--------------- Test Result -----------------------
            Assert.IsNull(mapper.BusinessObject);
            Assert.IsFalse(mapper.Control.Enabled);
        }

        [Test]
        public void Test_BusinessObjectCollection_WhenSetToEmpty_ShouldPopulateItemsInComboBox()
        {
            //---------------Set up test pack-------------------
            IComboBox cmbox = GetControlFactory().CreateComboBox();
            const string relationshipName = "Organisation";
            RelationshipComboBoxMapper mapper = new RelationshipComboBoxMapper
                (cmbox, relationshipName, false, GetControlFactory());
            IBusinessObjectCollection boCol = new BusinessObjectCollection<OrganisationTestBO>();
            //---------------Execute Test ----------------------
            mapper.BusinessObjectCollection = boCol;
            //---------------Test Result -----------------------
            Assert.AreSame(boCol, mapper.BusinessObjectCollection);
            Assert.AreEqual(1, cmbox.Items.Count, "Should have blank Item");
        }

        [Test]
        public void Test_BusinessObjectCollection_WhenSetToEmpty_WhenIncludeBlankItemFalse_ShouldNotIncludeBlankItem()
        {
            //---------------Set up test pack-------------------
            IComboBox cmbox = GetControlFactory().CreateComboBox();
            BusinessObjectCollection<OrganisationTestBO> boCol;
            RelationshipComboBoxMapper mapper = GetMapperBoColHasOneItem(cmbox, out boCol);
            mapper.IncludeBlankItem = false;
            //---------------Assert Precondition----------------
            Assert.IsFalse(mapper.IncludeBlankItem);
            //---------------Execute Test ----------------------
            mapper.BusinessObjectCollection = new BusinessObjectCollection<OrganisationTestBO>();
            //---------------Test Result -----------------------
            Assert.AreEqual(0, cmbox.Items.Count, "Should not have blank item");
            Assert.IsNull(cmbox.SelectedItem);
        }

        [Test]
        public void Test_BusinessObjectCollection_WhenSetWithOneItem_ShouldPopulateItemsInComboBox()
        {
            //---------------Set up test pack-------------------
            IComboBox cmbox = GetControlFactory().CreateComboBox();
            const string relationshipName = "Organisation";
            RelationshipComboBoxMapper mapper = new RelationshipComboBoxMapper
                (cmbox, relationshipName, false, GetControlFactory());
            IBusinessObjectCollection boCol = GetBoColWithOneItem();
            //---------------Assert Preconditions---------------
            Assert.AreEqual(1, boCol.Count);
            //---------------Execute Test ----------------------
            mapper.BusinessObjectCollection = boCol;
            //---------------Test Result -----------------------
            Assert.AreEqual(2, cmbox.Items.Count, "Should have one object and blank item");
            Assert.IsInstanceOf(typeof (IBusinessObject), cmbox.Items[1]);
            Assert.IsTrue(cmbox.Items.Contains(boCol[0]));
            Assert.IsNull(cmbox.SelectedItem);
        }

        [Test]
        public void Test_BusinessObjectCollection_WithExistingCollectionSet_WhenSetToNewCollectionWithOneItem_ShouldRePopulateItemsInComboBox()
        {
            //---------------Set up test pack-------------------
            IComboBox cmbox = GetControlFactory().CreateComboBox();
            BusinessObjectCollection<OrganisationTestBO> boCol;
            RelationshipComboBoxMapper mapper = GetMapperBoColHasOneItem(cmbox, out boCol);
            //---------------Assert Preconditions---------------
            Assert.AreEqual(1, boCol.Count);
            Assert.AreEqual(2, cmbox.Items.Count, "Should have one object and blank item");
            //---------------Execute Test ----------------------
            mapper.BusinessObjectCollection = new BusinessObjectCollection<OrganisationTestBO>();
            //---------------Test Result -----------------------
            Assert.AreEqual(1, cmbox.Items.Count, "Should have blank item");
            Assert.IsNull(cmbox.SelectedItem);
        }

        [Test]
        public void Test_BusinessObjectCollection_WhenSetToNewCollectionContainingSelectedItem_ShouldPreserveSelection()
        {
            //---------------Set up test pack-------------------
            IComboBox cmbox = GetControlFactory().CreateComboBox();
            BusinessObjectCollection<OrganisationTestBO> boCol;
            RelationshipComboBoxMapper mapper = GetMapperBoColHasOneItem(cmbox, out boCol);
            ContactPersonTestBO person = new ContactPersonTestBO();
            OrganisationTestBO selectedOrganisation = boCol[0];
            person.Organisation = selectedOrganisation;
            mapper.BusinessObject = person;
            BusinessObjectCollection<OrganisationTestBO> newBoCol = new BusinessObjectCollection<OrganisationTestBO>();
            newBoCol.Add(boCol);
            //---------------Assert Precondition----------------
            Assert.AreSame(person, mapper.BusinessObject);
            Assert.AreSame(selectedOrganisation, person.Organisation);
            Assert.AreSame(selectedOrganisation, cmbox.SelectedItem);
            //---------------Execute Test ----------------------
            mapper.BusinessObjectCollection = newBoCol;
            //---------------Test Result -----------------------
            Assert.AreSame(person, mapper.BusinessObject);
            Assert.AreSame(selectedOrganisation, person.Organisation);
            Assert.AreSame(selectedOrganisation, cmbox.SelectedItem);
        }

        [Test]
        public void Test_BusinessObject_WhenSet_WhenMappersClassDefIsNull_ShouldSetClassDefFromBo()
        {
            //---------------Set up test pack-------------------
            IComboBox cmbox = GetControlFactory().CreateComboBox();
            BusinessObjectCollection<OrganisationTestBO> boCol;
            RelationshipComboBoxMapper mapper = GetMapperBoColHasOneItem(cmbox, out boCol);
            ContactPersonTestBO person = new ContactPersonTestBO();
            //---------------Assert Precondition----------------
            Assert.IsNull(mapper.ClassDef);
            //---------------Execute Test ----------------------
            mapper.BusinessObject = person;
            //---------------Test Result -----------------------
            Assert.AreSame(person.ClassDef, mapper.ClassDef);
            Assert.AreSame(person, mapper.BusinessObject);
        }

        [Test]
        public void Test_BusinessObject_WhenSet_ShouldSelectRelatedItemInComboBox()
        {
            //---------------Set up test pack-------------------
            IComboBox cmbox = GetControlFactory().CreateComboBox();
            BusinessObjectCollection<OrganisationTestBO> boCol;
            RelationshipComboBoxMapper mapper = GetMapperBoColHasOneItem(cmbox, out boCol);
            ContactPersonTestBO person = new ContactPersonTestBO();
            person.Organisation = boCol[0];
            //---------------Assert Precondition----------------
            Assert.AreEqual(1, boCol.Count);
            Assert.IsNull(cmbox.SelectedItem);
            Assert.IsFalse(mapper.Control.Enabled);
            //---------------Execute Test ----------------------
            mapper.BusinessObject = person;
            //---------------Test Result -----------------------
            Assert.AreSame(person, mapper.BusinessObject);
            Assert.IsTrue(mapper.Control.Enabled);
            Assert.IsNotNull(cmbox.SelectedItem);
            Assert.AreSame(person.Organisation, cmbox.SelectedItem);
        }

        [Test]
        public void Test_BusinessObject_WhenSet_WhenRelationshipIsLevelsDeep_ShouldSelectRelatedItemInComboBox()
        {
            //---------------Set up test pack-------------------
            ClassDef.ClassDefs.Clear();
            ContactPersonTestBO.LoadClassDefWithOrganisationAndAddressRelationships();
            OrganisationTestBO.LoadDefaultClassDef();
            AddressTestBO.LoadDefaultClassDef();
            const string relationshipName = "ContactPersonTestBO.Organisation";
            RelationshipComboBoxMapper mapper = GetMapperBoColHasOneItem(relationshipName);
            IComboBox cmbox = mapper.Control;
            BusinessObjectCollection<OrganisationTestBO> boCol = (BusinessObjectCollection<OrganisationTestBO>)mapper.BusinessObjectCollection;
            ContactPersonTestBO person = new ContactPersonTestBO();
            person.Organisation = boCol[0];
            AddressTestBO addressTestBO = new AddressTestBO { ContactPersonTestBO = person };
            //---------------Assert Precondition----------------
            Assert.AreEqual(1, boCol.Count);
            Assert.IsNull(cmbox.SelectedItem);
            Assert.IsFalse(mapper.Control.Enabled);
            //---------------Execute Test ----------------------
            mapper.BusinessObject = addressTestBO;
            //---------------Test Result -----------------------
            Assert.AreSame(addressTestBO, mapper.BusinessObject);
            Assert.IsTrue(mapper.Control.Enabled);
            Assert.IsNotNull(cmbox.SelectedItem);
            Assert.AreSame(person.Organisation, cmbox.SelectedItem);
        }

        [Test]
        public void Test_BusinessObject_WhenSet_WithIncorrectType_ShouldRaiseError()
        {
            //---------------Set up test pack-------------------
            IComboBox cmbox = GetControlFactory().CreateComboBox();
            BusinessObjectCollection<OrganisationTestBO> boCol;
            RelationshipComboBoxMapper mapper = GetMapperBoColHasOneItem(cmbox, out boCol);
            ContactPersonTestBO person = new ContactPersonTestBO();
            person.Organisation = boCol[0];
            mapper.ClassDef = _cpClassDef;
            //---------------Assert Precondition----------------
            Assert.AreEqual(1, boCol.Count);
            Assert.IsNull(cmbox.SelectedItem);
            //---------------Execute Test ----------------------
            try
            {
                mapper.BusinessObject = new OrganisationTestBO();
                Assert.Fail("expected HabaneroDeveloperException");
            }
                //---------------Test Result -----------------------
            catch (HabaneroDeveloperException ex)
            {
                StringAssert.Contains
                    ("You cannot set the Business Object to the 'OrganisationTestBO' identified as '", ex.Message);
                StringAssert.Contains
                    ("since it is not of the appropriate type ('ContactPersonTestBO') for this '", ex.Message);
                StringAssert.Contains("RelationshipComboBoxMapper", ex.Message);
            }
        }

        [Test]
        public void Test_BusinessObject_WhenSet_WhenIsReadOnly_IsTrue_ShouldNotBeEditable()
        {
            //---------------Set up test pack-------------------
            IComboBox cmbox = _controlFactory.CreateComboBox();
            const string relationshipName = "Organisation";
            BusinessObjectCollection<OrganisationTestBO> boCol = GetBoColWithOneItem();
            RelationshipComboBoxMapper mapper = new RelationshipComboBoxMapper(cmbox, relationshipName, true, GetControlFactory());
            mapper.BusinessObjectCollection = boCol;
            OrganisationTestBO organisationTestBO = boCol[0];
            ContactPersonTestBO person = CreateCPWithRelatedOrganisation(organisationTestBO);
            //---------------Assert Preconditions---------------
            Assert.IsTrue(mapper.IsReadOnly);
            Assert.IsTrue(person.Status.IsNew);
            Assert.IsFalse(cmbox.Enabled);
            //---------------Execute Test ----------------------
            mapper.BusinessObject = person;
            //---------------Test Result -----------------------
            Assert.IsFalse(cmbox.Enabled);
        }

        [Test]
        public void Test_BusinessObjectCollection_WhenSet_WithIncorrectType_BeforeBOIsSet_ShouldNotRaiseError()
        {
            //---------------Set up test pack-------------------
            IComboBox cmbox = GetControlFactory().CreateComboBox();
            BusinessObjectCollection<OrganisationTestBO> boCol;
            RelationshipComboBoxMapper mapper = GetMapperBoColHasOneItem(cmbox, out boCol);
            //mapper.ClassDef = _cpClassDef;
            BusinessObjectCollection<ContactPersonTestBO> businessObjectCollection = new BusinessObjectCollection<ContactPersonTestBO>();
            //---------------Assert Precondition----------------
            Assert.AreEqual(1, boCol.Count);
            Assert.IsNull(cmbox.SelectedItem);
            //---------------Execute Test ----------------------
            mapper.BusinessObjectCollection = businessObjectCollection;
            //---------------Test Result -----------------------
            Assert.AreSame(businessObjectCollection, mapper.BusinessObjectCollection);
        }

        [Test]
        public void Test_BusinessObjectCollection_WhenSet_WithIncorrectType_AfterBOIsSet_ShouldRaiseError()
        {
            //---------------Set up test pack-------------------
            IComboBox cmbox = GetControlFactory().CreateComboBox();
            BusinessObjectCollection<OrganisationTestBO> boCol;
            RelationshipComboBoxMapper mapper = GetMapperBoColHasOneItem(cmbox, out boCol);
            //mapper.ClassDef = _cpClassDef;
            mapper.BusinessObject = new ContactPersonTestBO();
            //---------------Assert Precondition----------------
            Assert.AreEqual(1, boCol.Count);
            Assert.IsNull(cmbox.SelectedItem);
            //---------------Execute Test ----------------------
            try
            {
                mapper.BusinessObjectCollection = new BusinessObjectCollection<ContactPersonTestBO>();
                Assert.Fail("expected HabaneroDeveloperException");
            }
                //---------------Test Result -----------------------
            catch (HabaneroDeveloperException ex)
            {
                StringAssert.Contains
                    ("You cannot set the Business Object Collection to the 'ContactPersonTestBO'", ex.Message);
                StringAssert.Contains
                    ("since it is not of the appropriate type ('OrganisationTestBO') for this '", ex.Message);
                StringAssert.Contains("RelationshipComboBoxMapper", ex.Message);
            }
        }

        [Test]
        public void Test_BusinessObject_WhenSet_WhenExistsInCollection_ShouldSelectRelatedItemInComboBox()
        {
            //---------------Set up test pack-------------------
            IComboBox cmbox = GetControlFactory().CreateComboBox();
            BusinessObjectCollection<OrganisationTestBO> boCol;
            RelationshipComboBoxMapper mapper = GetMapperBoColHasOneItem(cmbox, out boCol);
            boCol.CreateBusinessObject();
            ContactPersonTestBO person = new ContactPersonTestBO();
            person.Organisation = boCol[0];
            //---------------Assert Precondition----------------
            Assert.AreEqual(2, boCol.Count);
            Assert.AreEqual(3, mapper.Control.Items.Count);
            Assert.IsNull(cmbox.SelectedItem);
            //---------------Execute Test ----------------------
            mapper.BusinessObject = person;
            //---------------Test Result -----------------------
            Assert.AreSame(person, mapper.BusinessObject);
            Assert.IsNotNull(cmbox.SelectedItem);
            Assert.AreEqual(person.Organisation, cmbox.SelectedItem);
        }

        [Test]
        public void Test_BusinessObject_WhenSet_WhenDoesNotExistInCollection_ShouldAddRelatedItemToComboBox()
        {
            //---------------Set up test pack-------------------
            IComboBox cmbox = GetControlFactory().CreateComboBox();
            BusinessObjectCollection<OrganisationTestBO> boCol;
            RelationshipComboBoxMapper mapper = GetMapperBoColHasOneItem(cmbox, out boCol);
            boCol.CreateBusinessObject();
            ContactPersonTestBO person = new ContactPersonTestBO();
            person.Organisation = new OrganisationTestBO();
            //---------------Assert Precondition----------------
            Assert.AreEqual(2, boCol.Count);
            Assert.AreEqual(3, mapper.Control.Items.Count);
            Assert.IsNull(cmbox.SelectedItem);
            //---------------Execute Test ----------------------
            mapper.BusinessObject = person;
            //---------------Test Result -----------------------
            Assert.AreEqual(2, boCol.Count);
            Assert.AreEqual(4, mapper.Control.Items.Count);
            Assert.AreSame(person, mapper.BusinessObject);
            Assert.IsNotNull(cmbox.SelectedItem);
            Assert.AreEqual(person.Organisation, cmbox.SelectedItem);
        }

        [Test]
        public void Test_BusinessObject_WhenSetWithNullRelatedObject_WhenItemAlreadySelected_ShouldSelectNoItemInList()
        {
            //---------------Set up test pack-------------------
            IComboBox cmbox = GetControlFactory().CreateComboBox();
            BusinessObjectCollection<OrganisationTestBO> boCol;
            RelationshipComboBoxMapper mapper = GetMapperBoColHasOneItem(cmbox, out boCol);
            boCol.CreateBusinessObject();
            ContactPersonTestBO origCP = new ContactPersonTestBO();
            origCP.Organisation = boCol[0];
            mapper.BusinessObject = origCP;

            ContactPersonTestBO person = new ContactPersonTestBO();
            //---------------Assert Precondition----------------
            Assert.IsNotNull(cmbox.SelectedItem);
            Assert.IsNull(person.Organisation);
            Assert.AreSame(boCol[0], cmbox.SelectedItem);
            Assert.AreNotEqual("", cmbox.Text);
            //---------------Execute Test ----------------------
            mapper.BusinessObject = person;
            //---------------Test Result -----------------------
            Assert.AreSame(person, mapper.BusinessObject);
            Assert.AreEqual(null, cmbox.SelectedItem);
            Assert.AreEqual("", cmbox.Text);
        }

        [Test]
        public void Test_RelatedObjectChanged_ShouldUpdate()
        {
            //---------------Set up test pack-------------------
            IComboBox cmbox = GetControlFactory().CreateComboBox();
            BusinessObjectCollection<OrganisationTestBO> boCol;
            RelationshipComboBoxMapper mapper = GetMapperBoColHasOneItem(cmbox, out boCol);
            OrganisationTestBO newOrganisation = boCol.CreateBusinessObject();
            ContactPersonTestBO contactPerson = new ContactPersonTestBO();
            contactPerson.Organisation = boCol[0];
            mapper.BusinessObject = contactPerson;
            //---------------Assert Precondition----------------
            Assert.AreEqual(2, boCol.Count);
            Assert.AreNotSame(newOrganisation, contactPerson.Organisation);
            Assert.AreNotSame(newOrganisation, cmbox.SelectedItem);
            //---------------Execute Test ----------------------
            contactPerson.Organisation = newOrganisation;
            //---------------Test Result -----------------------
            Assert.AreSame(newOrganisation, contactPerson.Organisation);
            Assert.AreSame(newOrganisation, cmbox.SelectedItem);
            
        }

        [Test]
        public void Test_RelatedObjectChanged_WhenRelatedObjectPathChanged_WhenRelationshipMultipleLevelsDeep_ShouldUpdate()
        {
            //---------------Set up test pack-------------------
            ClassDef.ClassDefs.Clear();
            ContactPersonTestBO.LoadClassDefWithOrganisationAndAddressRelationships();
            OrganisationTestBO.LoadDefaultClassDef();
            AddressTestBO.LoadDefaultClassDef();
            const string relationshipName = "ContactPersonTestBO.Organisation";
            RelationshipComboBoxMapper mapper = GetMapperBoColHasOneItem(relationshipName);
            IComboBox cmbox = mapper.Control;
            BusinessObjectCollection<OrganisationTestBO> boCol = (BusinessObjectCollection<OrganisationTestBO>)mapper.BusinessObjectCollection;
            ContactPersonTestBO person = new ContactPersonTestBO();
            person.Organisation = boCol[0];
            OrganisationTestBO newOrganisation = boCol.CreateBusinessObject();
            ContactPersonTestBO newPerson = new ContactPersonTestBO{Organisation = newOrganisation};
            AddressTestBO addressTestBO = new AddressTestBO { ContactPersonTestBO = person };
            mapper.BusinessObject = addressTestBO;
            //---------------Assert Precondition----------------
            Assert.AreEqual(2, boCol.Count);
            Assert.AreNotSame(newOrganisation, cmbox.SelectedItem);
            //---------------Execute Test ----------------------
            addressTestBO.ContactPersonTestBO = newPerson;
            //---------------Test Result -----------------------
            Assert.AreSame(newOrganisation, cmbox.SelectedItem);
        }

        [Test]
        public void Test_GetRelatedBusinessObject_ShouldReturnBusinessObjectsRelatedObject()
        {
            //---------------Set up test pack-------------------
            IComboBox cmbox = GetControlFactory().CreateComboBox();
            BusinessObjectCollection<OrganisationTestBO> boCol;
            RelationshipComboBoxMapper mapper = GetMapperBoColHasOneItem(cmbox, out boCol);
            ContactPersonTestBO person = new ContactPersonTestBO();
            person.Organisation = boCol[0];
            mapper.BusinessObject = person;
            //---------------Assert Precondition----------------
            Assert.AreEqual(1, boCol.Count);
            Assert.AreSame(person, mapper.BusinessObject);
            Assert.IsNotNull(person.Organisation);
            //---------------Execute Test ----------------------
            IBusinessObject businessObject = mapper.GetRelatedBusinessObject();
            //---------------Test Result -----------------------
            Assert.AreSame(person.Organisation, businessObject);
        }

        [Test]
        public void Test_GetRelatedBusinessObject_WhenBODoesNotHaveRelatedBO_ShouldReturnNull()
        {
            //---------------Set up test pack-------------------
            IComboBox cmbox = GetControlFactory().CreateComboBox();
            BusinessObjectCollection<OrganisationTestBO> boCol;
            RelationshipComboBoxMapper mapper = GetMapperBoColHasOneItem(cmbox, out boCol);
            ContactPersonTestBO person = new ContactPersonTestBO();
            mapper.BusinessObject = person;
            //---------------Assert Precondition----------------
            Assert.AreEqual(1, boCol.Count);
            Assert.AreSame(person, mapper.BusinessObject);
            Assert.IsNull(person.Organisation);
            //---------------Execute Test ----------------------
            IBusinessObject businessObject = mapper.GetRelatedBusinessObject();
            //---------------Test Result -----------------------
            Assert.IsNull(businessObject);
        }

        [Test]
        public void Test_GetRelatedBusinessObject_WhenNullBo_ShouldReturnNull()
        {
            //---------------Set up test pack-------------------
            IComboBox cmbox = GetControlFactory().CreateComboBox();
            BusinessObjectCollection<OrganisationTestBO> boCol;
            RelationshipComboBoxMapper mapper = GetMapperBoColHasOneItem(cmbox, out boCol);
            //---------------Assert Precondition----------------
            Assert.AreEqual(1, boCol.Count);
            Assert.IsNull(mapper.BusinessObject);
            //---------------Execute Test ----------------------
            IBusinessObject relatedBO = mapper.GetRelatedBusinessObject();
            //---------------Test Result -----------------------
            Assert.IsNull(relatedBO);
        }

        [Test]
        public void Test_GetRelatedBusinessObject_WhenRelationshipIsLevelsDeep_ShouldReturnCorrectBO()
        {
            //---------------Set up test pack-------------------
            ClassDef.ClassDefs.Clear();
            ContactPersonTestBO.LoadClassDefWithOrganisationAndAddressRelationships();
            OrganisationTestBO.LoadDefaultClassDef();
            AddressTestBO.LoadDefaultClassDef();
            const string relationshipName = "ContactPersonTestBO.Organisation";
            RelationshipComboBoxMapper mapper = GetMapperBoColHasOneItem(relationshipName);
            BusinessObjectCollection<OrganisationTestBO> boCol = (BusinessObjectCollection<OrganisationTestBO>)mapper.BusinessObjectCollection;
            ContactPersonTestBO person = new ContactPersonTestBO();
            person.Organisation = boCol[0];
            AddressTestBO addressTestBO = new AddressTestBO{ContactPersonTestBO = person};
            mapper.BusinessObject = addressTestBO;
            //---------------Assert Precondition----------------
            Assert.AreEqual(1, boCol.Count);
            //---------------Execute Test ----------------------
            IBusinessObject relatedBO = mapper.GetRelatedBusinessObject();
            //---------------Test Result -----------------------
            Assert.AreSame(person.Organisation, relatedBO);
        }

        protected static ContactPersonTestBO CreateCPWithRelatedOrganisation(OrganisationTestBO organisationTestBO)
        {
            ContactPersonTestBO person = ContactPersonTestBO.CreateUnsavedContactPerson();
            person.Organisation = organisationTestBO;
            return person;
        }

        [Test]
        public virtual void Test_AddBOToCol_ShouldUpdateItems()
        {
            //---------------Set up test pack-------------------
            IComboBox cmbox = GetControlFactory().CreateComboBox();
            BusinessObjectCollection<OrganisationTestBO> boCol;
            RelationshipComboBoxMapper mapper = GetMapperBoColHasOneItem(cmbox, out boCol);
            OrganisationTestBO newBO = new OrganisationTestBO();
            //---------------Assert Precondition----------------
            Assert.AreEqual(1, boCol.Count);
            Assert.AreEqual(2, mapper.Control.Items.Count);
            //---------------Execute Test ----------------------
            boCol.Add(newBO);
            //---------------Test Result -----------------------
            Assert.AreEqual(2, boCol.Count);
            Assert.AreEqual(3, mapper.Control.Items.Count);
        }

        [Test]
        //TODO Mark 07 Aug 2009: NNB Review this - I don't think that this is the action you want because it could have side effects when creating a new BO
        public virtual void Test_AddBOToCol_WhenNullOrEmptyToString_ShouldRaiseError()
        {
            //---------------Set up test pack-------------------
            IComboBox cmbox = GetControlFactory().CreateComboBox();
            RelationshipComboBoxMapper mapper1 = GetMapper(cmbox);
            BusinessObjectCollection<ContactPersonTestBO> boCol = new BusinessObjectCollection<ContactPersonTestBO> { new ContactPersonTestBO() };
            mapper1.BusinessObjectCollection = boCol;
            RelationshipComboBoxMapper mapper = mapper1;
            ContactPersonTestBO newBO = new ContactPersonTestBO();
            newBO.Surname = "";
            //---------------Assert Precondition----------------
            Assert.AreEqual(1, boCol.Count);
            Assert.AreEqual(2, mapper.Control.Items.Count);
            Assert.IsNull(newBO.ToString());
            //---------------Execute Test ----------------------
            try
            {
                boCol.Add(newBO);
                Assert.Fail("expected HabaneroDeveloperException");
            }
                //---------------Test Result -----------------------
            catch (HabaneroDeveloperException ex)
            {
                string message = string.Format("Cannot add a business object of type '{0}' "
                                               + "to the 'ComboBoxCollectionSelector' if its ToString is null or zero length"
                                               , newBO.ClassDef.ClassName);
                StringAssert.Contains(message, ex.Message);
            }
        }

        [Test]
        public virtual void Test_RemoveBOFromCol_ShouldUpdateItems()
        {
            //---------------Set up test pack-------------------
            IComboBox cmbox = GetControlFactory().CreateComboBox();
            BusinessObjectCollection<OrganisationTestBO> boCol;
            RelationshipComboBoxMapper mapper = GetMapperBoColHasOneItem(cmbox, out boCol);
            OrganisationTestBO bo = boCol[0];
            //---------------Assert Precondition----------------
            Assert.AreEqual(1, boCol.Count);
            Assert.AreEqual(2, mapper.Control.Items.Count);
            //---------------Execute Test ----------------------
            boCol.Remove(bo);
            //---------------Test Result -----------------------
            Assert.AreEqual(0, boCol.Count);
            Assert.AreEqual(1, mapper.Control.Items.Count);
        }

        [Test]
        public virtual void Test_BusinessObjectCollection_WhenSetToNull_ShouldNotRaiseError_BUGFIX()
        {
            //---------------Set up test pack-------------------
            IComboBox cmbox = GetControlFactory().CreateComboBox();
            BusinessObjectCollection<OrganisationTestBO> boCol;
            RelationshipComboBoxMapper mapper = GetMapperBoColHasOneItem(cmbox, out boCol);
            //---------------Assert Precondition----------------
            Assert.AreEqual(1, boCol.Count);
            Assert.AreEqual(2, mapper.Control.Items.Count);
            //---------------Execute Test ----------------------
            mapper.BusinessObjectCollection = null;
            //---------------Test Result -----------------------
            Assert.IsNull(mapper.BusinessObjectCollection);
            Assert.AreEqual(1, mapper.Control.Items.Count);
        }

        [Test]
        public void Test_BusinessObject_WhenSetToNull_ShouldNotRaiseError_BUGFIX()
        {
            //---------------Set up test pack-------------------
            IComboBox cmbox = GetControlFactory().CreateComboBox();
            BusinessObjectCollection<OrganisationTestBO> boCol;
            RelationshipComboBoxMapper mapper = GetMapperBoColHasOneItem(cmbox, out boCol);
            //---------------Assert Precondition----------------
            Assert.AreEqual(1, boCol.Count);
            Assert.IsNull(cmbox.SelectedItem);
            //---------------Execute Test ----------------------
            mapper.BusinessObject = null;
            //---------------Test Result -----------------------
            Assert.IsTrue(string.IsNullOrEmpty(Convert.ToString(cmbox.SelectedItem)));
        }

        [Test]
        // Note: Mark - This test name doesn't match what the test does. Look into renaming or removing.
        public void Test_BusinessObject_WhenSetToBO_AfterSetToNull_ShouldFillList_BUGFIX()
        {
            //---------------Set up test pack-------------------
            IComboBox cmbox = GetControlFactory().CreateComboBox();
            BusinessObjectCollection<OrganisationTestBO> boCol;
            RelationshipComboBoxMapper mapper = GetMapperBoColHasOneItem(cmbox, out boCol);
            ContactPersonTestBO person = new ContactPersonTestBO();
            mapper.BusinessObject = null;
            //---------------Assert Precondition----------------
            Assert.IsTrue(string.IsNullOrEmpty(Convert.ToString(cmbox.SelectedItem)));
            Assert.AreEqual(2, cmbox.Items.Count);
            //---------------Execute Test ----------------------
            mapper.BusinessObject = person;
            //---------------Test Result -----------------------
            Assert.AreEqual(1, boCol.Count);
            Assert.AreEqual(1 + 1, cmbox.Items.Count);
            Assert.IsNull(cmbox.SelectedItem);
        }

        [Test]
        public void Test_BusinessObject_WhenSetToNull_WhenNullCollectionIsSet_ShouldNotRaiseError_BUGFIX()
        {
            //---------------Set up test pack-------------------
            IComboBox cmbox = GetControlFactory().CreateComboBox();
            BusinessObjectCollection<OrganisationTestBO> boCol;
            RelationshipComboBoxMapper mapper = GetMapperBoColHasOneItem(cmbox, out boCol);
            mapper.BusinessObjectCollection = null;
            //---------------Assert Precondition----------------
            Assert.IsNull(mapper.BusinessObjectCollection);
            Assert.AreEqual(1, cmbox.Items.Count);
            Assert.IsNull(cmbox.SelectedItem);
            //---------------Execute Test ----------------------
            mapper.BusinessObject = null;
            //---------------Test Result -----------------------
            Assert.IsNull(cmbox.SelectedItem);
            Assert.AreEqual(1, cmbox.Items.Count, "Should have only the null item in it.");
        }

        [Test]
        public void Test_ApplyChangesToBusinessObject_WhenAnItemIsSelectedAndRelatedBusnessObjectWasNull_ShouldUpdateBusinessObjectWithSelectedValue()
        {
            //---------------Set up test pack-------------------
            IComboBox cmbox = GetControlFactory().CreateComboBox();
            BusinessObjectCollection<OrganisationTestBO> boCol;
            RelationshipComboBoxMapper mapper = GetMapperBoColHasOneItem(cmbox, out boCol);
            OrganisationTestBO newOrganisation = boCol.CreateBusinessObject();
            ContactPersonTestBO person = new ContactPersonTestBO();
            mapper.BusinessObject = person;
            //---------------Assert Precondition----------------
            Assert.IsNull(person.Organisation);
            //---------------Execute Test ----------------------
            cmbox.SelectedItem = newOrganisation;
            mapper.ApplyChangesToBusinessObject();
            //---------------Test Result -----------------------
            Assert.AreSame(newOrganisation, cmbox.SelectedItem);
            Assert.AreSame(newOrganisation, person.Organisation);
        }

        [Test]
        public void Test_ApplyChangesToBusinessObject_WhenNewItemIsSelected_ShouldUpdateBusinessObjectWithSelectedValue()
        {
            //---------------Set up test pack-------------------
            IComboBox cmbox = GetControlFactory().CreateComboBox();
            BusinessObjectCollection<OrganisationTestBO> boCol;
            RelationshipComboBoxMapper mapper = GetMapperBoColHasOneItem(cmbox, out boCol);
            OrganisationTestBO relatedBo = boCol[0];
            OrganisationTestBO newOrganisation = boCol.CreateBusinessObject();
            ContactPersonTestBO person = new ContactPersonTestBO();
            person.Organisation = relatedBo;
            mapper.BusinessObject = person;
            //---------------Assert Precondition----------------
            Assert.AreNotSame(newOrganisation, person.Organisation);
            //---------------Execute Test ----------------------
            cmbox.SelectedItem = newOrganisation;
            mapper.ApplyChangesToBusinessObject();
            //---------------Test Result -----------------------
            Assert.AreSame(newOrganisation, cmbox.SelectedItem);
            Assert.AreSame(newOrganisation, person.Organisation);
        }

        [Test]
        public void Test_ApplyChangesToBusinessObject_WhenNewItemIsSelected_WhenSet_WhenRelationshipIsLevelsDeep_ShouldUpdateRelatedBusinessObjectWithSelectedValue()
        {
            //---------------Set up test pack-------------------

            ClassDef.ClassDefs.Clear();
            ContactPersonTestBO.LoadClassDefWithOrganisationAndAddressRelationships();
            OrganisationTestBO.LoadDefaultClassDef();
            AddressTestBO.LoadDefaultClassDef();
            const string relationshipName = "ContactPersonTestBO.Organisation";
            RelationshipComboBoxMapper mapper = GetMapperBoColHasOneItem(relationshipName);
            IComboBox cmbox = mapper.Control;
            BusinessObjectCollection<OrganisationTestBO> boCol = (BusinessObjectCollection<OrganisationTestBO>)mapper.BusinessObjectCollection;
            ContactPersonTestBO person = new ContactPersonTestBO();
            person.Organisation = boCol[0];
            AddressTestBO addressTestBO = new AddressTestBO { ContactPersonTestBO = person };
            mapper.BusinessObject = addressTestBO;
            OrganisationTestBO newOrganisation = new OrganisationTestBO();
            boCol.Add(newOrganisation);
            mapper.BusinessObject = addressTestBO;
            //---------------Assert Precondition----------------
            Assert.AreEqual(2, boCol.Count);
            Assert.AreEqual(3, cmbox.Items.Count);
            Assert.AreSame(addressTestBO, mapper.BusinessObject);
            Assert.AreSame(person.Organisation, cmbox.SelectedItem);
            Assert.AreNotSame(person.Organisation, newOrganisation);
            //---------------Execute Test ----------------------
            cmbox.SelectedItem = newOrganisation;
            mapper.ApplyChangesToBusinessObject();
            //---------------Test Result -----------------------
            Assert.AreSame(newOrganisation, cmbox.SelectedItem);
            Assert.AreSame(newOrganisation, person.Organisation);
        }

        [Test]
        public void Test_ApplyChangesToBusinessObject_WhenNoItemIsSelected_ShouldUpdateBusinessObjectWithNull()
        {
            //---------------Set up test pack-------------------
            IComboBox cmbox = GetControlFactory().CreateComboBox();
            BusinessObjectCollection<OrganisationTestBO> boCol;
            RelationshipComboBoxMapper mapper = GetMapperBoColHasOneItem(cmbox, out boCol);
            OrganisationTestBO relatedBo = boCol[0];
            OrganisationTestBO newOrganisation = boCol.CreateBusinessObject();
            ContactPersonTestBO person = new ContactPersonTestBO();
            person.Organisation = relatedBo;
            mapper.BusinessObject = person;
            //---------------Assert Precondition----------------
            Assert.AreNotSame(newOrganisation, person.Organisation);
            //---------------Execute Test ----------------------
            cmbox.SelectedIndex = 0;
            mapper.ApplyChangesToBusinessObject();
            //---------------Test Result -----------------------
            Assert.AreEqual(null, cmbox.SelectedItem);
            Assert.IsNull(person.Organisation);
        }

        [Test]
        public void Test_ApplyChangesToBusinessObject_WhenInvalidItemInComboIsSelected_ShouldSetBOPropValueToNull()
        {
            //---------------Set up test pack-------------------
            IComboBox cmbox = GetControlFactory().CreateComboBox();
            BusinessObjectCollection<OrganisationTestBO> boCol;
            RelationshipComboBoxMapper mapper = GetMapperBoColHasOneItem(cmbox, out boCol);
            ContactPersonTestBO person = new ContactPersonTestBO();
            person.Organisation = boCol[0];
            mapper.BusinessObject = person;
            cmbox.Items.Add("SomeItem");
            //---------------Assert Preconditions---------------
            Assert.AreEqual(3, cmbox.Items.Count);
            Assert.AreEqual("SomeItem", LastComboBoxItem(cmbox).ToString());
            //---------------Execute Test ----------------------
            cmbox.SelectedIndex = cmbox.Items.Count - 1;
            mapper.ApplyChangesToBusinessObject();
            //---------------Test Result -----------------------
            Assert.IsNull(person.Organisation);
        }

        [Test]
        public void Test_UpdateControlValueFromBusinessObject_WhenSetNewValue_AfterNullCurrentValue_ShouldUpdateControlValue()
        {
            //---------------Set up test pack-------------------
            IComboBox cmbox = GetControlFactory().CreateComboBox();
            BusinessObjectCollection<OrganisationTestBO> boCol;
            RelationshipComboBoxMapper mapper = GetMapperBoColHasOneItem(cmbox, out boCol);
            OrganisationTestBO organisationTestBO = boCol[0];
            ContactPersonTestBO person = new ContactPersonTestBO();
            mapper.BusinessObject = person;
            //---------------Test Preconditions-------------------
            Assert.AreEqual(1, boCol.Count);
            Assert.IsNotNull(mapper.BusinessObjectCollection);
            Assert.IsNull(cmbox.SelectedItem, "There should be no selected item to start with");
            //---------------Execute Test ----------------------

            person.Organisation = organisationTestBO;
            mapper.UpdateControlValueFromBusinessObject();

            //---------------Test Result -----------------------
            Assert.IsNotNull(cmbox.SelectedItem);
            Assert.AreEqual(organisationTestBO, cmbox.SelectedItem, "Value is not set after changing bo prop Value");
        }

        [Test]
        public void Test_UpdateControlValueFromBusinessObject_ShouldUpdateControlValue()
        {
            //---------------Set up test pack-------------------
            IComboBox cmbox = GetControlFactory().CreateComboBox();
            BusinessObjectCollection<OrganisationTestBO> boCol;
            RelationshipComboBoxMapper mapper = GetMapperBoColHasOneItem(cmbox, out boCol);
            OrganisationTestBO newBO = boCol.CreateBusinessObject();
            OrganisationTestBO organisationTestBO = boCol[0];
            ContactPersonTestBO person = new ContactPersonTestBO();
            person.Organisation = organisationTestBO;
            mapper.BusinessObject = person;
            //---------------Test Preconditions-------------------
            Assert.AreEqual(2, boCol.Count);
            Assert.IsNotNull(mapper.BusinessObjectCollection);
            Assert.IsNotNull(cmbox.SelectedItem, "There should be a selected item to start with");
            //---------------Execute Test ----------------------

            person.Organisation = newBO;
            mapper.UpdateControlValueFromBusinessObject();

            //---------------Test Result -----------------------
            Assert.IsNotNull(cmbox.SelectedItem);
            Assert.AreEqual(newBO, cmbox.SelectedItem, "Value is not set after changing bo prop Value");
        }

        [Test]
        public virtual void Test_ChangeComboBoxSelected_ShouldNotUpdatePropValue_VWGOnly()
        {
            //---------------Set up test pack-------------------
            IComboBox cmbox = GetControlFactory().CreateComboBox();
            BusinessObjectCollection<OrganisationTestBO> boCol;
            RelationshipComboBoxMapper mapper = GetMapperBoColHasOneItem(cmbox, out boCol);
            OrganisationTestBO relatedBo = boCol[0];
            OrganisationTestBO newOrganisation = boCol.CreateBusinessObject();
            ContactPersonTestBO person = new ContactPersonTestBO();
            person.Organisation = relatedBo;
            mapper.BusinessObject = person;
            //---------------Execute Test ----------------------
            cmbox.SelectedItem = newOrganisation;
            //---------------Test Result -----------------------
            Assert.AreNotSame(newOrganisation, person.Organisation);
            Assert.AreSame(relatedBo, person.Organisation);
        }

        [Test]
        public void Test_STATE_WhenComposition_AndBusinessObjectNew_ShouldBeEditable()
        {
            //---------------Set up test pack-------------------
            IComboBox cmbox = _controlFactory.CreateComboBox();
            BusinessObjectCollection<OrganisationTestBO> boCol;
            RelationshipComboBoxMapper mapper = GetMapperBoColHasOneItem(cmbox, out boCol);
            OrganisationTestBO organisationTestBO = boCol[0];
            ContactPersonTestBO person = CreateCPWithRelatedOrganisation(organisationTestBO);
            IRelationship relationship = person.Relationships["Organisation"];
            relationship.RelationshipDef.RelationshipType = RelationshipType.Composition;
            mapper.BusinessObject = person;
            //---------------Assert Preconditions---------------
            Assert.IsTrue(person.Status.IsNew);
            Assert.AreEqual(RelationshipType.Composition, relationship.RelationshipDef.RelationshipType);
            //---------------Execute Test ----------------------
            bool enabled = cmbox.Enabled;
            //---------------Test Result -----------------------
            Assert.IsTrue(enabled);
        }

        [Test]
        public void Test_STATE_WhenComposition_AndBusinessObjectNotNew_ShouldNotBeEditable()
        {
            //---------------Set up test pack-------------------
            IComboBox cmbox = _controlFactory.CreateComboBox();
            BusinessObjectCollection<OrganisationTestBO> boCol;
            RelationshipComboBoxMapper mapper = GetMapperBoColHasOneItem(cmbox, out boCol);
            OrganisationTestBO organisationTestBO = boCol[0];
            ContactPersonTestBO person = CreateCPWithRelatedOrganisation(organisationTestBO);
            IRelationship relationship = person.Relationships["Organisation"];
            relationship.RelationshipDef.RelationshipType = RelationshipType.Composition;
            person.Surname = TestUtil.GetRandomString();
            person.Save();
            mapper.BusinessObject = person;
            //---------------Assert Preconditions---------------
            Assert.IsFalse(person.Status.IsNew);
            Assert.AreEqual(RelationshipType.Composition, relationship.RelationshipDef.RelationshipType);
            //---------------Execute Test ----------------------
            bool enabled = cmbox.Enabled;
            //---------------Test Result -----------------------
            Assert.IsFalse(enabled);
        }

        [Test]
        public void Test_STATE_WhenComposition_AndBusinessObjectSaved_ShouldNotBeEditable()
        {
            //---------------Set up test pack-------------------
            IComboBox cmbox = _controlFactory.CreateComboBox();
            BusinessObjectCollection<OrganisationTestBO> boCol;
            RelationshipComboBoxMapper mapper = GetMapperBoColHasOneItem(cmbox, out boCol);
            OrganisationTestBO organisationTestBO = boCol[0];
            ContactPersonTestBO person = CreateCPWithRelatedOrganisation(organisationTestBO);
            IRelationship relationship = person.Relationships["Organisation"];
            relationship.RelationshipDef.RelationshipType = RelationshipType.Composition;
            person.Surname = TestUtil.GetRandomString();

            mapper.BusinessObject = person;
            //---------------Assert Preconditions---------------
            Assert.IsTrue(person.Status.IsNew);
            Assert.AreEqual(RelationshipType.Composition, relationship.RelationshipDef.RelationshipType);
            person.Save();
            //---------------Execute Test ----------------------
            bool enabled = cmbox.Enabled;
            //---------------Test Result -----------------------
            Assert.IsFalse(person.Status.IsNew);
            Assert.IsFalse(enabled);
        }

        [Test]
        public void Test_STATE_WhenIsReadOnly_IsFalse_ShouldBeEditable()
        {
            //---------------Set up test pack-------------------
            IComboBox cmbox = _controlFactory.CreateComboBox();
            const string relationshipName = "Organisation";
            RelationshipComboBoxMapper mapper1 = new RelationshipComboBoxMapper(cmbox, relationshipName, false, GetControlFactory());
            mapper1.BusinessObject = new ContactPersonTestBO();
            //---------------Assert Precondition----------------
            Assert.IsFalse(mapper1.IsReadOnly);
            //---------------Execute Test ----------------------
            bool enabled = mapper1.Control.Enabled;
            //---------------Test Result -----------------------
            Assert.IsTrue(enabled);
        }

        [Test]
        public void Test_STATE_WhenIsReadOnly_IsTrue_ShouldNotBeEditable()
        {
            //---------------Set up test pack-------------------
            IComboBox cmbox = _controlFactory.CreateComboBox();
            const string relationshipName = "Organisation";
            RelationshipComboBoxMapper mapper1 = new RelationshipComboBoxMapper(cmbox,  relationshipName, true, GetControlFactory());
            //---------------Assert Precondition----------------
            Assert.IsTrue(mapper1.IsReadOnly);
            //---------------Execute Test ----------------------
            bool enabled = mapper1.Control.Enabled;
            //---------------Test Result -----------------------
            Assert.IsFalse(enabled);
        }

        [Test]
        public void Test_STATE_WhenIsReadOnly_IsFalse_AndComposition_AndBusinessObjectSaved_ShouldDisable()
        {
            //---------------Set up test pack-------------------
            IComboBox cmbox = _controlFactory.CreateComboBox();
            const string relationshipName = "Organisation";
            BusinessObjectCollection<OrganisationTestBO> boCol = GetBoColWithOneItem();
            RelationshipComboBoxMapper mapper = new RelationshipComboBoxMapper(cmbox, relationshipName, false, GetControlFactory());
            mapper.BusinessObjectCollection = boCol;
            OrganisationTestBO organisationTestBO = boCol[0];
            ContactPersonTestBO person = CreateCPWithRelatedOrganisation(organisationTestBO);
            IRelationship relationship = person.Relationships["Organisation"];
            relationship.RelationshipDef.RelationshipType = RelationshipType.Composition;
            person.Surname = TestUtil.GetRandomString();

            mapper.BusinessObject = person;
            //---------------Assert Preconditions---------------
            Assert.IsFalse(mapper.IsReadOnly);
            Assert.IsTrue(person.Status.IsNew);
            Assert.AreEqual(RelationshipType.Composition, relationship.RelationshipDef.RelationshipType);
            Assert.IsTrue(cmbox.Enabled);
            //---------------Execute Test ----------------------
            person.Save();
            bool enabled = cmbox.Enabled;
            //---------------Test Result -----------------------
            Assert.IsFalse(person.Status.IsNew);
            Assert.IsFalse(enabled);
        }

        [Test]
        public void Test_CreateControlMapper()
        {
            //---------------Set up test pack-------------------
            IComboBox cmbox = _controlFactory.CreateComboBox();
            //---------------Assert Precondition----------------

            //---------------Execute Test ----------------------
            IControlMapper controlMapper = ControlMapper.Create
                ("RelationshipComboBoxMapper", "Habanero.UI.Base", cmbox, TestUtil.GetRandomString(), false,
                 GetControlFactory());
            //---------------Test Result -----------------------
            Assert.IsInstanceOf(typeof(RelationshipComboBoxMapper), controlMapper);
        }

        [Test]
        public void Test_CreateAutoLoadingMapper()
        {
            //---------------Set up test pack-------------------
            IComboBox cmbox = _controlFactory.CreateComboBox();
            //---------------Assert Precondition----------------

            //---------------Execute Test ----------------------
            IControlMapper controlMapper = ControlMapper.Create
                ("AutoLoadingRelationshipComboBoxMapper", "Habanero.UI.Base", cmbox, TestUtil.GetRandomString(), false,
                 GetControlFactory());
            //---------------Test Result -----------------------
            Assert.IsInstanceOf(typeof(AutoLoadingRelationshipComboBoxMapper), controlMapper);     
            Assert.IsInstanceOf(typeof(RelationshipComboBoxMapper), controlMapper);     
        }

        [Test]
        public void Test_AutoLoadingMapper()
        {
            //---------------Set up test pack-------------------
            IComboBox cmbox = _controlFactory.CreateComboBox();
            IControlMapper controlMapper = ControlMapper.Create
                ("AutoLoadingRelationshipComboBoxMapper", "Habanero.UI.Base", cmbox, "ContactPersonTestBO", false,
                 GetControlFactory());
            //ContactPersonTestBO.LoadClassDefWithAddressesRelationship_DeleteDoNothing();

            ContactPersonTestBO person1 = ContactPersonTestBO.CreateSavedContactPerson();
            ContactPersonTestBO person2 = ContactPersonTestBO.CreateSavedContactPerson();

            AddressTestBO addressTestBo = new AddressTestBO();

            //---------------Assert Precondition----------------

            //---------------Execute Test ----------------------
            controlMapper.BusinessObject = addressTestBo;
            //---------------Test Result -----------------------
            Assert.AreEqual(3, cmbox.Items.Count);
            Assert.IsTrue(cmbox.Items.Contains(person1));
            Assert.IsTrue(cmbox.Items.Contains(person2));

        }

        protected RelationshipComboBoxMapper GetMapperBoColHasOneItem
            (IComboBox cmbox, out BusinessObjectCollection<OrganisationTestBO> boCol)
        {
            RelationshipComboBoxMapper mapper = GetMapper(cmbox);
            boCol = GetBoColWithOneItem();
            mapper.BusinessObjectCollection = boCol;
            return mapper;
        }

        protected RelationshipComboBoxMapper GetMapperBoColHasOneItem(string relationshipName)
        {
            RelationshipComboBoxMapper mapper = GetMapper(GetControlFactory().CreateComboBox(), relationshipName);
            mapper.BusinessObjectCollection = GetBoColWithOneItem();
            return mapper;
        }

        private static BusinessObjectCollection<OrganisationTestBO> GetBoColWithOneItem()
        {
            return new BusinessObjectCollection<OrganisationTestBO> {new OrganisationTestBO()};
        }

        private RelationshipComboBoxMapper GetMapper(IComboBox cmbox)
        {
            return GetMapper(cmbox, "Organisation");
        }

        private RelationshipComboBoxMapper GetMapper(IComboBox cmbox, string relationshipName)
        {
            return new RelationshipComboBoxMapper(cmbox, relationshipName, false, GetControlFactory());
        }

        private static object LastComboBoxItem(IComboBox cmbox)
        {
            return cmbox.Items[cmbox.Items.Count - 1];
        }

        //TODO Mark 11 Aug 2009: Test Multiple Levels: Construct with a BORelationshipMapper, should have this BORelationshipMapper and use it.

        //[Test]
        //public void Test_ClassDef_WhenSet_WhenRelationshipDoesNotExistInClassDef_ShouldRaiseError()
        //{
        //    //---------------Set up test pack-------------------
        //    IComboBox cmbox = GetControlFactory().CreateComboBox();
        //    const string relationshipName = "RelationshipDoesNotExist";
        //    RelationshipComboBoxMapper mapper = new RelationshipComboBoxMapper(cmbox, relationshipName, false, GetControlFactory());
        //    //---------------Execute Test ----------------------

        //    try
        //    {
        //        mapper.ClassDef = ClassDef.Get<ContactPersonTestBO>();
        //        Assert.Fail("expected HabaneroDeveloperException");
        //    }
        //    //---------------Test Result -----------------------
        //    catch (HabaneroDeveloperException ex)
        //    {
        //        StringAssert.Contains
        //            ("The relationship '" + relationshipName + "' does not exist on the ClassDef '"
        //             + _cpClassDef.ClassNameFull + "'", ex.Message);
        //    }
        //}

        //[Test]
        //public void Test_ClassDef_WhenSet_WhenRelationshipExistsOnRelatedBo_ShouldNotRaiseError()
        //{
        //    //---------------Set up test pack-------------------
        //    IComboBox cmbox = GetControlFactory().CreateComboBox();
        //    const string relationshipName = "RelationshipDoesNotExist";
        //    RelationshipComboBoxMapper mapper = new RelationshipComboBoxMapper(cmbox, relationshipName, false, GetControlFactory());
        //    //---------------Execute Test ----------------------

        //    try
        //    {
        //        mapper.ClassDef = ClassDef.Get<ContactPersonTestBO>();
        //        Assert.Fail("expected HabaneroDeveloperException");
        //    }
        //    //---------------Test Result -----------------------
        //    catch (HabaneroDeveloperException ex)
        //    {
        //        StringAssert.Contains
        //            ("The relationship '" + relationshipName + "' does not exist on the ClassDef '"
        //             + _cpClassDef.ClassNameFull + "'", ex.Message);
        //    }
        //}

        //[Test]
        //public void Test_ClassDef_WhenSet_WhenRelationshipNotSingle_ShouldRaiseError()
        //{
        //    //---------------Set up test pack-------------------
        //    IComboBox cmbox = GetControlFactory().CreateComboBox();
        //    const string relationshipName = "ContactPeople";
        //    RelationshipComboBoxMapper mapper = new RelationshipComboBoxMapper(cmbox, relationshipName, false, GetControlFactory());
        //    //---------------Execute Test ----------------------
        //    try
        //    {
        //        mapper.ClassDef = ClassDef.Get<OrganisationTestBO>();
        //        Assert.Fail("expected HabaneroDeveloperException");
        //    }
        //    //---------------Test Result -----------------------
        //    catch (HabaneroDeveloperException ex)
        //    {
        //        StringAssert.Contains
        //            ("The relationship '" + relationshipName + "' for the ClassDef '" + _orgClassDef.ClassNameFull
        //             +
        //             "' is not a single relationship. The 'RelationshipComboBoxMapper' can only be used for single relationships",
        //             ex.Message);
        //    }
        //}

        //Test Multiple Levels: When the BO is set, it should select the correct item in the list

        //Test Multiple Levels: When the BO's related BO in the path is changed, it should select the new item in the list


        //Test Multiple Levels: When the item is selected, it should update the prop of the BO


        //        //This test is different from VWG because an edit to the properties in Windows updates the 
        //        // control and must therefore update the Error provider whereas for VWG it is done only when you
        //        // specifically update the control with the BO Values.
        //        [Test]
        //        public void Test_EditBusinessObjectProp_IfControlHasErrors_WhenBOValid_ShouldClearErrorMessage()
        //        {
        //            //---------------Set up test pack-------------------
        //            Shape shape;
        //            ControlMapperStub mapperStub;
        //            ITextBox textBox = GetTextBoxForShapeNameWhereShapeNameCompulsory(out shape, out mapperStub);
        //            mapperStub.BusinessObject = shape;
        //            //---------------Assert Precondition----------------
        //            Assert.IsFalse(mapperStub.BusinessObject.IsValid());
        //            Assert.AreNotEqual("", mapperStub.ErrorProvider.GetError(textBox));
        //            //---------------Execute Test ----------------------
        //            shape.ShapeName = TestUtil.GetRandomString();
        //            //---------------Test Result -----------------------
        //            Assert.IsTrue(mapperStub.BusinessObject.IsValid());
        //            Assert.AreEqual("", mapperStub.ErrorProvider.GetError(textBox));
        //        }
        //        //This test is different from VWG because an edit to the properties in Windows updates the 
        //        // control and must therefore update the Error provider whereas for VWG it is done only when you
        //        // specifically update the control with the BO values
        //        [Test]
        //        public void Test_UpdateErrorProviderError_IfControlHasNoErrors_WhenBOInvalid_ShouldSetsErrorMessage()
        //        {
        //            //---------------Set up test pack-------------------
        //            Shape shape;
        //            ControlMapperStub textBoxMapper;
        //            ITextBox textBox = GetTextBoxForShapeNameWhereShapeNameCompulsory(out shape, out textBoxMapper);
        //            shape.ShapeName = TestUtil.GetRandomString();
        //            textBoxMapper.BusinessObject = shape;
        //
        //            //---------------Assert Precondition----------------
        //            Assert.IsTrue(shape.IsValid());
        //            Assert.AreEqual("", textBoxMapper.ErrorProvider.GetError(textBox));
        //            //---------------Execute Test ----------------------
        //            shape.ShapeName = "";
        //            //---------------Test Result -----------------------
        //            Assert.IsFalse(shape.IsValid());
        //            Assert.AreNotEqual("", textBoxMapper.ErrorProvider.GetError(textBox));
        //        }

        //TODO Brett 24 Mar 2009: Implement this functionality
        //[Test]
        //public void TestCustomiseLookupList_Add()
        //{
        //    //---------------Set up test pack-------------------
        //    IComboBox cmbox = GetControlFactory().CreateComboBox();
        //    const string relationshipName = "SampleLookup2ID";
        //    CustomAddRelationshipComboBoxMapper mapper = new CustomAddRelationshipComboBoxMapper(cmbox, relationshipName, false, GetControlFactory());
        //    Sample sample = new Sample();

        //    //---------------Execute Test ----------------------
        //    mapper.BusinessObject = sample;

        //    //---------------Test Result -----------------------
        //    Assert.AreEqual(5, cmbox.Items.Count);
        //    Assert.AreEqual("ExtraLookupItem", LastComboBoxItem(cmbox).ToString());

        //    //---------------Tear Down -------------------------
        //    // This test changes the static class def, so force a reload
        //    ClassDef.ClassDefs.Remove(typeof(Sample));
        //}

        //        [Test]
        //        public void TestCustomiseLookupList_Add_SelectAdded()
        //        {
        //            //---------------Set up test pack-------------------
        //            IComboBox cmbox = GetControlFactory().CreateComboBox();
        //            const string relationshipName = "SampleLookup2ID";
        //            CustomAddRelationshipComboBoxMapper mapper = new CustomAddRelationshipComboBoxMapper(cmbox, relationshipName, false, GetControlFactory());
        //            Sample sample = new Sample();
        //            mapper.BusinessObject = sample;
        //            //---------------Assert Preconditions---------------
        //            Assert.AreEqual(5, cmbox.Items.Count);
        //            Assert.AreEqual("ExtraLookupItem", LastComboBoxItem(cmbox).ToString());
        //            //---------------Execute Test ----------------------
        //            cmbox.SelectedIndex = cmbox.Items.Count - 1;
        //            mapper.ApplyChangesToBusinessObject();
        //            //---------------Test Result -----------------------
        //            object value = sample.GetPropertyValue(relationshipName);
        //            Assert.IsNotNull(value);
        //
        //            //---------------Tear Down -------------------------
        //            // This test changes the static class def, so force a reload
        //            ClassDef.ClassDefs.Remove(typeof(Sample));
        //        }
        //        [Test]
        //        public void TestCustomiseLookupList_Remove()
        //        {
        //            //---------------Set up test pack-------------------
        //            IComboBox cmbox = GetControlFactory().CreateComboBox();
        //            const string relationshipName = "SampleLookup2ID";
        //            CustomRemoveRelationshipComboBoxMapper mapper = new CustomRemoveRelationshipComboBoxMapper(cmbox, relationshipName, false, GetControlFactory());
        //            Sample sample = new Sample();
        //
        //            //---------------Execute Test ----------------------
        //            mapper.BusinessObject = sample;
        //
        //            //---------------Test Result -----------------------
        //            Assert.AreEqual(3, cmbox.Items.Count);
        //
        //            //---------------Tear Down -------------------------
        //            // This test changes the static class def, so force a reload
        //            ClassDef.ClassDefs.Remove(typeof(Sample));
        //        }
    }


<<<<<<< HEAD
        [Test]
        public void Test_MustDeregisterForEvents_WhenSetBOToAnotherBO_ThenChangePropValue_ShouldNotUpdateControlValue()
        {
            //---------------Set up test pack-------------------
            IComboBox cmbox = GetControlFactory().CreateComboBox();
            BusinessObjectCollection<OrganisationTestBO> boCol;
            RelationshipComboBoxMapper mapper = GetMapperBoColHasOneItem(cmbox, out boCol);
            OrganisationTestBO newBO = boCol.CreateBusinessObject();
            OrganisationTestBO organisationTestBO = boCol[0];
            ContactPersonTestBO person = CreateCPWithRelatedOrganisation(organisationTestBO);
            mapper.BusinessObject = person;
            ContactPersonTestBO newCP = new ContactPersonTestBO();
            //---------------Assert precondition----------------
            Assert.AreSame(organisationTestBO, person.Organisation);
            Assert.AreSame(organisationTestBO, cmbox.SelectedItem);
            //---------------Execute Test ----------------------
            mapper.BusinessObject = newCP;
            person.Organisation = newBO;
            //---------------Test Result -----------------------
            Assert.AreSame(newBO, person.Organisation);
            Assert.AreSame(null, newCP.Organisation);
            Assert.AreSame(null, cmbox.SelectedItem, "Value is not set after changing bo relationship");
        }

        //TODO Brett 24 Mar 2009: Test Changing BO's removes event handlers.

        [Test]
        public override void Test_ChangeComboBoxSelected_ShouldNotUpdatePropValue_VWGOnly()
        {
            //For Windows the value should be changed.
            Assert.IsTrue
                (true,
                 "For Windows the value should be changed. See TestChangeComboBoxUpdatesBusinessObject_WithoutCallingApplyChanges");
        }

        [Test]
        public void Test_ChangeComboBoxUpdatesBusinessObject_WithoutCallingApplyChanges()
        {
            //---------------Set up test pack-------------------
            IComboBox cmbox = GetControlFactory().CreateComboBox();
            BusinessObjectCollection<OrganisationTestBO> boCol;
            RelationshipComboBoxMapper mapper = GetMapperBoColHasOneItem(cmbox, out boCol);
            OrganisationTestBO newBO = boCol.CreateBusinessObject();
            OrganisationTestBO organisationTestBO = boCol[0];
            ContactPersonTestBO person = CreateCPWithRelatedOrganisation(organisationTestBO);
            mapper.BusinessObject = person;
            //---------------Execute Test ----------------------
            cmbox.SelectedItem = newBO;
            //---------------Test Result -----------------------
            Assert.AreSame(newBO, person.Organisation, "For Windows the value should be changed.");
        }

        [Test]
        public void Test_KeyPressEventUpdatesBusinessObject_WithoutCallingApplyChanges()
        {
            //---------------Set up test pack-------------------
            IComboBox cmbox = GetControlFactory().CreateComboBox();
            BusinessObjectCollection<OrganisationTestBO> boCol;
            RelationshipComboBoxMapper mapper = GetMapperBoColHasOneItem(cmbox, out boCol);
            OrganisationTestBO newBO = boCol.CreateBusinessObject();
            OrganisationTestBO organisationTestBO = boCol[0];
            ContactPersonTestBO person = CreateCPWithRelatedOrganisation(organisationTestBO);
            mapper.BusinessObject = person;
            //---------------Execute Test ----------------------
            cmbox.Text = newBO.ToString();
            //---------------Test Result -----------------------
            Assert.AreSame(newBO, person.Organisation, "For Windows the value should be changed.");
        }

        [Test]
        public void Test_KeyPressStrategy_UpdatesBusinessObject_WhenEnterKeyPressed()
        {
            //---------------Set up test pack-------------------
            ComboBoxWinStub cmbox = new ComboBoxWinStub();
            BusinessObjectCollection<OrganisationTestBO> boCol;
            RelationshipComboBoxMapper mapper = GetMapperBoColHasOneItem(cmbox, out boCol);
            mapper.MapperStrategy = GetControlFactory().CreateLookupKeyPressMapperStrategy();
            OrganisationTestBO newBO = boCol.CreateBusinessObject();
            OrganisationTestBO organisationTestBO = boCol[0];
            ContactPersonTestBO person = CreateCPWithRelatedOrganisation(organisationTestBO);
            mapper.BusinessObject = person;
            cmbox.Text = newBO.ToString();
            //---------------Assert Precondition----------------
            Assert.AreNotSame(newBO, person.Organisation, "For Windows the value should be changed.");
            //---------------Execute Test ----------------------
            cmbox.CallSendKeyBob();
            //---------------Test Result -----------------------
            Assert.IsInstanceOf(typeof (ComboBoxKeyPressMapperStrategyWin), mapper.MapperStrategy);
            Assert.AreSame(newBO, person.Organisation, "For Windows the value should be changed.");
        }


        [Test]
        public void Test_KeyPressStrategy_DoesNotUpdateBusinessObject_SelectedIndexChanged()
        {
            //---------------Set up test pack-------------------

            ComboBoxWinStub cmbox = new ComboBoxWinStub();
            BusinessObjectCollection<OrganisationTestBO> boCol;
            RelationshipComboBoxMapper mapper = GetMapperBoColHasOneItem(cmbox, out boCol);
            mapper.MapperStrategy = GetControlFactory().CreateLookupKeyPressMapperStrategy();
            OrganisationTestBO newBO = boCol.CreateBusinessObject();
            OrganisationTestBO organisationTestBO = boCol[0];
            ContactPersonTestBO person = CreateCPWithRelatedOrganisation(organisationTestBO);
            mapper.BusinessObject = person;
            //---------------Execute Test ----------------------
            cmbox.SelectedItem = newBO;
            //---------------Test Result -----------------------
            Assert.IsInstanceOf(typeof (ComboBoxKeyPressMapperStrategyWin), mapper.MapperStrategy);
            Assert.AreNotSame(newBO, person.Organisation, "For Windows the value should be changed.");
            Assert.AreSame(organisationTestBO, person.Organisation, "For Windows the value should be changed.");
        }
   
        private class ComboBoxWinStub : ComboBoxWin
        {
            public void CallSendKeyBob()
            {
                this.OnKeyPress(new System.Windows.Forms.KeyPressEventArgs((char) 13));
            }
        }
    }
=======
>>>>>>> 179349e8


//
//    internal class CustomAddRelationshipComboBoxMapper : RelationshipComboBoxMapper
//    {
//        public CustomAddRelationshipComboBoxMapper(IComboBox cbx, string relationshipName, bool isReadOnly, IControlFactory factory)
//            : base(cbx, relationshipName, isReadOnly, factory) { }
//
//        protected override void CustomiseLookupList(Dictionary<string, string> col)
//        {
//            Sample additionalBO = new Sample { SampleText = "ExtraLookupItem" };
//            col.Add(additionalBO.SampleText, additionalBO.ToString());
//        }
//    }
//
//    internal class CustomRemoveRelationshipComboBoxMapper : RelationshipComboBoxMapper
//    {
//        public CustomRemoveRelationshipComboBoxMapper(IComboBox cbx, string relationshipName, bool isReadOnly, IControlFactory factory)
//            : base(cbx, relationshipName, isReadOnly, factory) { }
//
//        protected override void CustomiseLookupList(Dictionary<string, string> col)
//        {
//            string lastKey = "";
//            foreach (string key in col.Keys)
//            {
//                lastKey = key;
//            }
//
//            col.Remove(lastKey);
//        }
//    }
}<|MERGE_RESOLUTION|>--- conflicted
+++ resolved
@@ -1,1545 +1,1421 @@
-using System;
-using Habanero.Base;
-using Habanero.Base.Exceptions;
-using Habanero.BO;
-using Habanero.BO.ClassDefinition;
-using Habanero.Test.BO;
-using Habanero.UI.Base;
-
-
-using NUnit.Framework;
-
-namespace Habanero.Test.UI.Base.Mappers
-{
-    public abstract class TestRelationshipComboBoxMapper
-    {
-        protected IControlFactory _controlFactory;
-        private IClassDef _cpClassDef;
-        private IClassDef _orgClassDef;
-
-        protected virtual IControlFactory GetControlFactory()
-        {
-            if (_controlFactory == null) CreateControlFactory();
-            return _controlFactory;
-        }
-
-        protected abstract void CreateControlFactory();
-
-        [TestFixtureSetUp]
-        public void TestFixtureSetup()
-        {
-            CreateControlFactory();
-            GlobalRegistry.UIExceptionNotifier = new RethrowingExceptionNotifier();
-        }
-
-        [SetUp]
-        public void SetupTest()
-        {
-            BORegistry.DataAccessor = new DataAccessorInMemory();
-            ClassDef.ClassDefs.Clear();
-            _cpClassDef = ContactPersonTestBO.LoadClassDefOrganisationTestBORelationship_MultipleReverse();
-            _orgClassDef = OrganisationTestBO.LoadDefaultClassDef();
-        }
-
-        [Test]
-        public void Test_Constructor()
-        {
-            //---------------Set up test pack-------------------
-            IComboBox cmbox = GetControlFactory().CreateComboBox();
-            //---------------Execute Test ----------------------
-            const string relationshipName = "Organisation";
-            RelationshipComboBoxMapper mapper = new RelationshipComboBoxMapper
-                (cmbox, relationshipName, false, GetControlFactory());
-            //---------------Test Result -----------------------
-            Assert.AreSame(cmbox, mapper.Control);
-            Assert.AreSame(relationshipName, mapper.RelationshipName);
-            Assert.AreEqual(false, mapper.IsReadOnly);
-            Assert.AreSame(GetControlFactory(), mapper.ControlFactory);
-            Assert.IsTrue(mapper.IncludeBlankItem);
-        }
-
-        [Test]
-        public void Test_Constructor_WhenComboBoxNull_ShouldRaiseError()
-        {
-            //---------------Set up test pack-------------------
-            //---------------Execute Test ----------------------
-            const string relationshipName = "RelationshipDoesNotExist";
-            try
-            {
-                new RelationshipComboBoxMapper(null, relationshipName, false, GetControlFactory());
-                Assert.Fail("expected ArgumentNullException");
-            }
-                //---------------Test Result -----------------------
-            catch (ArgumentNullException ex)
-            {
-                StringAssert.Contains("Value cannot be null", ex.Message);
-                StringAssert.Contains("comboBox", ex.ParamName);
-            }
-        }
-
-        [Test]
-        public void Test_Constructor_WhenControlFactoryNull_ShouldRaiseError()
-        {
-            //---------------Set up test pack-------------------
-            IComboBox cmbox = GetControlFactory().CreateComboBox();
-            //---------------Execute Test ----------------------
-            const string relationshipName = "RelationshipDoesNotExist";
-            try
-            {
-                new RelationshipComboBoxMapper(cmbox, relationshipName, false, null);
-                Assert.Fail("expected ArgumentNullException");
-            }
-                //---------------Test Result -----------------------
-            catch (ArgumentNullException ex)
-            {
-                StringAssert.Contains("Value cannot be null", ex.Message);
-                StringAssert.Contains("controlFactory", ex.ParamName);
-            }
-        }
-
-        [Test]
-        public void Test_Constructor_WhenRelationshipNameNull_ShouldRaiseError()
-        {
-            //---------------Set up test pack-------------------
-            IComboBox cmbox = GetControlFactory().CreateComboBox();
-            //---------------Execute Test ----------------------
-            try
-            {
-                new RelationshipComboBoxMapper(cmbox, null, false, GetControlFactory());
-                Assert.Fail("expected ArgumentNullException");
-            }
-                //---------------Test Result -----------------------
-            catch (ArgumentNullException ex)
-            {
-                StringAssert.Contains("Value cannot be null", ex.Message);
-                StringAssert.Contains("relationshipName", ex.ParamName);
-            }
-        }
-
-        [Test]
-        public void Test_BusinessObject_WhenSet_WhenRelationshipDoesNotExistInClassDef_ShouldRaiseError()
-        {
-            //---------------Set up test pack-------------------
-            IComboBox cmbox = GetControlFactory().CreateComboBox();
-            const string relationshipName = "RelationshipDoesNotExist";
-            RelationshipComboBoxMapper mapper = new RelationshipComboBoxMapper(cmbox, relationshipName, false, GetControlFactory());
-            //---------------Execute Test ----------------------
-
-            try
-            {
-                mapper.BusinessObject = new ContactPersonTestBO();
-                Assert.Fail("expected HabaneroDeveloperException");
-            }
-                //---------------Test Result -----------------------
-            catch (HabaneroDeveloperException ex)
-            {
-                StringAssert.Contains
-                    (string.Format("The relationship '{0}' on '{1}' cannot be found.", 
-                                   relationshipName, _cpClassDef.ClassNameFull), ex.Message);
-            }
-        }
-
-        [Test]
-        public void Test_BusinessObject_WhenSet_WhenRelationshipNotSingle_ShouldRaiseError()
-        {
-            //---------------Set up test pack-------------------
-            IComboBox cmbox = GetControlFactory().CreateComboBox();
-            const string relationshipName = "ContactPeople";
-            RelationshipComboBoxMapper mapper = new RelationshipComboBoxMapper(cmbox, relationshipName, false, GetControlFactory());
-            //---------------Execute Test ----------------------
-            try
-            {
-                mapper.BusinessObject = new OrganisationTestBO();
-                Assert.Fail("expected HabaneroDeveloperException");
-            }
-                //---------------Test Result -----------------------
-            catch (HabaneroDeveloperException ex)
-            {
-                StringAssert.Contains
-                    (string.Format("The relationship '{0}' on '{1}' is not a single relationship. ", 
-                                   relationshipName, _orgClassDef.ClassNameFull),
-                     ex.Message);
-                StringAssert.Contains
-                    ("The 'RelationshipComboBoxMapper' can only be used for single relationships",
-                     ex.DeveloperMessage);
-            }
-        }
-
-        [Test]
-        public void Test_Constructor_ShouldHaveNoBusinessObjectSet_ShouldDisableControl()
-        {
-            //--------------- Set up test pack ------------------
-            IComboBox cmbox = GetControlFactory().CreateComboBox();
-            const string relationshipName = "Organisation";
-            //--------------- Test Preconditions ----------------
-            //--------------- Execute Test ----------------------
-            RelationshipComboBoxMapper mapper = new RelationshipComboBoxMapper(cmbox, relationshipName, false, GetControlFactory());
-            //--------------- Test Result -----------------------
-            Assert.IsNull(mapper.BusinessObject);
-            Assert.IsFalse(mapper.Control.Enabled);
-        }
-
-        [Test]
-        public void Test_BusinessObjectCollection_WhenSetToEmpty_ShouldPopulateItemsInComboBox()
-        {
-            //---------------Set up test pack-------------------
-            IComboBox cmbox = GetControlFactory().CreateComboBox();
-            const string relationshipName = "Organisation";
-            RelationshipComboBoxMapper mapper = new RelationshipComboBoxMapper
-                (cmbox, relationshipName, false, GetControlFactory());
-            IBusinessObjectCollection boCol = new BusinessObjectCollection<OrganisationTestBO>();
-            //---------------Execute Test ----------------------
-            mapper.BusinessObjectCollection = boCol;
-            //---------------Test Result -----------------------
-            Assert.AreSame(boCol, mapper.BusinessObjectCollection);
-            Assert.AreEqual(1, cmbox.Items.Count, "Should have blank Item");
-        }
-
-        [Test]
-        public void Test_BusinessObjectCollection_WhenSetToEmpty_WhenIncludeBlankItemFalse_ShouldNotIncludeBlankItem()
-        {
-            //---------------Set up test pack-------------------
-            IComboBox cmbox = GetControlFactory().CreateComboBox();
-            BusinessObjectCollection<OrganisationTestBO> boCol;
-            RelationshipComboBoxMapper mapper = GetMapperBoColHasOneItem(cmbox, out boCol);
-            mapper.IncludeBlankItem = false;
-            //---------------Assert Precondition----------------
-            Assert.IsFalse(mapper.IncludeBlankItem);
-            //---------------Execute Test ----------------------
-            mapper.BusinessObjectCollection = new BusinessObjectCollection<OrganisationTestBO>();
-            //---------------Test Result -----------------------
-            Assert.AreEqual(0, cmbox.Items.Count, "Should not have blank item");
-            Assert.IsNull(cmbox.SelectedItem);
-        }
-
-        [Test]
-        public void Test_BusinessObjectCollection_WhenSetWithOneItem_ShouldPopulateItemsInComboBox()
-        {
-            //---------------Set up test pack-------------------
-            IComboBox cmbox = GetControlFactory().CreateComboBox();
-            const string relationshipName = "Organisation";
-            RelationshipComboBoxMapper mapper = new RelationshipComboBoxMapper
-                (cmbox, relationshipName, false, GetControlFactory());
-            IBusinessObjectCollection boCol = GetBoColWithOneItem();
-            //---------------Assert Preconditions---------------
-            Assert.AreEqual(1, boCol.Count);
-            //---------------Execute Test ----------------------
-            mapper.BusinessObjectCollection = boCol;
-            //---------------Test Result -----------------------
-            Assert.AreEqual(2, cmbox.Items.Count, "Should have one object and blank item");
-            Assert.IsInstanceOf(typeof (IBusinessObject), cmbox.Items[1]);
-            Assert.IsTrue(cmbox.Items.Contains(boCol[0]));
-            Assert.IsNull(cmbox.SelectedItem);
-        }
-
-        [Test]
-        public void Test_BusinessObjectCollection_WithExistingCollectionSet_WhenSetToNewCollectionWithOneItem_ShouldRePopulateItemsInComboBox()
-        {
-            //---------------Set up test pack-------------------
-            IComboBox cmbox = GetControlFactory().CreateComboBox();
-            BusinessObjectCollection<OrganisationTestBO> boCol;
-            RelationshipComboBoxMapper mapper = GetMapperBoColHasOneItem(cmbox, out boCol);
-            //---------------Assert Preconditions---------------
-            Assert.AreEqual(1, boCol.Count);
-            Assert.AreEqual(2, cmbox.Items.Count, "Should have one object and blank item");
-            //---------------Execute Test ----------------------
-            mapper.BusinessObjectCollection = new BusinessObjectCollection<OrganisationTestBO>();
-            //---------------Test Result -----------------------
-            Assert.AreEqual(1, cmbox.Items.Count, "Should have blank item");
-            Assert.IsNull(cmbox.SelectedItem);
-        }
-
-        [Test]
-        public void Test_BusinessObjectCollection_WhenSetToNewCollectionContainingSelectedItem_ShouldPreserveSelection()
-        {
-            //---------------Set up test pack-------------------
-            IComboBox cmbox = GetControlFactory().CreateComboBox();
-            BusinessObjectCollection<OrganisationTestBO> boCol;
-            RelationshipComboBoxMapper mapper = GetMapperBoColHasOneItem(cmbox, out boCol);
-            ContactPersonTestBO person = new ContactPersonTestBO();
-            OrganisationTestBO selectedOrganisation = boCol[0];
-            person.Organisation = selectedOrganisation;
-            mapper.BusinessObject = person;
-            BusinessObjectCollection<OrganisationTestBO> newBoCol = new BusinessObjectCollection<OrganisationTestBO>();
-            newBoCol.Add(boCol);
-            //---------------Assert Precondition----------------
-            Assert.AreSame(person, mapper.BusinessObject);
-            Assert.AreSame(selectedOrganisation, person.Organisation);
-            Assert.AreSame(selectedOrganisation, cmbox.SelectedItem);
-            //---------------Execute Test ----------------------
-            mapper.BusinessObjectCollection = newBoCol;
-            //---------------Test Result -----------------------
-            Assert.AreSame(person, mapper.BusinessObject);
-            Assert.AreSame(selectedOrganisation, person.Organisation);
-            Assert.AreSame(selectedOrganisation, cmbox.SelectedItem);
-        }
-
-        [Test]
-        public void Test_BusinessObject_WhenSet_WhenMappersClassDefIsNull_ShouldSetClassDefFromBo()
-        {
-            //---------------Set up test pack-------------------
-            IComboBox cmbox = GetControlFactory().CreateComboBox();
-            BusinessObjectCollection<OrganisationTestBO> boCol;
-            RelationshipComboBoxMapper mapper = GetMapperBoColHasOneItem(cmbox, out boCol);
-            ContactPersonTestBO person = new ContactPersonTestBO();
-            //---------------Assert Precondition----------------
-            Assert.IsNull(mapper.ClassDef);
-            //---------------Execute Test ----------------------
-            mapper.BusinessObject = person;
-            //---------------Test Result -----------------------
-            Assert.AreSame(person.ClassDef, mapper.ClassDef);
-            Assert.AreSame(person, mapper.BusinessObject);
-        }
-
-        [Test]
-        public void Test_BusinessObject_WhenSet_ShouldSelectRelatedItemInComboBox()
-        {
-            //---------------Set up test pack-------------------
-            IComboBox cmbox = GetControlFactory().CreateComboBox();
-            BusinessObjectCollection<OrganisationTestBO> boCol;
-            RelationshipComboBoxMapper mapper = GetMapperBoColHasOneItem(cmbox, out boCol);
-            ContactPersonTestBO person = new ContactPersonTestBO();
-            person.Organisation = boCol[0];
-            //---------------Assert Precondition----------------
-            Assert.AreEqual(1, boCol.Count);
-            Assert.IsNull(cmbox.SelectedItem);
-            Assert.IsFalse(mapper.Control.Enabled);
-            //---------------Execute Test ----------------------
-            mapper.BusinessObject = person;
-            //---------------Test Result -----------------------
-            Assert.AreSame(person, mapper.BusinessObject);
-            Assert.IsTrue(mapper.Control.Enabled);
-            Assert.IsNotNull(cmbox.SelectedItem);
-            Assert.AreSame(person.Organisation, cmbox.SelectedItem);
-        }
-
-        [Test]
-        public void Test_BusinessObject_WhenSet_WhenRelationshipIsLevelsDeep_ShouldSelectRelatedItemInComboBox()
-        {
-            //---------------Set up test pack-------------------
-            ClassDef.ClassDefs.Clear();
-            ContactPersonTestBO.LoadClassDefWithOrganisationAndAddressRelationships();
-            OrganisationTestBO.LoadDefaultClassDef();
-            AddressTestBO.LoadDefaultClassDef();
-            const string relationshipName = "ContactPersonTestBO.Organisation";
-            RelationshipComboBoxMapper mapper = GetMapperBoColHasOneItem(relationshipName);
-            IComboBox cmbox = mapper.Control;
-            BusinessObjectCollection<OrganisationTestBO> boCol = (BusinessObjectCollection<OrganisationTestBO>)mapper.BusinessObjectCollection;
-            ContactPersonTestBO person = new ContactPersonTestBO();
-            person.Organisation = boCol[0];
-            AddressTestBO addressTestBO = new AddressTestBO { ContactPersonTestBO = person };
-            //---------------Assert Precondition----------------
-            Assert.AreEqual(1, boCol.Count);
-            Assert.IsNull(cmbox.SelectedItem);
-            Assert.IsFalse(mapper.Control.Enabled);
-            //---------------Execute Test ----------------------
-            mapper.BusinessObject = addressTestBO;
-            //---------------Test Result -----------------------
-            Assert.AreSame(addressTestBO, mapper.BusinessObject);
-            Assert.IsTrue(mapper.Control.Enabled);
-            Assert.IsNotNull(cmbox.SelectedItem);
-            Assert.AreSame(person.Organisation, cmbox.SelectedItem);
-        }
-
-        [Test]
-        public void Test_BusinessObject_WhenSet_WithIncorrectType_ShouldRaiseError()
-        {
-            //---------------Set up test pack-------------------
-            IComboBox cmbox = GetControlFactory().CreateComboBox();
-            BusinessObjectCollection<OrganisationTestBO> boCol;
-            RelationshipComboBoxMapper mapper = GetMapperBoColHasOneItem(cmbox, out boCol);
-            ContactPersonTestBO person = new ContactPersonTestBO();
-            person.Organisation = boCol[0];
-            mapper.ClassDef = _cpClassDef;
-            //---------------Assert Precondition----------------
-            Assert.AreEqual(1, boCol.Count);
-            Assert.IsNull(cmbox.SelectedItem);
-            //---------------Execute Test ----------------------
-            try
-            {
-                mapper.BusinessObject = new OrganisationTestBO();
-                Assert.Fail("expected HabaneroDeveloperException");
-            }
-                //---------------Test Result -----------------------
-            catch (HabaneroDeveloperException ex)
-            {
-                StringAssert.Contains
-                    ("You cannot set the Business Object to the 'OrganisationTestBO' identified as '", ex.Message);
-                StringAssert.Contains
-                    ("since it is not of the appropriate type ('ContactPersonTestBO') for this '", ex.Message);
-                StringAssert.Contains("RelationshipComboBoxMapper", ex.Message);
-            }
-        }
-
-        [Test]
-        public void Test_BusinessObject_WhenSet_WhenIsReadOnly_IsTrue_ShouldNotBeEditable()
-        {
-            //---------------Set up test pack-------------------
-            IComboBox cmbox = _controlFactory.CreateComboBox();
-            const string relationshipName = "Organisation";
-            BusinessObjectCollection<OrganisationTestBO> boCol = GetBoColWithOneItem();
-            RelationshipComboBoxMapper mapper = new RelationshipComboBoxMapper(cmbox, relationshipName, true, GetControlFactory());
-            mapper.BusinessObjectCollection = boCol;
-            OrganisationTestBO organisationTestBO = boCol[0];
-            ContactPersonTestBO person = CreateCPWithRelatedOrganisation(organisationTestBO);
-            //---------------Assert Preconditions---------------
-            Assert.IsTrue(mapper.IsReadOnly);
-            Assert.IsTrue(person.Status.IsNew);
-            Assert.IsFalse(cmbox.Enabled);
-            //---------------Execute Test ----------------------
-            mapper.BusinessObject = person;
-            //---------------Test Result -----------------------
-            Assert.IsFalse(cmbox.Enabled);
-        }
-
-        [Test]
-        public void Test_BusinessObjectCollection_WhenSet_WithIncorrectType_BeforeBOIsSet_ShouldNotRaiseError()
-        {
-            //---------------Set up test pack-------------------
-            IComboBox cmbox = GetControlFactory().CreateComboBox();
-            BusinessObjectCollection<OrganisationTestBO> boCol;
-            RelationshipComboBoxMapper mapper = GetMapperBoColHasOneItem(cmbox, out boCol);
-            //mapper.ClassDef = _cpClassDef;
-            BusinessObjectCollection<ContactPersonTestBO> businessObjectCollection = new BusinessObjectCollection<ContactPersonTestBO>();
-            //---------------Assert Precondition----------------
-            Assert.AreEqual(1, boCol.Count);
-            Assert.IsNull(cmbox.SelectedItem);
-            //---------------Execute Test ----------------------
-            mapper.BusinessObjectCollection = businessObjectCollection;
-            //---------------Test Result -----------------------
-            Assert.AreSame(businessObjectCollection, mapper.BusinessObjectCollection);
-        }
-
-        [Test]
-        public void Test_BusinessObjectCollection_WhenSet_WithIncorrectType_AfterBOIsSet_ShouldRaiseError()
-        {
-            //---------------Set up test pack-------------------
-            IComboBox cmbox = GetControlFactory().CreateComboBox();
-            BusinessObjectCollection<OrganisationTestBO> boCol;
-            RelationshipComboBoxMapper mapper = GetMapperBoColHasOneItem(cmbox, out boCol);
-            //mapper.ClassDef = _cpClassDef;
-            mapper.BusinessObject = new ContactPersonTestBO();
-            //---------------Assert Precondition----------------
-            Assert.AreEqual(1, boCol.Count);
-            Assert.IsNull(cmbox.SelectedItem);
-            //---------------Execute Test ----------------------
-            try
-            {
-                mapper.BusinessObjectCollection = new BusinessObjectCollection<ContactPersonTestBO>();
-                Assert.Fail("expected HabaneroDeveloperException");
-            }
-                //---------------Test Result -----------------------
-            catch (HabaneroDeveloperException ex)
-            {
-                StringAssert.Contains
-                    ("You cannot set the Business Object Collection to the 'ContactPersonTestBO'", ex.Message);
-                StringAssert.Contains
-                    ("since it is not of the appropriate type ('OrganisationTestBO') for this '", ex.Message);
-                StringAssert.Contains("RelationshipComboBoxMapper", ex.Message);
-            }
-        }
-
-        [Test]
-        public void Test_BusinessObject_WhenSet_WhenExistsInCollection_ShouldSelectRelatedItemInComboBox()
-        {
-            //---------------Set up test pack-------------------
-            IComboBox cmbox = GetControlFactory().CreateComboBox();
-            BusinessObjectCollection<OrganisationTestBO> boCol;
-            RelationshipComboBoxMapper mapper = GetMapperBoColHasOneItem(cmbox, out boCol);
-            boCol.CreateBusinessObject();
-            ContactPersonTestBO person = new ContactPersonTestBO();
-            person.Organisation = boCol[0];
-            //---------------Assert Precondition----------------
-            Assert.AreEqual(2, boCol.Count);
-            Assert.AreEqual(3, mapper.Control.Items.Count);
-            Assert.IsNull(cmbox.SelectedItem);
-            //---------------Execute Test ----------------------
-            mapper.BusinessObject = person;
-            //---------------Test Result -----------------------
-            Assert.AreSame(person, mapper.BusinessObject);
-            Assert.IsNotNull(cmbox.SelectedItem);
-            Assert.AreEqual(person.Organisation, cmbox.SelectedItem);
-        }
-
-        [Test]
-        public void Test_BusinessObject_WhenSet_WhenDoesNotExistInCollection_ShouldAddRelatedItemToComboBox()
-        {
-            //---------------Set up test pack-------------------
-            IComboBox cmbox = GetControlFactory().CreateComboBox();
-            BusinessObjectCollection<OrganisationTestBO> boCol;
-            RelationshipComboBoxMapper mapper = GetMapperBoColHasOneItem(cmbox, out boCol);
-            boCol.CreateBusinessObject();
-            ContactPersonTestBO person = new ContactPersonTestBO();
-            person.Organisation = new OrganisationTestBO();
-            //---------------Assert Precondition----------------
-            Assert.AreEqual(2, boCol.Count);
-            Assert.AreEqual(3, mapper.Control.Items.Count);
-            Assert.IsNull(cmbox.SelectedItem);
-            //---------------Execute Test ----------------------
-            mapper.BusinessObject = person;
-            //---------------Test Result -----------------------
-            Assert.AreEqual(2, boCol.Count);
-            Assert.AreEqual(4, mapper.Control.Items.Count);
-            Assert.AreSame(person, mapper.BusinessObject);
-            Assert.IsNotNull(cmbox.SelectedItem);
-            Assert.AreEqual(person.Organisation, cmbox.SelectedItem);
-        }
-
-        [Test]
-        public void Test_BusinessObject_WhenSetWithNullRelatedObject_WhenItemAlreadySelected_ShouldSelectNoItemInList()
-        {
-            //---------------Set up test pack-------------------
-            IComboBox cmbox = GetControlFactory().CreateComboBox();
-            BusinessObjectCollection<OrganisationTestBO> boCol;
-            RelationshipComboBoxMapper mapper = GetMapperBoColHasOneItem(cmbox, out boCol);
-            boCol.CreateBusinessObject();
-            ContactPersonTestBO origCP = new ContactPersonTestBO();
-            origCP.Organisation = boCol[0];
-            mapper.BusinessObject = origCP;
-
-            ContactPersonTestBO person = new ContactPersonTestBO();
-            //---------------Assert Precondition----------------
-            Assert.IsNotNull(cmbox.SelectedItem);
-            Assert.IsNull(person.Organisation);
-            Assert.AreSame(boCol[0], cmbox.SelectedItem);
-            Assert.AreNotEqual("", cmbox.Text);
-            //---------------Execute Test ----------------------
-            mapper.BusinessObject = person;
-            //---------------Test Result -----------------------
-            Assert.AreSame(person, mapper.BusinessObject);
-            Assert.AreEqual(null, cmbox.SelectedItem);
-            Assert.AreEqual("", cmbox.Text);
-        }
-
-        [Test]
-        public void Test_RelatedObjectChanged_ShouldUpdate()
-        {
-            //---------------Set up test pack-------------------
-            IComboBox cmbox = GetControlFactory().CreateComboBox();
-            BusinessObjectCollection<OrganisationTestBO> boCol;
-            RelationshipComboBoxMapper mapper = GetMapperBoColHasOneItem(cmbox, out boCol);
-            OrganisationTestBO newOrganisation = boCol.CreateBusinessObject();
-            ContactPersonTestBO contactPerson = new ContactPersonTestBO();
-            contactPerson.Organisation = boCol[0];
-            mapper.BusinessObject = contactPerson;
-            //---------------Assert Precondition----------------
-            Assert.AreEqual(2, boCol.Count);
-            Assert.AreNotSame(newOrganisation, contactPerson.Organisation);
-            Assert.AreNotSame(newOrganisation, cmbox.SelectedItem);
-            //---------------Execute Test ----------------------
-            contactPerson.Organisation = newOrganisation;
-            //---------------Test Result -----------------------
-            Assert.AreSame(newOrganisation, contactPerson.Organisation);
-            Assert.AreSame(newOrganisation, cmbox.SelectedItem);
-            
-        }
-
-        [Test]
-        public void Test_RelatedObjectChanged_WhenRelatedObjectPathChanged_WhenRelationshipMultipleLevelsDeep_ShouldUpdate()
-        {
-            //---------------Set up test pack-------------------
-            ClassDef.ClassDefs.Clear();
-            ContactPersonTestBO.LoadClassDefWithOrganisationAndAddressRelationships();
-            OrganisationTestBO.LoadDefaultClassDef();
-            AddressTestBO.LoadDefaultClassDef();
-            const string relationshipName = "ContactPersonTestBO.Organisation";
-            RelationshipComboBoxMapper mapper = GetMapperBoColHasOneItem(relationshipName);
-            IComboBox cmbox = mapper.Control;
-            BusinessObjectCollection<OrganisationTestBO> boCol = (BusinessObjectCollection<OrganisationTestBO>)mapper.BusinessObjectCollection;
-            ContactPersonTestBO person = new ContactPersonTestBO();
-            person.Organisation = boCol[0];
-            OrganisationTestBO newOrganisation = boCol.CreateBusinessObject();
-            ContactPersonTestBO newPerson = new ContactPersonTestBO{Organisation = newOrganisation};
-            AddressTestBO addressTestBO = new AddressTestBO { ContactPersonTestBO = person };
-            mapper.BusinessObject = addressTestBO;
-            //---------------Assert Precondition----------------
-            Assert.AreEqual(2, boCol.Count);
-            Assert.AreNotSame(newOrganisation, cmbox.SelectedItem);
-            //---------------Execute Test ----------------------
-            addressTestBO.ContactPersonTestBO = newPerson;
-            //---------------Test Result -----------------------
-            Assert.AreSame(newOrganisation, cmbox.SelectedItem);
-        }
-
-        [Test]
-        public void Test_GetRelatedBusinessObject_ShouldReturnBusinessObjectsRelatedObject()
-        {
-            //---------------Set up test pack-------------------
-            IComboBox cmbox = GetControlFactory().CreateComboBox();
-            BusinessObjectCollection<OrganisationTestBO> boCol;
-            RelationshipComboBoxMapper mapper = GetMapperBoColHasOneItem(cmbox, out boCol);
-            ContactPersonTestBO person = new ContactPersonTestBO();
-            person.Organisation = boCol[0];
-            mapper.BusinessObject = person;
-            //---------------Assert Precondition----------------
-            Assert.AreEqual(1, boCol.Count);
-            Assert.AreSame(person, mapper.BusinessObject);
-            Assert.IsNotNull(person.Organisation);
-            //---------------Execute Test ----------------------
-            IBusinessObject businessObject = mapper.GetRelatedBusinessObject();
-            //---------------Test Result -----------------------
-            Assert.AreSame(person.Organisation, businessObject);
-        }
-
-        [Test]
-        public void Test_GetRelatedBusinessObject_WhenBODoesNotHaveRelatedBO_ShouldReturnNull()
-        {
-            //---------------Set up test pack-------------------
-            IComboBox cmbox = GetControlFactory().CreateComboBox();
-            BusinessObjectCollection<OrganisationTestBO> boCol;
-            RelationshipComboBoxMapper mapper = GetMapperBoColHasOneItem(cmbox, out boCol);
-            ContactPersonTestBO person = new ContactPersonTestBO();
-            mapper.BusinessObject = person;
-            //---------------Assert Precondition----------------
-            Assert.AreEqual(1, boCol.Count);
-            Assert.AreSame(person, mapper.BusinessObject);
-            Assert.IsNull(person.Organisation);
-            //---------------Execute Test ----------------------
-            IBusinessObject businessObject = mapper.GetRelatedBusinessObject();
-            //---------------Test Result -----------------------
-            Assert.IsNull(businessObject);
-        }
-
-        [Test]
-        public void Test_GetRelatedBusinessObject_WhenNullBo_ShouldReturnNull()
-        {
-            //---------------Set up test pack-------------------
-            IComboBox cmbox = GetControlFactory().CreateComboBox();
-            BusinessObjectCollection<OrganisationTestBO> boCol;
-            RelationshipComboBoxMapper mapper = GetMapperBoColHasOneItem(cmbox, out boCol);
-            //---------------Assert Precondition----------------
-            Assert.AreEqual(1, boCol.Count);
-            Assert.IsNull(mapper.BusinessObject);
-            //---------------Execute Test ----------------------
-            IBusinessObject relatedBO = mapper.GetRelatedBusinessObject();
-            //---------------Test Result -----------------------
-            Assert.IsNull(relatedBO);
-        }
-
-        [Test]
-        public void Test_GetRelatedBusinessObject_WhenRelationshipIsLevelsDeep_ShouldReturnCorrectBO()
-        {
-            //---------------Set up test pack-------------------
-            ClassDef.ClassDefs.Clear();
-            ContactPersonTestBO.LoadClassDefWithOrganisationAndAddressRelationships();
-            OrganisationTestBO.LoadDefaultClassDef();
-            AddressTestBO.LoadDefaultClassDef();
-            const string relationshipName = "ContactPersonTestBO.Organisation";
-            RelationshipComboBoxMapper mapper = GetMapperBoColHasOneItem(relationshipName);
-            BusinessObjectCollection<OrganisationTestBO> boCol = (BusinessObjectCollection<OrganisationTestBO>)mapper.BusinessObjectCollection;
-            ContactPersonTestBO person = new ContactPersonTestBO();
-            person.Organisation = boCol[0];
-            AddressTestBO addressTestBO = new AddressTestBO{ContactPersonTestBO = person};
-            mapper.BusinessObject = addressTestBO;
-            //---------------Assert Precondition----------------
-            Assert.AreEqual(1, boCol.Count);
-            //---------------Execute Test ----------------------
-            IBusinessObject relatedBO = mapper.GetRelatedBusinessObject();
-            //---------------Test Result -----------------------
-            Assert.AreSame(person.Organisation, relatedBO);
-        }
-
-        protected static ContactPersonTestBO CreateCPWithRelatedOrganisation(OrganisationTestBO organisationTestBO)
-        {
-            ContactPersonTestBO person = ContactPersonTestBO.CreateUnsavedContactPerson();
-            person.Organisation = organisationTestBO;
-            return person;
-        }
-
-        [Test]
-        public virtual void Test_AddBOToCol_ShouldUpdateItems()
-        {
-            //---------------Set up test pack-------------------
-            IComboBox cmbox = GetControlFactory().CreateComboBox();
-            BusinessObjectCollection<OrganisationTestBO> boCol;
-            RelationshipComboBoxMapper mapper = GetMapperBoColHasOneItem(cmbox, out boCol);
-            OrganisationTestBO newBO = new OrganisationTestBO();
-            //---------------Assert Precondition----------------
-            Assert.AreEqual(1, boCol.Count);
-            Assert.AreEqual(2, mapper.Control.Items.Count);
-            //---------------Execute Test ----------------------
-            boCol.Add(newBO);
-            //---------------Test Result -----------------------
-            Assert.AreEqual(2, boCol.Count);
-            Assert.AreEqual(3, mapper.Control.Items.Count);
-        }
-
-        [Test]
-        //TODO Mark 07 Aug 2009: NNB Review this - I don't think that this is the action you want because it could have side effects when creating a new BO
-        public virtual void Test_AddBOToCol_WhenNullOrEmptyToString_ShouldRaiseError()
-        {
-            //---------------Set up test pack-------------------
-            IComboBox cmbox = GetControlFactory().CreateComboBox();
-            RelationshipComboBoxMapper mapper1 = GetMapper(cmbox);
-            BusinessObjectCollection<ContactPersonTestBO> boCol = new BusinessObjectCollection<ContactPersonTestBO> { new ContactPersonTestBO() };
-            mapper1.BusinessObjectCollection = boCol;
-            RelationshipComboBoxMapper mapper = mapper1;
-            ContactPersonTestBO newBO = new ContactPersonTestBO();
-            newBO.Surname = "";
-            //---------------Assert Precondition----------------
-            Assert.AreEqual(1, boCol.Count);
-            Assert.AreEqual(2, mapper.Control.Items.Count);
-            Assert.IsNull(newBO.ToString());
-            //---------------Execute Test ----------------------
-            try
-            {
-                boCol.Add(newBO);
-                Assert.Fail("expected HabaneroDeveloperException");
-            }
-                //---------------Test Result -----------------------
-            catch (HabaneroDeveloperException ex)
-            {
-                string message = string.Format("Cannot add a business object of type '{0}' "
-                                               + "to the 'ComboBoxCollectionSelector' if its ToString is null or zero length"
-                                               , newBO.ClassDef.ClassName);
-                StringAssert.Contains(message, ex.Message);
-            }
-        }
-
-        [Test]
-        public virtual void Test_RemoveBOFromCol_ShouldUpdateItems()
-        {
-            //---------------Set up test pack-------------------
-            IComboBox cmbox = GetControlFactory().CreateComboBox();
-            BusinessObjectCollection<OrganisationTestBO> boCol;
-            RelationshipComboBoxMapper mapper = GetMapperBoColHasOneItem(cmbox, out boCol);
-            OrganisationTestBO bo = boCol[0];
-            //---------------Assert Precondition----------------
-            Assert.AreEqual(1, boCol.Count);
-            Assert.AreEqual(2, mapper.Control.Items.Count);
-            //---------------Execute Test ----------------------
-            boCol.Remove(bo);
-            //---------------Test Result -----------------------
-            Assert.AreEqual(0, boCol.Count);
-            Assert.AreEqual(1, mapper.Control.Items.Count);
-        }
-
-        [Test]
-        public virtual void Test_BusinessObjectCollection_WhenSetToNull_ShouldNotRaiseError_BUGFIX()
-        {
-            //---------------Set up test pack-------------------
-            IComboBox cmbox = GetControlFactory().CreateComboBox();
-            BusinessObjectCollection<OrganisationTestBO> boCol;
-            RelationshipComboBoxMapper mapper = GetMapperBoColHasOneItem(cmbox, out boCol);
-            //---------------Assert Precondition----------------
-            Assert.AreEqual(1, boCol.Count);
-            Assert.AreEqual(2, mapper.Control.Items.Count);
-            //---------------Execute Test ----------------------
-            mapper.BusinessObjectCollection = null;
-            //---------------Test Result -----------------------
-            Assert.IsNull(mapper.BusinessObjectCollection);
-            Assert.AreEqual(1, mapper.Control.Items.Count);
-        }
-
-        [Test]
-        public void Test_BusinessObject_WhenSetToNull_ShouldNotRaiseError_BUGFIX()
-        {
-            //---------------Set up test pack-------------------
-            IComboBox cmbox = GetControlFactory().CreateComboBox();
-            BusinessObjectCollection<OrganisationTestBO> boCol;
-            RelationshipComboBoxMapper mapper = GetMapperBoColHasOneItem(cmbox, out boCol);
-            //---------------Assert Precondition----------------
-            Assert.AreEqual(1, boCol.Count);
-            Assert.IsNull(cmbox.SelectedItem);
-            //---------------Execute Test ----------------------
-            mapper.BusinessObject = null;
-            //---------------Test Result -----------------------
-            Assert.IsTrue(string.IsNullOrEmpty(Convert.ToString(cmbox.SelectedItem)));
-        }
-
-        [Test]
-        // Note: Mark - This test name doesn't match what the test does. Look into renaming or removing.
-        public void Test_BusinessObject_WhenSetToBO_AfterSetToNull_ShouldFillList_BUGFIX()
-        {
-            //---------------Set up test pack-------------------
-            IComboBox cmbox = GetControlFactory().CreateComboBox();
-            BusinessObjectCollection<OrganisationTestBO> boCol;
-            RelationshipComboBoxMapper mapper = GetMapperBoColHasOneItem(cmbox, out boCol);
-            ContactPersonTestBO person = new ContactPersonTestBO();
-            mapper.BusinessObject = null;
-            //---------------Assert Precondition----------------
-            Assert.IsTrue(string.IsNullOrEmpty(Convert.ToString(cmbox.SelectedItem)));
-            Assert.AreEqual(2, cmbox.Items.Count);
-            //---------------Execute Test ----------------------
-            mapper.BusinessObject = person;
-            //---------------Test Result -----------------------
-            Assert.AreEqual(1, boCol.Count);
-            Assert.AreEqual(1 + 1, cmbox.Items.Count);
-            Assert.IsNull(cmbox.SelectedItem);
-        }
-
-        [Test]
-        public void Test_BusinessObject_WhenSetToNull_WhenNullCollectionIsSet_ShouldNotRaiseError_BUGFIX()
-        {
-            //---------------Set up test pack-------------------
-            IComboBox cmbox = GetControlFactory().CreateComboBox();
-            BusinessObjectCollection<OrganisationTestBO> boCol;
-            RelationshipComboBoxMapper mapper = GetMapperBoColHasOneItem(cmbox, out boCol);
-            mapper.BusinessObjectCollection = null;
-            //---------------Assert Precondition----------------
-            Assert.IsNull(mapper.BusinessObjectCollection);
-            Assert.AreEqual(1, cmbox.Items.Count);
-            Assert.IsNull(cmbox.SelectedItem);
-            //---------------Execute Test ----------------------
-            mapper.BusinessObject = null;
-            //---------------Test Result -----------------------
-            Assert.IsNull(cmbox.SelectedItem);
-            Assert.AreEqual(1, cmbox.Items.Count, "Should have only the null item in it.");
-        }
-
-        [Test]
-        public void Test_ApplyChangesToBusinessObject_WhenAnItemIsSelectedAndRelatedBusnessObjectWasNull_ShouldUpdateBusinessObjectWithSelectedValue()
-        {
-            //---------------Set up test pack-------------------
-            IComboBox cmbox = GetControlFactory().CreateComboBox();
-            BusinessObjectCollection<OrganisationTestBO> boCol;
-            RelationshipComboBoxMapper mapper = GetMapperBoColHasOneItem(cmbox, out boCol);
-            OrganisationTestBO newOrganisation = boCol.CreateBusinessObject();
-            ContactPersonTestBO person = new ContactPersonTestBO();
-            mapper.BusinessObject = person;
-            //---------------Assert Precondition----------------
-            Assert.IsNull(person.Organisation);
-            //---------------Execute Test ----------------------
-            cmbox.SelectedItem = newOrganisation;
-            mapper.ApplyChangesToBusinessObject();
-            //---------------Test Result -----------------------
-            Assert.AreSame(newOrganisation, cmbox.SelectedItem);
-            Assert.AreSame(newOrganisation, person.Organisation);
-        }
-
-        [Test]
-        public void Test_ApplyChangesToBusinessObject_WhenNewItemIsSelected_ShouldUpdateBusinessObjectWithSelectedValue()
-        {
-            //---------------Set up test pack-------------------
-            IComboBox cmbox = GetControlFactory().CreateComboBox();
-            BusinessObjectCollection<OrganisationTestBO> boCol;
-            RelationshipComboBoxMapper mapper = GetMapperBoColHasOneItem(cmbox, out boCol);
-            OrganisationTestBO relatedBo = boCol[0];
-            OrganisationTestBO newOrganisation = boCol.CreateBusinessObject();
-            ContactPersonTestBO person = new ContactPersonTestBO();
-            person.Organisation = relatedBo;
-            mapper.BusinessObject = person;
-            //---------------Assert Precondition----------------
-            Assert.AreNotSame(newOrganisation, person.Organisation);
-            //---------------Execute Test ----------------------
-            cmbox.SelectedItem = newOrganisation;
-            mapper.ApplyChangesToBusinessObject();
-            //---------------Test Result -----------------------
-            Assert.AreSame(newOrganisation, cmbox.SelectedItem);
-            Assert.AreSame(newOrganisation, person.Organisation);
-        }
-
-        [Test]
-        public void Test_ApplyChangesToBusinessObject_WhenNewItemIsSelected_WhenSet_WhenRelationshipIsLevelsDeep_ShouldUpdateRelatedBusinessObjectWithSelectedValue()
-        {
-            //---------------Set up test pack-------------------
-
-            ClassDef.ClassDefs.Clear();
-            ContactPersonTestBO.LoadClassDefWithOrganisationAndAddressRelationships();
-            OrganisationTestBO.LoadDefaultClassDef();
-            AddressTestBO.LoadDefaultClassDef();
-            const string relationshipName = "ContactPersonTestBO.Organisation";
-            RelationshipComboBoxMapper mapper = GetMapperBoColHasOneItem(relationshipName);
-            IComboBox cmbox = mapper.Control;
-            BusinessObjectCollection<OrganisationTestBO> boCol = (BusinessObjectCollection<OrganisationTestBO>)mapper.BusinessObjectCollection;
-            ContactPersonTestBO person = new ContactPersonTestBO();
-            person.Organisation = boCol[0];
-            AddressTestBO addressTestBO = new AddressTestBO { ContactPersonTestBO = person };
-            mapper.BusinessObject = addressTestBO;
-            OrganisationTestBO newOrganisation = new OrganisationTestBO();
-            boCol.Add(newOrganisation);
-            mapper.BusinessObject = addressTestBO;
-            //---------------Assert Precondition----------------
-            Assert.AreEqual(2, boCol.Count);
-            Assert.AreEqual(3, cmbox.Items.Count);
-            Assert.AreSame(addressTestBO, mapper.BusinessObject);
-            Assert.AreSame(person.Organisation, cmbox.SelectedItem);
-            Assert.AreNotSame(person.Organisation, newOrganisation);
-            //---------------Execute Test ----------------------
-            cmbox.SelectedItem = newOrganisation;
-            mapper.ApplyChangesToBusinessObject();
-            //---------------Test Result -----------------------
-            Assert.AreSame(newOrganisation, cmbox.SelectedItem);
-            Assert.AreSame(newOrganisation, person.Organisation);
-        }
-
-        [Test]
-        public void Test_ApplyChangesToBusinessObject_WhenNoItemIsSelected_ShouldUpdateBusinessObjectWithNull()
-        {
-            //---------------Set up test pack-------------------
-            IComboBox cmbox = GetControlFactory().CreateComboBox();
-            BusinessObjectCollection<OrganisationTestBO> boCol;
-            RelationshipComboBoxMapper mapper = GetMapperBoColHasOneItem(cmbox, out boCol);
-            OrganisationTestBO relatedBo = boCol[0];
-            OrganisationTestBO newOrganisation = boCol.CreateBusinessObject();
-            ContactPersonTestBO person = new ContactPersonTestBO();
-            person.Organisation = relatedBo;
-            mapper.BusinessObject = person;
-            //---------------Assert Precondition----------------
-            Assert.AreNotSame(newOrganisation, person.Organisation);
-            //---------------Execute Test ----------------------
-            cmbox.SelectedIndex = 0;
-            mapper.ApplyChangesToBusinessObject();
-            //---------------Test Result -----------------------
-            Assert.AreEqual(null, cmbox.SelectedItem);
-            Assert.IsNull(person.Organisation);
-        }
-
-        [Test]
-        public void Test_ApplyChangesToBusinessObject_WhenInvalidItemInComboIsSelected_ShouldSetBOPropValueToNull()
-        {
-            //---------------Set up test pack-------------------
-            IComboBox cmbox = GetControlFactory().CreateComboBox();
-            BusinessObjectCollection<OrganisationTestBO> boCol;
-            RelationshipComboBoxMapper mapper = GetMapperBoColHasOneItem(cmbox, out boCol);
-            ContactPersonTestBO person = new ContactPersonTestBO();
-            person.Organisation = boCol[0];
-            mapper.BusinessObject = person;
-            cmbox.Items.Add("SomeItem");
-            //---------------Assert Preconditions---------------
-            Assert.AreEqual(3, cmbox.Items.Count);
-            Assert.AreEqual("SomeItem", LastComboBoxItem(cmbox).ToString());
-            //---------------Execute Test ----------------------
-            cmbox.SelectedIndex = cmbox.Items.Count - 1;
-            mapper.ApplyChangesToBusinessObject();
-            //---------------Test Result -----------------------
-            Assert.IsNull(person.Organisation);
-        }
-
-        [Test]
-        public void Test_UpdateControlValueFromBusinessObject_WhenSetNewValue_AfterNullCurrentValue_ShouldUpdateControlValue()
-        {
-            //---------------Set up test pack-------------------
-            IComboBox cmbox = GetControlFactory().CreateComboBox();
-            BusinessObjectCollection<OrganisationTestBO> boCol;
-            RelationshipComboBoxMapper mapper = GetMapperBoColHasOneItem(cmbox, out boCol);
-            OrganisationTestBO organisationTestBO = boCol[0];
-            ContactPersonTestBO person = new ContactPersonTestBO();
-            mapper.BusinessObject = person;
-            //---------------Test Preconditions-------------------
-            Assert.AreEqual(1, boCol.Count);
-            Assert.IsNotNull(mapper.BusinessObjectCollection);
-            Assert.IsNull(cmbox.SelectedItem, "There should be no selected item to start with");
-            //---------------Execute Test ----------------------
-
-            person.Organisation = organisationTestBO;
-            mapper.UpdateControlValueFromBusinessObject();
-
-            //---------------Test Result -----------------------
-            Assert.IsNotNull(cmbox.SelectedItem);
-            Assert.AreEqual(organisationTestBO, cmbox.SelectedItem, "Value is not set after changing bo prop Value");
-        }
-
-        [Test]
-        public void Test_UpdateControlValueFromBusinessObject_ShouldUpdateControlValue()
-        {
-            //---------------Set up test pack-------------------
-            IComboBox cmbox = GetControlFactory().CreateComboBox();
-            BusinessObjectCollection<OrganisationTestBO> boCol;
-            RelationshipComboBoxMapper mapper = GetMapperBoColHasOneItem(cmbox, out boCol);
-            OrganisationTestBO newBO = boCol.CreateBusinessObject();
-            OrganisationTestBO organisationTestBO = boCol[0];
-            ContactPersonTestBO person = new ContactPersonTestBO();
-            person.Organisation = organisationTestBO;
-            mapper.BusinessObject = person;
-            //---------------Test Preconditions-------------------
-            Assert.AreEqual(2, boCol.Count);
-            Assert.IsNotNull(mapper.BusinessObjectCollection);
-            Assert.IsNotNull(cmbox.SelectedItem, "There should be a selected item to start with");
-            //---------------Execute Test ----------------------
-
-            person.Organisation = newBO;
-            mapper.UpdateControlValueFromBusinessObject();
-
-            //---------------Test Result -----------------------
-            Assert.IsNotNull(cmbox.SelectedItem);
-            Assert.AreEqual(newBO, cmbox.SelectedItem, "Value is not set after changing bo prop Value");
-        }
-
-        [Test]
-        public virtual void Test_ChangeComboBoxSelected_ShouldNotUpdatePropValue_VWGOnly()
-        {
-            //---------------Set up test pack-------------------
-            IComboBox cmbox = GetControlFactory().CreateComboBox();
-            BusinessObjectCollection<OrganisationTestBO> boCol;
-            RelationshipComboBoxMapper mapper = GetMapperBoColHasOneItem(cmbox, out boCol);
-            OrganisationTestBO relatedBo = boCol[0];
-            OrganisationTestBO newOrganisation = boCol.CreateBusinessObject();
-            ContactPersonTestBO person = new ContactPersonTestBO();
-            person.Organisation = relatedBo;
-            mapper.BusinessObject = person;
-            //---------------Execute Test ----------------------
-            cmbox.SelectedItem = newOrganisation;
-            //---------------Test Result -----------------------
-            Assert.AreNotSame(newOrganisation, person.Organisation);
-            Assert.AreSame(relatedBo, person.Organisation);
-        }
-
-        [Test]
-        public void Test_STATE_WhenComposition_AndBusinessObjectNew_ShouldBeEditable()
-        {
-            //---------------Set up test pack-------------------
-            IComboBox cmbox = _controlFactory.CreateComboBox();
-            BusinessObjectCollection<OrganisationTestBO> boCol;
-            RelationshipComboBoxMapper mapper = GetMapperBoColHasOneItem(cmbox, out boCol);
-            OrganisationTestBO organisationTestBO = boCol[0];
-            ContactPersonTestBO person = CreateCPWithRelatedOrganisation(organisationTestBO);
-            IRelationship relationship = person.Relationships["Organisation"];
-            relationship.RelationshipDef.RelationshipType = RelationshipType.Composition;
-            mapper.BusinessObject = person;
-            //---------------Assert Preconditions---------------
-            Assert.IsTrue(person.Status.IsNew);
-            Assert.AreEqual(RelationshipType.Composition, relationship.RelationshipDef.RelationshipType);
-            //---------------Execute Test ----------------------
-            bool enabled = cmbox.Enabled;
-            //---------------Test Result -----------------------
-            Assert.IsTrue(enabled);
-        }
-
-        [Test]
-        public void Test_STATE_WhenComposition_AndBusinessObjectNotNew_ShouldNotBeEditable()
-        {
-            //---------------Set up test pack-------------------
-            IComboBox cmbox = _controlFactory.CreateComboBox();
-            BusinessObjectCollection<OrganisationTestBO> boCol;
-            RelationshipComboBoxMapper mapper = GetMapperBoColHasOneItem(cmbox, out boCol);
-            OrganisationTestBO organisationTestBO = boCol[0];
-            ContactPersonTestBO person = CreateCPWithRelatedOrganisation(organisationTestBO);
-            IRelationship relationship = person.Relationships["Organisation"];
-            relationship.RelationshipDef.RelationshipType = RelationshipType.Composition;
-            person.Surname = TestUtil.GetRandomString();
-            person.Save();
-            mapper.BusinessObject = person;
-            //---------------Assert Preconditions---------------
-            Assert.IsFalse(person.Status.IsNew);
-            Assert.AreEqual(RelationshipType.Composition, relationship.RelationshipDef.RelationshipType);
-            //---------------Execute Test ----------------------
-            bool enabled = cmbox.Enabled;
-            //---------------Test Result -----------------------
-            Assert.IsFalse(enabled);
-        }
-
-        [Test]
-        public void Test_STATE_WhenComposition_AndBusinessObjectSaved_ShouldNotBeEditable()
-        {
-            //---------------Set up test pack-------------------
-            IComboBox cmbox = _controlFactory.CreateComboBox();
-            BusinessObjectCollection<OrganisationTestBO> boCol;
-            RelationshipComboBoxMapper mapper = GetMapperBoColHasOneItem(cmbox, out boCol);
-            OrganisationTestBO organisationTestBO = boCol[0];
-            ContactPersonTestBO person = CreateCPWithRelatedOrganisation(organisationTestBO);
-            IRelationship relationship = person.Relationships["Organisation"];
-            relationship.RelationshipDef.RelationshipType = RelationshipType.Composition;
-            person.Surname = TestUtil.GetRandomString();
-
-            mapper.BusinessObject = person;
-            //---------------Assert Preconditions---------------
-            Assert.IsTrue(person.Status.IsNew);
-            Assert.AreEqual(RelationshipType.Composition, relationship.RelationshipDef.RelationshipType);
-            person.Save();
-            //---------------Execute Test ----------------------
-            bool enabled = cmbox.Enabled;
-            //---------------Test Result -----------------------
-            Assert.IsFalse(person.Status.IsNew);
-            Assert.IsFalse(enabled);
-        }
-
-        [Test]
-        public void Test_STATE_WhenIsReadOnly_IsFalse_ShouldBeEditable()
-        {
-            //---------------Set up test pack-------------------
-            IComboBox cmbox = _controlFactory.CreateComboBox();
-            const string relationshipName = "Organisation";
-            RelationshipComboBoxMapper mapper1 = new RelationshipComboBoxMapper(cmbox, relationshipName, false, GetControlFactory());
-            mapper1.BusinessObject = new ContactPersonTestBO();
-            //---------------Assert Precondition----------------
-            Assert.IsFalse(mapper1.IsReadOnly);
-            //---------------Execute Test ----------------------
-            bool enabled = mapper1.Control.Enabled;
-            //---------------Test Result -----------------------
-            Assert.IsTrue(enabled);
-        }
-
-        [Test]
-        public void Test_STATE_WhenIsReadOnly_IsTrue_ShouldNotBeEditable()
-        {
-            //---------------Set up test pack-------------------
-            IComboBox cmbox = _controlFactory.CreateComboBox();
-            const string relationshipName = "Organisation";
-            RelationshipComboBoxMapper mapper1 = new RelationshipComboBoxMapper(cmbox,  relationshipName, true, GetControlFactory());
-            //---------------Assert Precondition----------------
-            Assert.IsTrue(mapper1.IsReadOnly);
-            //---------------Execute Test ----------------------
-            bool enabled = mapper1.Control.Enabled;
-            //---------------Test Result -----------------------
-            Assert.IsFalse(enabled);
-        }
-
-        [Test]
-        public void Test_STATE_WhenIsReadOnly_IsFalse_AndComposition_AndBusinessObjectSaved_ShouldDisable()
-        {
-            //---------------Set up test pack-------------------
-            IComboBox cmbox = _controlFactory.CreateComboBox();
-            const string relationshipName = "Organisation";
-            BusinessObjectCollection<OrganisationTestBO> boCol = GetBoColWithOneItem();
-            RelationshipComboBoxMapper mapper = new RelationshipComboBoxMapper(cmbox, relationshipName, false, GetControlFactory());
-            mapper.BusinessObjectCollection = boCol;
-            OrganisationTestBO organisationTestBO = boCol[0];
-            ContactPersonTestBO person = CreateCPWithRelatedOrganisation(organisationTestBO);
-            IRelationship relationship = person.Relationships["Organisation"];
-            relationship.RelationshipDef.RelationshipType = RelationshipType.Composition;
-            person.Surname = TestUtil.GetRandomString();
-
-            mapper.BusinessObject = person;
-            //---------------Assert Preconditions---------------
-            Assert.IsFalse(mapper.IsReadOnly);
-            Assert.IsTrue(person.Status.IsNew);
-            Assert.AreEqual(RelationshipType.Composition, relationship.RelationshipDef.RelationshipType);
-            Assert.IsTrue(cmbox.Enabled);
-            //---------------Execute Test ----------------------
-            person.Save();
-            bool enabled = cmbox.Enabled;
-            //---------------Test Result -----------------------
-            Assert.IsFalse(person.Status.IsNew);
-            Assert.IsFalse(enabled);
-        }
-
-        [Test]
-        public void Test_CreateControlMapper()
-        {
-            //---------------Set up test pack-------------------
-            IComboBox cmbox = _controlFactory.CreateComboBox();
-            //---------------Assert Precondition----------------
-
-            //---------------Execute Test ----------------------
-            IControlMapper controlMapper = ControlMapper.Create
-                ("RelationshipComboBoxMapper", "Habanero.UI.Base", cmbox, TestUtil.GetRandomString(), false,
-                 GetControlFactory());
-            //---------------Test Result -----------------------
-            Assert.IsInstanceOf(typeof(RelationshipComboBoxMapper), controlMapper);
-        }
-
-        [Test]
-        public void Test_CreateAutoLoadingMapper()
-        {
-            //---------------Set up test pack-------------------
-            IComboBox cmbox = _controlFactory.CreateComboBox();
-            //---------------Assert Precondition----------------
-
-            //---------------Execute Test ----------------------
-            IControlMapper controlMapper = ControlMapper.Create
-                ("AutoLoadingRelationshipComboBoxMapper", "Habanero.UI.Base", cmbox, TestUtil.GetRandomString(), false,
-                 GetControlFactory());
-            //---------------Test Result -----------------------
-            Assert.IsInstanceOf(typeof(AutoLoadingRelationshipComboBoxMapper), controlMapper);     
-            Assert.IsInstanceOf(typeof(RelationshipComboBoxMapper), controlMapper);     
-        }
-
-        [Test]
-        public void Test_AutoLoadingMapper()
-        {
-            //---------------Set up test pack-------------------
-            IComboBox cmbox = _controlFactory.CreateComboBox();
-            IControlMapper controlMapper = ControlMapper.Create
-                ("AutoLoadingRelationshipComboBoxMapper", "Habanero.UI.Base", cmbox, "ContactPersonTestBO", false,
-                 GetControlFactory());
-            //ContactPersonTestBO.LoadClassDefWithAddressesRelationship_DeleteDoNothing();
-
-            ContactPersonTestBO person1 = ContactPersonTestBO.CreateSavedContactPerson();
-            ContactPersonTestBO person2 = ContactPersonTestBO.CreateSavedContactPerson();
-
-            AddressTestBO addressTestBo = new AddressTestBO();
-
-            //---------------Assert Precondition----------------
-
-            //---------------Execute Test ----------------------
-            controlMapper.BusinessObject = addressTestBo;
-            //---------------Test Result -----------------------
-            Assert.AreEqual(3, cmbox.Items.Count);
-            Assert.IsTrue(cmbox.Items.Contains(person1));
-            Assert.IsTrue(cmbox.Items.Contains(person2));
-
-        }
-
-        protected RelationshipComboBoxMapper GetMapperBoColHasOneItem
-            (IComboBox cmbox, out BusinessObjectCollection<OrganisationTestBO> boCol)
-        {
-            RelationshipComboBoxMapper mapper = GetMapper(cmbox);
-            boCol = GetBoColWithOneItem();
-            mapper.BusinessObjectCollection = boCol;
-            return mapper;
-        }
-
-        protected RelationshipComboBoxMapper GetMapperBoColHasOneItem(string relationshipName)
-        {
-            RelationshipComboBoxMapper mapper = GetMapper(GetControlFactory().CreateComboBox(), relationshipName);
-            mapper.BusinessObjectCollection = GetBoColWithOneItem();
-            return mapper;
-        }
-
-        private static BusinessObjectCollection<OrganisationTestBO> GetBoColWithOneItem()
-        {
-            return new BusinessObjectCollection<OrganisationTestBO> {new OrganisationTestBO()};
-        }
-
-        private RelationshipComboBoxMapper GetMapper(IComboBox cmbox)
-        {
-            return GetMapper(cmbox, "Organisation");
-        }
-
-        private RelationshipComboBoxMapper GetMapper(IComboBox cmbox, string relationshipName)
-        {
-            return new RelationshipComboBoxMapper(cmbox, relationshipName, false, GetControlFactory());
-        }
-
-        private static object LastComboBoxItem(IComboBox cmbox)
-        {
-            return cmbox.Items[cmbox.Items.Count - 1];
-        }
-
-        //TODO Mark 11 Aug 2009: Test Multiple Levels: Construct with a BORelationshipMapper, should have this BORelationshipMapper and use it.
-
-        //[Test]
-        //public void Test_ClassDef_WhenSet_WhenRelationshipDoesNotExistInClassDef_ShouldRaiseError()
-        //{
-        //    //---------------Set up test pack-------------------
-        //    IComboBox cmbox = GetControlFactory().CreateComboBox();
-        //    const string relationshipName = "RelationshipDoesNotExist";
-        //    RelationshipComboBoxMapper mapper = new RelationshipComboBoxMapper(cmbox, relationshipName, false, GetControlFactory());
-        //    //---------------Execute Test ----------------------
-
-        //    try
-        //    {
-        //        mapper.ClassDef = ClassDef.Get<ContactPersonTestBO>();
-        //        Assert.Fail("expected HabaneroDeveloperException");
-        //    }
-        //    //---------------Test Result -----------------------
-        //    catch (HabaneroDeveloperException ex)
-        //    {
-        //        StringAssert.Contains
-        //            ("The relationship '" + relationshipName + "' does not exist on the ClassDef '"
-        //             + _cpClassDef.ClassNameFull + "'", ex.Message);
-        //    }
-        //}
-
-        //[Test]
-        //public void Test_ClassDef_WhenSet_WhenRelationshipExistsOnRelatedBo_ShouldNotRaiseError()
-        //{
-        //    //---------------Set up test pack-------------------
-        //    IComboBox cmbox = GetControlFactory().CreateComboBox();
-        //    const string relationshipName = "RelationshipDoesNotExist";
-        //    RelationshipComboBoxMapper mapper = new RelationshipComboBoxMapper(cmbox, relationshipName, false, GetControlFactory());
-        //    //---------------Execute Test ----------------------
-
-        //    try
-        //    {
-        //        mapper.ClassDef = ClassDef.Get<ContactPersonTestBO>();
-        //        Assert.Fail("expected HabaneroDeveloperException");
-        //    }
-        //    //---------------Test Result -----------------------
-        //    catch (HabaneroDeveloperException ex)
-        //    {
-        //        StringAssert.Contains
-        //            ("The relationship '" + relationshipName + "' does not exist on the ClassDef '"
-        //             + _cpClassDef.ClassNameFull + "'", ex.Message);
-        //    }
-        //}
-
-        //[Test]
-        //public void Test_ClassDef_WhenSet_WhenRelationshipNotSingle_ShouldRaiseError()
-        //{
-        //    //---------------Set up test pack-------------------
-        //    IComboBox cmbox = GetControlFactory().CreateComboBox();
-        //    const string relationshipName = "ContactPeople";
-        //    RelationshipComboBoxMapper mapper = new RelationshipComboBoxMapper(cmbox, relationshipName, false, GetControlFactory());
-        //    //---------------Execute Test ----------------------
-        //    try
-        //    {
-        //        mapper.ClassDef = ClassDef.Get<OrganisationTestBO>();
-        //        Assert.Fail("expected HabaneroDeveloperException");
-        //    }
-        //    //---------------Test Result -----------------------
-        //    catch (HabaneroDeveloperException ex)
-        //    {
-        //        StringAssert.Contains
-        //            ("The relationship '" + relationshipName + "' for the ClassDef '" + _orgClassDef.ClassNameFull
-        //             +
-        //             "' is not a single relationship. The 'RelationshipComboBoxMapper' can only be used for single relationships",
-        //             ex.Message);
-        //    }
-        //}
-
-        //Test Multiple Levels: When the BO is set, it should select the correct item in the list
-
-        //Test Multiple Levels: When the BO's related BO in the path is changed, it should select the new item in the list
-
-
-        //Test Multiple Levels: When the item is selected, it should update the prop of the BO
-
-
-        //        //This test is different from VWG because an edit to the properties in Windows updates the 
-        //        // control and must therefore update the Error provider whereas for VWG it is done only when you
-        //        // specifically update the control with the BO Values.
-        //        [Test]
-        //        public void Test_EditBusinessObjectProp_IfControlHasErrors_WhenBOValid_ShouldClearErrorMessage()
-        //        {
-        //            //---------------Set up test pack-------------------
-        //            Shape shape;
-        //            ControlMapperStub mapperStub;
-        //            ITextBox textBox = GetTextBoxForShapeNameWhereShapeNameCompulsory(out shape, out mapperStub);
-        //            mapperStub.BusinessObject = shape;
-        //            //---------------Assert Precondition----------------
-        //            Assert.IsFalse(mapperStub.BusinessObject.IsValid());
-        //            Assert.AreNotEqual("", mapperStub.ErrorProvider.GetError(textBox));
-        //            //---------------Execute Test ----------------------
-        //            shape.ShapeName = TestUtil.GetRandomString();
-        //            //---------------Test Result -----------------------
-        //            Assert.IsTrue(mapperStub.BusinessObject.IsValid());
-        //            Assert.AreEqual("", mapperStub.ErrorProvider.GetError(textBox));
-        //        }
-        //        //This test is different from VWG because an edit to the properties in Windows updates the 
-        //        // control and must therefore update the Error provider whereas for VWG it is done only when you
-        //        // specifically update the control with the BO values
-        //        [Test]
-        //        public void Test_UpdateErrorProviderError_IfControlHasNoErrors_WhenBOInvalid_ShouldSetsErrorMessage()
-        //        {
-        //            //---------------Set up test pack-------------------
-        //            Shape shape;
-        //            ControlMapperStub textBoxMapper;
-        //            ITextBox textBox = GetTextBoxForShapeNameWhereShapeNameCompulsory(out shape, out textBoxMapper);
-        //            shape.ShapeName = TestUtil.GetRandomString();
-        //            textBoxMapper.BusinessObject = shape;
-        //
-        //            //---------------Assert Precondition----------------
-        //            Assert.IsTrue(shape.IsValid());
-        //            Assert.AreEqual("", textBoxMapper.ErrorProvider.GetError(textBox));
-        //            //---------------Execute Test ----------------------
-        //            shape.ShapeName = "";
-        //            //---------------Test Result -----------------------
-        //            Assert.IsFalse(shape.IsValid());
-        //            Assert.AreNotEqual("", textBoxMapper.ErrorProvider.GetError(textBox));
-        //        }
-
-        //TODO Brett 24 Mar 2009: Implement this functionality
-        //[Test]
-        //public void TestCustomiseLookupList_Add()
-        //{
-        //    //---------------Set up test pack-------------------
-        //    IComboBox cmbox = GetControlFactory().CreateComboBox();
-        //    const string relationshipName = "SampleLookup2ID";
-        //    CustomAddRelationshipComboBoxMapper mapper = new CustomAddRelationshipComboBoxMapper(cmbox, relationshipName, false, GetControlFactory());
-        //    Sample sample = new Sample();
-
-        //    //---------------Execute Test ----------------------
-        //    mapper.BusinessObject = sample;
-
-        //    //---------------Test Result -----------------------
-        //    Assert.AreEqual(5, cmbox.Items.Count);
-        //    Assert.AreEqual("ExtraLookupItem", LastComboBoxItem(cmbox).ToString());
-
-        //    //---------------Tear Down -------------------------
-        //    // This test changes the static class def, so force a reload
-        //    ClassDef.ClassDefs.Remove(typeof(Sample));
-        //}
-
-        //        [Test]
-        //        public void TestCustomiseLookupList_Add_SelectAdded()
-        //        {
-        //            //---------------Set up test pack-------------------
-        //            IComboBox cmbox = GetControlFactory().CreateComboBox();
-        //            const string relationshipName = "SampleLookup2ID";
-        //            CustomAddRelationshipComboBoxMapper mapper = new CustomAddRelationshipComboBoxMapper(cmbox, relationshipName, false, GetControlFactory());
-        //            Sample sample = new Sample();
-        //            mapper.BusinessObject = sample;
-        //            //---------------Assert Preconditions---------------
-        //            Assert.AreEqual(5, cmbox.Items.Count);
-        //            Assert.AreEqual("ExtraLookupItem", LastComboBoxItem(cmbox).ToString());
-        //            //---------------Execute Test ----------------------
-        //            cmbox.SelectedIndex = cmbox.Items.Count - 1;
-        //            mapper.ApplyChangesToBusinessObject();
-        //            //---------------Test Result -----------------------
-        //            object value = sample.GetPropertyValue(relationshipName);
-        //            Assert.IsNotNull(value);
-        //
-        //            //---------------Tear Down -------------------------
-        //            // This test changes the static class def, so force a reload
-        //            ClassDef.ClassDefs.Remove(typeof(Sample));
-        //        }
-        //        [Test]
-        //        public void TestCustomiseLookupList_Remove()
-        //        {
-        //            //---------------Set up test pack-------------------
-        //            IComboBox cmbox = GetControlFactory().CreateComboBox();
-        //            const string relationshipName = "SampleLookup2ID";
-        //            CustomRemoveRelationshipComboBoxMapper mapper = new CustomRemoveRelationshipComboBoxMapper(cmbox, relationshipName, false, GetControlFactory());
-        //            Sample sample = new Sample();
-        //
-        //            //---------------Execute Test ----------------------
-        //            mapper.BusinessObject = sample;
-        //
-        //            //---------------Test Result -----------------------
-        //            Assert.AreEqual(3, cmbox.Items.Count);
-        //
-        //            //---------------Tear Down -------------------------
-        //            // This test changes the static class def, so force a reload
-        //            ClassDef.ClassDefs.Remove(typeof(Sample));
-        //        }
-    }
-
-
-<<<<<<< HEAD
-        [Test]
-        public void Test_MustDeregisterForEvents_WhenSetBOToAnotherBO_ThenChangePropValue_ShouldNotUpdateControlValue()
-        {
-            //---------------Set up test pack-------------------
-            IComboBox cmbox = GetControlFactory().CreateComboBox();
-            BusinessObjectCollection<OrganisationTestBO> boCol;
-            RelationshipComboBoxMapper mapper = GetMapperBoColHasOneItem(cmbox, out boCol);
-            OrganisationTestBO newBO = boCol.CreateBusinessObject();
-            OrganisationTestBO organisationTestBO = boCol[0];
-            ContactPersonTestBO person = CreateCPWithRelatedOrganisation(organisationTestBO);
-            mapper.BusinessObject = person;
-            ContactPersonTestBO newCP = new ContactPersonTestBO();
-            //---------------Assert precondition----------------
-            Assert.AreSame(organisationTestBO, person.Organisation);
-            Assert.AreSame(organisationTestBO, cmbox.SelectedItem);
-            //---------------Execute Test ----------------------
-            mapper.BusinessObject = newCP;
-            person.Organisation = newBO;
-            //---------------Test Result -----------------------
-            Assert.AreSame(newBO, person.Organisation);
-            Assert.AreSame(null, newCP.Organisation);
-            Assert.AreSame(null, cmbox.SelectedItem, "Value is not set after changing bo relationship");
-        }
-
-        //TODO Brett 24 Mar 2009: Test Changing BO's removes event handlers.
-
-        [Test]
-        public override void Test_ChangeComboBoxSelected_ShouldNotUpdatePropValue_VWGOnly()
-        {
-            //For Windows the value should be changed.
-            Assert.IsTrue
-                (true,
-                 "For Windows the value should be changed. See TestChangeComboBoxUpdatesBusinessObject_WithoutCallingApplyChanges");
-        }
-
-        [Test]
-        public void Test_ChangeComboBoxUpdatesBusinessObject_WithoutCallingApplyChanges()
-        {
-            //---------------Set up test pack-------------------
-            IComboBox cmbox = GetControlFactory().CreateComboBox();
-            BusinessObjectCollection<OrganisationTestBO> boCol;
-            RelationshipComboBoxMapper mapper = GetMapperBoColHasOneItem(cmbox, out boCol);
-            OrganisationTestBO newBO = boCol.CreateBusinessObject();
-            OrganisationTestBO organisationTestBO = boCol[0];
-            ContactPersonTestBO person = CreateCPWithRelatedOrganisation(organisationTestBO);
-            mapper.BusinessObject = person;
-            //---------------Execute Test ----------------------
-            cmbox.SelectedItem = newBO;
-            //---------------Test Result -----------------------
-            Assert.AreSame(newBO, person.Organisation, "For Windows the value should be changed.");
-        }
-
-        [Test]
-        public void Test_KeyPressEventUpdatesBusinessObject_WithoutCallingApplyChanges()
-        {
-            //---------------Set up test pack-------------------
-            IComboBox cmbox = GetControlFactory().CreateComboBox();
-            BusinessObjectCollection<OrganisationTestBO> boCol;
-            RelationshipComboBoxMapper mapper = GetMapperBoColHasOneItem(cmbox, out boCol);
-            OrganisationTestBO newBO = boCol.CreateBusinessObject();
-            OrganisationTestBO organisationTestBO = boCol[0];
-            ContactPersonTestBO person = CreateCPWithRelatedOrganisation(organisationTestBO);
-            mapper.BusinessObject = person;
-            //---------------Execute Test ----------------------
-            cmbox.Text = newBO.ToString();
-            //---------------Test Result -----------------------
-            Assert.AreSame(newBO, person.Organisation, "For Windows the value should be changed.");
-        }
-
-        [Test]
-        public void Test_KeyPressStrategy_UpdatesBusinessObject_WhenEnterKeyPressed()
-        {
-            //---------------Set up test pack-------------------
-            ComboBoxWinStub cmbox = new ComboBoxWinStub();
-            BusinessObjectCollection<OrganisationTestBO> boCol;
-            RelationshipComboBoxMapper mapper = GetMapperBoColHasOneItem(cmbox, out boCol);
-            mapper.MapperStrategy = GetControlFactory().CreateLookupKeyPressMapperStrategy();
-            OrganisationTestBO newBO = boCol.CreateBusinessObject();
-            OrganisationTestBO organisationTestBO = boCol[0];
-            ContactPersonTestBO person = CreateCPWithRelatedOrganisation(organisationTestBO);
-            mapper.BusinessObject = person;
-            cmbox.Text = newBO.ToString();
-            //---------------Assert Precondition----------------
-            Assert.AreNotSame(newBO, person.Organisation, "For Windows the value should be changed.");
-            //---------------Execute Test ----------------------
-            cmbox.CallSendKeyBob();
-            //---------------Test Result -----------------------
-            Assert.IsInstanceOf(typeof (ComboBoxKeyPressMapperStrategyWin), mapper.MapperStrategy);
-            Assert.AreSame(newBO, person.Organisation, "For Windows the value should be changed.");
-        }
-
-
-        [Test]
-        public void Test_KeyPressStrategy_DoesNotUpdateBusinessObject_SelectedIndexChanged()
-        {
-            //---------------Set up test pack-------------------
-
-            ComboBoxWinStub cmbox = new ComboBoxWinStub();
-            BusinessObjectCollection<OrganisationTestBO> boCol;
-            RelationshipComboBoxMapper mapper = GetMapperBoColHasOneItem(cmbox, out boCol);
-            mapper.MapperStrategy = GetControlFactory().CreateLookupKeyPressMapperStrategy();
-            OrganisationTestBO newBO = boCol.CreateBusinessObject();
-            OrganisationTestBO organisationTestBO = boCol[0];
-            ContactPersonTestBO person = CreateCPWithRelatedOrganisation(organisationTestBO);
-            mapper.BusinessObject = person;
-            //---------------Execute Test ----------------------
-            cmbox.SelectedItem = newBO;
-            //---------------Test Result -----------------------
-            Assert.IsInstanceOf(typeof (ComboBoxKeyPressMapperStrategyWin), mapper.MapperStrategy);
-            Assert.AreNotSame(newBO, person.Organisation, "For Windows the value should be changed.");
-            Assert.AreSame(organisationTestBO, person.Organisation, "For Windows the value should be changed.");
-        }
-   
-        private class ComboBoxWinStub : ComboBoxWin
-        {
-            public void CallSendKeyBob()
-            {
-                this.OnKeyPress(new System.Windows.Forms.KeyPressEventArgs((char) 13));
-            }
-        }
-    }
-=======
->>>>>>> 179349e8
-
-
-//
-//    internal class CustomAddRelationshipComboBoxMapper : RelationshipComboBoxMapper
-//    {
-//        public CustomAddRelationshipComboBoxMapper(IComboBox cbx, string relationshipName, bool isReadOnly, IControlFactory factory)
-//            : base(cbx, relationshipName, isReadOnly, factory) { }
-//
-//        protected override void CustomiseLookupList(Dictionary<string, string> col)
-//        {
-//            Sample additionalBO = new Sample { SampleText = "ExtraLookupItem" };
-//            col.Add(additionalBO.SampleText, additionalBO.ToString());
-//        }
-//    }
-//
-//    internal class CustomRemoveRelationshipComboBoxMapper : RelationshipComboBoxMapper
-//    {
-//        public CustomRemoveRelationshipComboBoxMapper(IComboBox cbx, string relationshipName, bool isReadOnly, IControlFactory factory)
-//            : base(cbx, relationshipName, isReadOnly, factory) { }
-//
-//        protected override void CustomiseLookupList(Dictionary<string, string> col)
-//        {
-//            string lastKey = "";
-//            foreach (string key in col.Keys)
-//            {
-//                lastKey = key;
-//            }
-//
-//            col.Remove(lastKey);
-//        }
-//    }
+using System;
+using Habanero.Base;
+using Habanero.Base.Exceptions;
+using Habanero.BO;
+using Habanero.BO.ClassDefinition;
+using Habanero.Test.BO;
+using Habanero.UI.Base;
+
+
+using NUnit.Framework;
+
+namespace Habanero.Test.UI.Base.Mappers
+{
+    public abstract class TestRelationshipComboBoxMapper
+    {
+        protected IControlFactory _controlFactory;
+        private IClassDef _cpClassDef;
+        private IClassDef _orgClassDef;
+
+        protected virtual IControlFactory GetControlFactory()
+        {
+            if (_controlFactory == null) CreateControlFactory();
+            return _controlFactory;
+        }
+
+        protected abstract void CreateControlFactory();
+
+        [TestFixtureSetUp]
+        public void TestFixtureSetup()
+        {
+            CreateControlFactory();
+            GlobalRegistry.UIExceptionNotifier = new RethrowingExceptionNotifier();
+        }
+
+        [SetUp]
+        public void SetupTest()
+        {
+            BORegistry.DataAccessor = new DataAccessorInMemory();
+            ClassDef.ClassDefs.Clear();
+            _cpClassDef = ContactPersonTestBO.LoadClassDefOrganisationTestBORelationship_MultipleReverse();
+            _orgClassDef = OrganisationTestBO.LoadDefaultClassDef();
+        }
+
+        [Test]
+        public void Test_Constructor()
+        {
+            //---------------Set up test pack-------------------
+            IComboBox cmbox = GetControlFactory().CreateComboBox();
+            //---------------Execute Test ----------------------
+            const string relationshipName = "Organisation";
+            RelationshipComboBoxMapper mapper = new RelationshipComboBoxMapper
+                (cmbox, relationshipName, false, GetControlFactory());
+            //---------------Test Result -----------------------
+            Assert.AreSame(cmbox, mapper.Control);
+            Assert.AreSame(relationshipName, mapper.RelationshipName);
+            Assert.AreEqual(false, mapper.IsReadOnly);
+            Assert.AreSame(GetControlFactory(), mapper.ControlFactory);
+            Assert.IsTrue(mapper.IncludeBlankItem);
+        }
+
+        [Test]
+        public void Test_Constructor_WhenComboBoxNull_ShouldRaiseError()
+        {
+            //---------------Set up test pack-------------------
+            //---------------Execute Test ----------------------
+            const string relationshipName = "RelationshipDoesNotExist";
+            try
+            {
+                new RelationshipComboBoxMapper(null, relationshipName, false, GetControlFactory());
+                Assert.Fail("expected ArgumentNullException");
+            }
+                //---------------Test Result -----------------------
+            catch (ArgumentNullException ex)
+            {
+                StringAssert.Contains("Value cannot be null", ex.Message);
+                StringAssert.Contains("comboBox", ex.ParamName);
+            }
+        }
+
+        [Test]
+        public void Test_Constructor_WhenControlFactoryNull_ShouldRaiseError()
+        {
+            //---------------Set up test pack-------------------
+            IComboBox cmbox = GetControlFactory().CreateComboBox();
+            //---------------Execute Test ----------------------
+            const string relationshipName = "RelationshipDoesNotExist";
+            try
+            {
+                new RelationshipComboBoxMapper(cmbox, relationshipName, false, null);
+                Assert.Fail("expected ArgumentNullException");
+            }
+                //---------------Test Result -----------------------
+            catch (ArgumentNullException ex)
+            {
+                StringAssert.Contains("Value cannot be null", ex.Message);
+                StringAssert.Contains("controlFactory", ex.ParamName);
+            }
+        }
+
+        [Test]
+        public void Test_Constructor_WhenRelationshipNameNull_ShouldRaiseError()
+        {
+            //---------------Set up test pack-------------------
+            IComboBox cmbox = GetControlFactory().CreateComboBox();
+            //---------------Execute Test ----------------------
+            try
+            {
+                new RelationshipComboBoxMapper(cmbox, null, false, GetControlFactory());
+                Assert.Fail("expected ArgumentNullException");
+            }
+                //---------------Test Result -----------------------
+            catch (ArgumentNullException ex)
+            {
+                StringAssert.Contains("Value cannot be null", ex.Message);
+                StringAssert.Contains("relationshipName", ex.ParamName);
+            }
+        }
+
+        [Test]
+        public void Test_BusinessObject_WhenSet_WhenRelationshipDoesNotExistInClassDef_ShouldRaiseError()
+        {
+            //---------------Set up test pack-------------------
+            IComboBox cmbox = GetControlFactory().CreateComboBox();
+            const string relationshipName = "RelationshipDoesNotExist";
+            RelationshipComboBoxMapper mapper = new RelationshipComboBoxMapper(cmbox, relationshipName, false, GetControlFactory());
+            //---------------Execute Test ----------------------
+
+            try
+            {
+                mapper.BusinessObject = new ContactPersonTestBO();
+                Assert.Fail("expected HabaneroDeveloperException");
+            }
+                //---------------Test Result -----------------------
+            catch (HabaneroDeveloperException ex)
+            {
+                StringAssert.Contains
+                    (string.Format("The relationship '{0}' on '{1}' cannot be found.", 
+                                   relationshipName, _cpClassDef.ClassNameFull), ex.Message);
+            }
+        }
+
+        [Test]
+        public void Test_BusinessObject_WhenSet_WhenRelationshipNotSingle_ShouldRaiseError()
+        {
+            //---------------Set up test pack-------------------
+            IComboBox cmbox = GetControlFactory().CreateComboBox();
+            const string relationshipName = "ContactPeople";
+            RelationshipComboBoxMapper mapper = new RelationshipComboBoxMapper(cmbox, relationshipName, false, GetControlFactory());
+            //---------------Execute Test ----------------------
+            try
+            {
+                mapper.BusinessObject = new OrganisationTestBO();
+                Assert.Fail("expected HabaneroDeveloperException");
+            }
+                //---------------Test Result -----------------------
+            catch (HabaneroDeveloperException ex)
+            {
+                StringAssert.Contains
+                    (string.Format("The relationship '{0}' on '{1}' is not a single relationship. ", 
+                                   relationshipName, _orgClassDef.ClassNameFull),
+                     ex.Message);
+                StringAssert.Contains
+                    ("The 'RelationshipComboBoxMapper' can only be used for single relationships",
+                     ex.DeveloperMessage);
+            }
+        }
+
+        [Test]
+        public void Test_Constructor_ShouldHaveNoBusinessObjectSet_ShouldDisableControl()
+        {
+            //--------------- Set up test pack ------------------
+            IComboBox cmbox = GetControlFactory().CreateComboBox();
+            const string relationshipName = "Organisation";
+            //--------------- Test Preconditions ----------------
+            //--------------- Execute Test ----------------------
+            RelationshipComboBoxMapper mapper = new RelationshipComboBoxMapper(cmbox, relationshipName, false, GetControlFactory());
+            //--------------- Test Result -----------------------
+            Assert.IsNull(mapper.BusinessObject);
+            Assert.IsFalse(mapper.Control.Enabled);
+        }
+
+        [Test]
+        public void Test_BusinessObjectCollection_WhenSetToEmpty_ShouldPopulateItemsInComboBox()
+        {
+            //---------------Set up test pack-------------------
+            IComboBox cmbox = GetControlFactory().CreateComboBox();
+            const string relationshipName = "Organisation";
+            RelationshipComboBoxMapper mapper = new RelationshipComboBoxMapper
+                (cmbox, relationshipName, false, GetControlFactory());
+            IBusinessObjectCollection boCol = new BusinessObjectCollection<OrganisationTestBO>();
+            //---------------Execute Test ----------------------
+            mapper.BusinessObjectCollection = boCol;
+            //---------------Test Result -----------------------
+            Assert.AreSame(boCol, mapper.BusinessObjectCollection);
+            Assert.AreEqual(1, cmbox.Items.Count, "Should have blank Item");
+        }
+
+        [Test]
+        public void Test_BusinessObjectCollection_WhenSetToEmpty_WhenIncludeBlankItemFalse_ShouldNotIncludeBlankItem()
+        {
+            //---------------Set up test pack-------------------
+            IComboBox cmbox = GetControlFactory().CreateComboBox();
+            BusinessObjectCollection<OrganisationTestBO> boCol;
+            RelationshipComboBoxMapper mapper = GetMapperBoColHasOneItem(cmbox, out boCol);
+            mapper.IncludeBlankItem = false;
+            //---------------Assert Precondition----------------
+            Assert.IsFalse(mapper.IncludeBlankItem);
+            //---------------Execute Test ----------------------
+            mapper.BusinessObjectCollection = new BusinessObjectCollection<OrganisationTestBO>();
+            //---------------Test Result -----------------------
+            Assert.AreEqual(0, cmbox.Items.Count, "Should not have blank item");
+            Assert.IsNull(cmbox.SelectedItem);
+        }
+
+        [Test]
+        public void Test_BusinessObjectCollection_WhenSetWithOneItem_ShouldPopulateItemsInComboBox()
+        {
+            //---------------Set up test pack-------------------
+            IComboBox cmbox = GetControlFactory().CreateComboBox();
+            const string relationshipName = "Organisation";
+            RelationshipComboBoxMapper mapper = new RelationshipComboBoxMapper
+                (cmbox, relationshipName, false, GetControlFactory());
+            IBusinessObjectCollection boCol = GetBoColWithOneItem();
+            //---------------Assert Preconditions---------------
+            Assert.AreEqual(1, boCol.Count);
+            //---------------Execute Test ----------------------
+            mapper.BusinessObjectCollection = boCol;
+            //---------------Test Result -----------------------
+            Assert.AreEqual(2, cmbox.Items.Count, "Should have one object and blank item");
+            Assert.IsInstanceOf(typeof (IBusinessObject), cmbox.Items[1]);
+            Assert.IsTrue(cmbox.Items.Contains(boCol[0]));
+            Assert.IsNull(cmbox.SelectedItem);
+        }
+
+        [Test]
+        public void Test_BusinessObjectCollection_WithExistingCollectionSet_WhenSetToNewCollectionWithOneItem_ShouldRePopulateItemsInComboBox()
+        {
+            //---------------Set up test pack-------------------
+            IComboBox cmbox = GetControlFactory().CreateComboBox();
+            BusinessObjectCollection<OrganisationTestBO> boCol;
+            RelationshipComboBoxMapper mapper = GetMapperBoColHasOneItem(cmbox, out boCol);
+            //---------------Assert Preconditions---------------
+            Assert.AreEqual(1, boCol.Count);
+            Assert.AreEqual(2, cmbox.Items.Count, "Should have one object and blank item");
+            //---------------Execute Test ----------------------
+            mapper.BusinessObjectCollection = new BusinessObjectCollection<OrganisationTestBO>();
+            //---------------Test Result -----------------------
+            Assert.AreEqual(1, cmbox.Items.Count, "Should have blank item");
+            Assert.IsNull(cmbox.SelectedItem);
+        }
+
+        [Test]
+        public void Test_BusinessObjectCollection_WhenSetToNewCollectionContainingSelectedItem_ShouldPreserveSelection()
+        {
+            //---------------Set up test pack-------------------
+            IComboBox cmbox = GetControlFactory().CreateComboBox();
+            BusinessObjectCollection<OrganisationTestBO> boCol;
+            RelationshipComboBoxMapper mapper = GetMapperBoColHasOneItem(cmbox, out boCol);
+            ContactPersonTestBO person = new ContactPersonTestBO();
+            OrganisationTestBO selectedOrganisation = boCol[0];
+            person.Organisation = selectedOrganisation;
+            mapper.BusinessObject = person;
+            BusinessObjectCollection<OrganisationTestBO> newBoCol = new BusinessObjectCollection<OrganisationTestBO>();
+            newBoCol.Add(boCol);
+            //---------------Assert Precondition----------------
+            Assert.AreSame(person, mapper.BusinessObject);
+            Assert.AreSame(selectedOrganisation, person.Organisation);
+            Assert.AreSame(selectedOrganisation, cmbox.SelectedItem);
+            //---------------Execute Test ----------------------
+            mapper.BusinessObjectCollection = newBoCol;
+            //---------------Test Result -----------------------
+            Assert.AreSame(person, mapper.BusinessObject);
+            Assert.AreSame(selectedOrganisation, person.Organisation);
+            Assert.AreSame(selectedOrganisation, cmbox.SelectedItem);
+        }
+
+        [Test]
+        public void Test_BusinessObject_WhenSet_WhenMappersClassDefIsNull_ShouldSetClassDefFromBo()
+        {
+            //---------------Set up test pack-------------------
+            IComboBox cmbox = GetControlFactory().CreateComboBox();
+            BusinessObjectCollection<OrganisationTestBO> boCol;
+            RelationshipComboBoxMapper mapper = GetMapperBoColHasOneItem(cmbox, out boCol);
+            ContactPersonTestBO person = new ContactPersonTestBO();
+            //---------------Assert Precondition----------------
+            Assert.IsNull(mapper.ClassDef);
+            //---------------Execute Test ----------------------
+            mapper.BusinessObject = person;
+            //---------------Test Result -----------------------
+            Assert.AreSame(person.ClassDef, mapper.ClassDef);
+            Assert.AreSame(person, mapper.BusinessObject);
+        }
+
+        [Test]
+        public void Test_BusinessObject_WhenSet_ShouldSelectRelatedItemInComboBox()
+        {
+            //---------------Set up test pack-------------------
+            IComboBox cmbox = GetControlFactory().CreateComboBox();
+            BusinessObjectCollection<OrganisationTestBO> boCol;
+            RelationshipComboBoxMapper mapper = GetMapperBoColHasOneItem(cmbox, out boCol);
+            ContactPersonTestBO person = new ContactPersonTestBO();
+            person.Organisation = boCol[0];
+            //---------------Assert Precondition----------------
+            Assert.AreEqual(1, boCol.Count);
+            Assert.IsNull(cmbox.SelectedItem);
+            Assert.IsFalse(mapper.Control.Enabled);
+            //---------------Execute Test ----------------------
+            mapper.BusinessObject = person;
+            //---------------Test Result -----------------------
+            Assert.AreSame(person, mapper.BusinessObject);
+            Assert.IsTrue(mapper.Control.Enabled);
+            Assert.IsNotNull(cmbox.SelectedItem);
+            Assert.AreSame(person.Organisation, cmbox.SelectedItem);
+        }
+
+        [Test]
+        public void Test_BusinessObject_WhenSet_WhenRelationshipIsLevelsDeep_ShouldSelectRelatedItemInComboBox()
+        {
+            //---------------Set up test pack-------------------
+            ClassDef.ClassDefs.Clear();
+            ContactPersonTestBO.LoadClassDefWithOrganisationAndAddressRelationships();
+            OrganisationTestBO.LoadDefaultClassDef();
+            AddressTestBO.LoadDefaultClassDef();
+            const string relationshipName = "ContactPersonTestBO.Organisation";
+            RelationshipComboBoxMapper mapper = GetMapperBoColHasOneItem(relationshipName);
+            IComboBox cmbox = mapper.Control;
+            BusinessObjectCollection<OrganisationTestBO> boCol = (BusinessObjectCollection<OrganisationTestBO>)mapper.BusinessObjectCollection;
+            ContactPersonTestBO person = new ContactPersonTestBO();
+            person.Organisation = boCol[0];
+            AddressTestBO addressTestBO = new AddressTestBO { ContactPersonTestBO = person };
+            //---------------Assert Precondition----------------
+            Assert.AreEqual(1, boCol.Count);
+            Assert.IsNull(cmbox.SelectedItem);
+            Assert.IsFalse(mapper.Control.Enabled);
+            //---------------Execute Test ----------------------
+            mapper.BusinessObject = addressTestBO;
+            //---------------Test Result -----------------------
+            Assert.AreSame(addressTestBO, mapper.BusinessObject);
+            Assert.IsTrue(mapper.Control.Enabled);
+            Assert.IsNotNull(cmbox.SelectedItem);
+            Assert.AreSame(person.Organisation, cmbox.SelectedItem);
+        }
+
+        [Test]
+        public void Test_BusinessObject_WhenSet_WithIncorrectType_ShouldRaiseError()
+        {
+            //---------------Set up test pack-------------------
+            IComboBox cmbox = GetControlFactory().CreateComboBox();
+            BusinessObjectCollection<OrganisationTestBO> boCol;
+            RelationshipComboBoxMapper mapper = GetMapperBoColHasOneItem(cmbox, out boCol);
+            ContactPersonTestBO person = new ContactPersonTestBO();
+            person.Organisation = boCol[0];
+            mapper.ClassDef = _cpClassDef;
+            //---------------Assert Precondition----------------
+            Assert.AreEqual(1, boCol.Count);
+            Assert.IsNull(cmbox.SelectedItem);
+            //---------------Execute Test ----------------------
+            try
+            {
+                mapper.BusinessObject = new OrganisationTestBO();
+                Assert.Fail("expected HabaneroDeveloperException");
+            }
+                //---------------Test Result -----------------------
+            catch (HabaneroDeveloperException ex)
+            {
+                StringAssert.Contains
+                    ("You cannot set the Business Object to the 'OrganisationTestBO' identified as '", ex.Message);
+                StringAssert.Contains
+                    ("since it is not of the appropriate type ('ContactPersonTestBO') for this '", ex.Message);
+                StringAssert.Contains("RelationshipComboBoxMapper", ex.Message);
+            }
+        }
+
+        [Test]
+        public void Test_BusinessObject_WhenSet_WhenIsReadOnly_IsTrue_ShouldNotBeEditable()
+        {
+            //---------------Set up test pack-------------------
+            IComboBox cmbox = _controlFactory.CreateComboBox();
+            const string relationshipName = "Organisation";
+            BusinessObjectCollection<OrganisationTestBO> boCol = GetBoColWithOneItem();
+            RelationshipComboBoxMapper mapper = new RelationshipComboBoxMapper(cmbox, relationshipName, true, GetControlFactory());
+            mapper.BusinessObjectCollection = boCol;
+            OrganisationTestBO organisationTestBO = boCol[0];
+            ContactPersonTestBO person = CreateCPWithRelatedOrganisation(organisationTestBO);
+            //---------------Assert Preconditions---------------
+            Assert.IsTrue(mapper.IsReadOnly);
+            Assert.IsTrue(person.Status.IsNew);
+            Assert.IsFalse(cmbox.Enabled);
+            //---------------Execute Test ----------------------
+            mapper.BusinessObject = person;
+            //---------------Test Result -----------------------
+            Assert.IsFalse(cmbox.Enabled);
+        }
+
+        [Test]
+        public void Test_BusinessObjectCollection_WhenSet_WithIncorrectType_BeforeBOIsSet_ShouldNotRaiseError()
+        {
+            //---------------Set up test pack-------------------
+            IComboBox cmbox = GetControlFactory().CreateComboBox();
+            BusinessObjectCollection<OrganisationTestBO> boCol;
+            RelationshipComboBoxMapper mapper = GetMapperBoColHasOneItem(cmbox, out boCol);
+            //mapper.ClassDef = _cpClassDef;
+            BusinessObjectCollection<ContactPersonTestBO> businessObjectCollection = new BusinessObjectCollection<ContactPersonTestBO>();
+            //---------------Assert Precondition----------------
+            Assert.AreEqual(1, boCol.Count);
+            Assert.IsNull(cmbox.SelectedItem);
+            //---------------Execute Test ----------------------
+            mapper.BusinessObjectCollection = businessObjectCollection;
+            //---------------Test Result -----------------------
+            Assert.AreSame(businessObjectCollection, mapper.BusinessObjectCollection);
+        }
+
+        [Test]
+        public void Test_BusinessObjectCollection_WhenSet_WithIncorrectType_AfterBOIsSet_ShouldRaiseError()
+        {
+            //---------------Set up test pack-------------------
+            IComboBox cmbox = GetControlFactory().CreateComboBox();
+            BusinessObjectCollection<OrganisationTestBO> boCol;
+            RelationshipComboBoxMapper mapper = GetMapperBoColHasOneItem(cmbox, out boCol);
+            //mapper.ClassDef = _cpClassDef;
+            mapper.BusinessObject = new ContactPersonTestBO();
+            //---------------Assert Precondition----------------
+            Assert.AreEqual(1, boCol.Count);
+            Assert.IsNull(cmbox.SelectedItem);
+            //---------------Execute Test ----------------------
+            try
+            {
+                mapper.BusinessObjectCollection = new BusinessObjectCollection<ContactPersonTestBO>();
+                Assert.Fail("expected HabaneroDeveloperException");
+            }
+                //---------------Test Result -----------------------
+            catch (HabaneroDeveloperException ex)
+            {
+                StringAssert.Contains
+                    ("You cannot set the Business Object Collection to the 'ContactPersonTestBO'", ex.Message);
+                StringAssert.Contains
+                    ("since it is not of the appropriate type ('OrganisationTestBO') for this '", ex.Message);
+                StringAssert.Contains("RelationshipComboBoxMapper", ex.Message);
+            }
+        }
+
+        [Test]
+        public void Test_BusinessObject_WhenSet_WhenExistsInCollection_ShouldSelectRelatedItemInComboBox()
+        {
+            //---------------Set up test pack-------------------
+            IComboBox cmbox = GetControlFactory().CreateComboBox();
+            BusinessObjectCollection<OrganisationTestBO> boCol;
+            RelationshipComboBoxMapper mapper = GetMapperBoColHasOneItem(cmbox, out boCol);
+            boCol.CreateBusinessObject();
+            ContactPersonTestBO person = new ContactPersonTestBO();
+            person.Organisation = boCol[0];
+            //---------------Assert Precondition----------------
+            Assert.AreEqual(2, boCol.Count);
+            Assert.AreEqual(3, mapper.Control.Items.Count);
+            Assert.IsNull(cmbox.SelectedItem);
+            //---------------Execute Test ----------------------
+            mapper.BusinessObject = person;
+            //---------------Test Result -----------------------
+            Assert.AreSame(person, mapper.BusinessObject);
+            Assert.IsNotNull(cmbox.SelectedItem);
+            Assert.AreEqual(person.Organisation, cmbox.SelectedItem);
+        }
+
+        [Test]
+        public void Test_BusinessObject_WhenSet_WhenDoesNotExistInCollection_ShouldAddRelatedItemToComboBox()
+        {
+            //---------------Set up test pack-------------------
+            IComboBox cmbox = GetControlFactory().CreateComboBox();
+            BusinessObjectCollection<OrganisationTestBO> boCol;
+            RelationshipComboBoxMapper mapper = GetMapperBoColHasOneItem(cmbox, out boCol);
+            boCol.CreateBusinessObject();
+            ContactPersonTestBO person = new ContactPersonTestBO();
+            person.Organisation = new OrganisationTestBO();
+            //---------------Assert Precondition----------------
+            Assert.AreEqual(2, boCol.Count);
+            Assert.AreEqual(3, mapper.Control.Items.Count);
+            Assert.IsNull(cmbox.SelectedItem);
+            //---------------Execute Test ----------------------
+            mapper.BusinessObject = person;
+            //---------------Test Result -----------------------
+            Assert.AreEqual(2, boCol.Count);
+            Assert.AreEqual(4, mapper.Control.Items.Count);
+            Assert.AreSame(person, mapper.BusinessObject);
+            Assert.IsNotNull(cmbox.SelectedItem);
+            Assert.AreEqual(person.Organisation, cmbox.SelectedItem);
+        }
+
+        [Test]
+        public void Test_BusinessObject_WhenSetWithNullRelatedObject_WhenItemAlreadySelected_ShouldSelectNoItemInList()
+        {
+            //---------------Set up test pack-------------------
+            IComboBox cmbox = GetControlFactory().CreateComboBox();
+            BusinessObjectCollection<OrganisationTestBO> boCol;
+            RelationshipComboBoxMapper mapper = GetMapperBoColHasOneItem(cmbox, out boCol);
+            boCol.CreateBusinessObject();
+            ContactPersonTestBO origCP = new ContactPersonTestBO();
+            origCP.Organisation = boCol[0];
+            mapper.BusinessObject = origCP;
+
+            ContactPersonTestBO person = new ContactPersonTestBO();
+            //---------------Assert Precondition----------------
+            Assert.IsNotNull(cmbox.SelectedItem);
+            Assert.IsNull(person.Organisation);
+            Assert.AreSame(boCol[0], cmbox.SelectedItem);
+            Assert.AreNotEqual("", cmbox.Text);
+            //---------------Execute Test ----------------------
+            mapper.BusinessObject = person;
+            //---------------Test Result -----------------------
+            Assert.AreSame(person, mapper.BusinessObject);
+            Assert.AreEqual(null, cmbox.SelectedItem);
+            Assert.AreEqual("", cmbox.Text);
+        }
+
+        [Test]
+        public void Test_RelatedObjectChanged_ShouldUpdate()
+        {
+            //---------------Set up test pack-------------------
+            IComboBox cmbox = GetControlFactory().CreateComboBox();
+            BusinessObjectCollection<OrganisationTestBO> boCol;
+            RelationshipComboBoxMapper mapper = GetMapperBoColHasOneItem(cmbox, out boCol);
+            OrganisationTestBO newOrganisation = boCol.CreateBusinessObject();
+            ContactPersonTestBO contactPerson = new ContactPersonTestBO();
+            contactPerson.Organisation = boCol[0];
+            mapper.BusinessObject = contactPerson;
+            //---------------Assert Precondition----------------
+            Assert.AreEqual(2, boCol.Count);
+            Assert.AreNotSame(newOrganisation, contactPerson.Organisation);
+            Assert.AreNotSame(newOrganisation, cmbox.SelectedItem);
+            //---------------Execute Test ----------------------
+            contactPerson.Organisation = newOrganisation;
+            //---------------Test Result -----------------------
+            Assert.AreSame(newOrganisation, contactPerson.Organisation);
+            Assert.AreSame(newOrganisation, cmbox.SelectedItem);
+            
+        }
+
+        [Test]
+        public void Test_RelatedObjectChanged_WhenRelatedObjectPathChanged_WhenRelationshipMultipleLevelsDeep_ShouldUpdate()
+        {
+            //---------------Set up test pack-------------------
+            ClassDef.ClassDefs.Clear();
+            ContactPersonTestBO.LoadClassDefWithOrganisationAndAddressRelationships();
+            OrganisationTestBO.LoadDefaultClassDef();
+            AddressTestBO.LoadDefaultClassDef();
+            const string relationshipName = "ContactPersonTestBO.Organisation";
+            RelationshipComboBoxMapper mapper = GetMapperBoColHasOneItem(relationshipName);
+            IComboBox cmbox = mapper.Control;
+            BusinessObjectCollection<OrganisationTestBO> boCol = (BusinessObjectCollection<OrganisationTestBO>)mapper.BusinessObjectCollection;
+            ContactPersonTestBO person = new ContactPersonTestBO();
+            person.Organisation = boCol[0];
+            OrganisationTestBO newOrganisation = boCol.CreateBusinessObject();
+            ContactPersonTestBO newPerson = new ContactPersonTestBO{Organisation = newOrganisation};
+            AddressTestBO addressTestBO = new AddressTestBO { ContactPersonTestBO = person };
+            mapper.BusinessObject = addressTestBO;
+            //---------------Assert Precondition----------------
+            Assert.AreEqual(2, boCol.Count);
+            Assert.AreNotSame(newOrganisation, cmbox.SelectedItem);
+            //---------------Execute Test ----------------------
+            addressTestBO.ContactPersonTestBO = newPerson;
+            //---------------Test Result -----------------------
+            Assert.AreSame(newOrganisation, cmbox.SelectedItem);
+        }
+
+        [Test]
+        public void Test_GetRelatedBusinessObject_ShouldReturnBusinessObjectsRelatedObject()
+        {
+            //---------------Set up test pack-------------------
+            IComboBox cmbox = GetControlFactory().CreateComboBox();
+            BusinessObjectCollection<OrganisationTestBO> boCol;
+            RelationshipComboBoxMapper mapper = GetMapperBoColHasOneItem(cmbox, out boCol);
+            ContactPersonTestBO person = new ContactPersonTestBO();
+            person.Organisation = boCol[0];
+            mapper.BusinessObject = person;
+            //---------------Assert Precondition----------------
+            Assert.AreEqual(1, boCol.Count);
+            Assert.AreSame(person, mapper.BusinessObject);
+            Assert.IsNotNull(person.Organisation);
+            //---------------Execute Test ----------------------
+            IBusinessObject businessObject = mapper.GetRelatedBusinessObject();
+            //---------------Test Result -----------------------
+            Assert.AreSame(person.Organisation, businessObject);
+        }
+
+        [Test]
+        public void Test_GetRelatedBusinessObject_WhenBODoesNotHaveRelatedBO_ShouldReturnNull()
+        {
+            //---------------Set up test pack-------------------
+            IComboBox cmbox = GetControlFactory().CreateComboBox();
+            BusinessObjectCollection<OrganisationTestBO> boCol;
+            RelationshipComboBoxMapper mapper = GetMapperBoColHasOneItem(cmbox, out boCol);
+            ContactPersonTestBO person = new ContactPersonTestBO();
+            mapper.BusinessObject = person;
+            //---------------Assert Precondition----------------
+            Assert.AreEqual(1, boCol.Count);
+            Assert.AreSame(person, mapper.BusinessObject);
+            Assert.IsNull(person.Organisation);
+            //---------------Execute Test ----------------------
+            IBusinessObject businessObject = mapper.GetRelatedBusinessObject();
+            //---------------Test Result -----------------------
+            Assert.IsNull(businessObject);
+        }
+
+        [Test]
+        public void Test_GetRelatedBusinessObject_WhenNullBo_ShouldReturnNull()
+        {
+            //---------------Set up test pack-------------------
+            IComboBox cmbox = GetControlFactory().CreateComboBox();
+            BusinessObjectCollection<OrganisationTestBO> boCol;
+            RelationshipComboBoxMapper mapper = GetMapperBoColHasOneItem(cmbox, out boCol);
+            //---------------Assert Precondition----------------
+            Assert.AreEqual(1, boCol.Count);
+            Assert.IsNull(mapper.BusinessObject);
+            //---------------Execute Test ----------------------
+            IBusinessObject relatedBO = mapper.GetRelatedBusinessObject();
+            //---------------Test Result -----------------------
+            Assert.IsNull(relatedBO);
+        }
+
+        [Test]
+        public void Test_GetRelatedBusinessObject_WhenRelationshipIsLevelsDeep_ShouldReturnCorrectBO()
+        {
+            //---------------Set up test pack-------------------
+            ClassDef.ClassDefs.Clear();
+            ContactPersonTestBO.LoadClassDefWithOrganisationAndAddressRelationships();
+            OrganisationTestBO.LoadDefaultClassDef();
+            AddressTestBO.LoadDefaultClassDef();
+            const string relationshipName = "ContactPersonTestBO.Organisation";
+            RelationshipComboBoxMapper mapper = GetMapperBoColHasOneItem(relationshipName);
+            BusinessObjectCollection<OrganisationTestBO> boCol = (BusinessObjectCollection<OrganisationTestBO>)mapper.BusinessObjectCollection;
+            ContactPersonTestBO person = new ContactPersonTestBO();
+            person.Organisation = boCol[0];
+            AddressTestBO addressTestBO = new AddressTestBO{ContactPersonTestBO = person};
+            mapper.BusinessObject = addressTestBO;
+            //---------------Assert Precondition----------------
+            Assert.AreEqual(1, boCol.Count);
+            //---------------Execute Test ----------------------
+            IBusinessObject relatedBO = mapper.GetRelatedBusinessObject();
+            //---------------Test Result -----------------------
+            Assert.AreSame(person.Organisation, relatedBO);
+        }
+
+        protected static ContactPersonTestBO CreateCPWithRelatedOrganisation(OrganisationTestBO organisationTestBO)
+        {
+            ContactPersonTestBO person = ContactPersonTestBO.CreateUnsavedContactPerson();
+            person.Organisation = organisationTestBO;
+            return person;
+        }
+
+        [Test]
+        public virtual void Test_AddBOToCol_ShouldUpdateItems()
+        {
+            //---------------Set up test pack-------------------
+            IComboBox cmbox = GetControlFactory().CreateComboBox();
+            BusinessObjectCollection<OrganisationTestBO> boCol;
+            RelationshipComboBoxMapper mapper = GetMapperBoColHasOneItem(cmbox, out boCol);
+            OrganisationTestBO newBO = new OrganisationTestBO();
+            //---------------Assert Precondition----------------
+            Assert.AreEqual(1, boCol.Count);
+            Assert.AreEqual(2, mapper.Control.Items.Count);
+            //---------------Execute Test ----------------------
+            boCol.Add(newBO);
+            //---------------Test Result -----------------------
+            Assert.AreEqual(2, boCol.Count);
+            Assert.AreEqual(3, mapper.Control.Items.Count);
+        }
+
+        [Test]
+        //TODO Mark 07 Aug 2009: NNB Review this - I don't think that this is the action you want because it could have side effects when creating a new BO
+        public virtual void Test_AddBOToCol_WhenNullOrEmptyToString_ShouldRaiseError()
+        {
+            //---------------Set up test pack-------------------
+            IComboBox cmbox = GetControlFactory().CreateComboBox();
+            RelationshipComboBoxMapper mapper1 = GetMapper(cmbox);
+            BusinessObjectCollection<ContactPersonTestBO> boCol = new BusinessObjectCollection<ContactPersonTestBO> { new ContactPersonTestBO() };
+            mapper1.BusinessObjectCollection = boCol;
+            RelationshipComboBoxMapper mapper = mapper1;
+            ContactPersonTestBO newBO = new ContactPersonTestBO();
+            newBO.Surname = "";
+            //---------------Assert Precondition----------------
+            Assert.AreEqual(1, boCol.Count);
+            Assert.AreEqual(2, mapper.Control.Items.Count);
+            Assert.IsNull(newBO.ToString());
+            //---------------Execute Test ----------------------
+            try
+            {
+                boCol.Add(newBO);
+                Assert.Fail("expected HabaneroDeveloperException");
+            }
+                //---------------Test Result -----------------------
+            catch (HabaneroDeveloperException ex)
+            {
+                string message = string.Format("Cannot add a business object of type '{0}' "
+                                               + "to the 'ComboBoxCollectionSelector' if its ToString is null or zero length"
+                                               , newBO.ClassDef.ClassName);
+                StringAssert.Contains(message, ex.Message);
+            }
+        }
+
+        [Test]
+        public virtual void Test_RemoveBOFromCol_ShouldUpdateItems()
+        {
+            //---------------Set up test pack-------------------
+            IComboBox cmbox = GetControlFactory().CreateComboBox();
+            BusinessObjectCollection<OrganisationTestBO> boCol;
+            RelationshipComboBoxMapper mapper = GetMapperBoColHasOneItem(cmbox, out boCol);
+            OrganisationTestBO bo = boCol[0];
+            //---------------Assert Precondition----------------
+            Assert.AreEqual(1, boCol.Count);
+            Assert.AreEqual(2, mapper.Control.Items.Count);
+            //---------------Execute Test ----------------------
+            boCol.Remove(bo);
+            //---------------Test Result -----------------------
+            Assert.AreEqual(0, boCol.Count);
+            Assert.AreEqual(1, mapper.Control.Items.Count);
+        }
+
+        [Test]
+        public virtual void Test_BusinessObjectCollection_WhenSetToNull_ShouldNotRaiseError_BUGFIX()
+        {
+            //---------------Set up test pack-------------------
+            IComboBox cmbox = GetControlFactory().CreateComboBox();
+            BusinessObjectCollection<OrganisationTestBO> boCol;
+            RelationshipComboBoxMapper mapper = GetMapperBoColHasOneItem(cmbox, out boCol);
+            //---------------Assert Precondition----------------
+            Assert.AreEqual(1, boCol.Count);
+            Assert.AreEqual(2, mapper.Control.Items.Count);
+            //---------------Execute Test ----------------------
+            mapper.BusinessObjectCollection = null;
+            //---------------Test Result -----------------------
+            Assert.IsNull(mapper.BusinessObjectCollection);
+            Assert.AreEqual(1, mapper.Control.Items.Count);
+        }
+
+        [Test]
+        public void Test_BusinessObject_WhenSetToNull_ShouldNotRaiseError_BUGFIX()
+        {
+            //---------------Set up test pack-------------------
+            IComboBox cmbox = GetControlFactory().CreateComboBox();
+            BusinessObjectCollection<OrganisationTestBO> boCol;
+            RelationshipComboBoxMapper mapper = GetMapperBoColHasOneItem(cmbox, out boCol);
+            //---------------Assert Precondition----------------
+            Assert.AreEqual(1, boCol.Count);
+            Assert.IsNull(cmbox.SelectedItem);
+            //---------------Execute Test ----------------------
+            mapper.BusinessObject = null;
+            //---------------Test Result -----------------------
+            Assert.IsTrue(string.IsNullOrEmpty(Convert.ToString(cmbox.SelectedItem)));
+        }
+
+        [Test]
+        // Note: Mark - This test name doesn't match what the test does. Look into renaming or removing.
+        public void Test_BusinessObject_WhenSetToBO_AfterSetToNull_ShouldFillList_BUGFIX()
+        {
+            //---------------Set up test pack-------------------
+            IComboBox cmbox = GetControlFactory().CreateComboBox();
+            BusinessObjectCollection<OrganisationTestBO> boCol;
+            RelationshipComboBoxMapper mapper = GetMapperBoColHasOneItem(cmbox, out boCol);
+            ContactPersonTestBO person = new ContactPersonTestBO();
+            mapper.BusinessObject = null;
+            //---------------Assert Precondition----------------
+            Assert.IsTrue(string.IsNullOrEmpty(Convert.ToString(cmbox.SelectedItem)));
+            Assert.AreEqual(2, cmbox.Items.Count);
+            //---------------Execute Test ----------------------
+            mapper.BusinessObject = person;
+            //---------------Test Result -----------------------
+            Assert.AreEqual(1, boCol.Count);
+            Assert.AreEqual(1 + 1, cmbox.Items.Count);
+            Assert.IsNull(cmbox.SelectedItem);
+        }
+
+        [Test]
+        public void Test_BusinessObject_WhenSetToNull_WhenNullCollectionIsSet_ShouldNotRaiseError_BUGFIX()
+        {
+            //---------------Set up test pack-------------------
+            IComboBox cmbox = GetControlFactory().CreateComboBox();
+            BusinessObjectCollection<OrganisationTestBO> boCol;
+            RelationshipComboBoxMapper mapper = GetMapperBoColHasOneItem(cmbox, out boCol);
+            mapper.BusinessObjectCollection = null;
+            //---------------Assert Precondition----------------
+            Assert.IsNull(mapper.BusinessObjectCollection);
+            Assert.AreEqual(1, cmbox.Items.Count);
+            Assert.IsNull(cmbox.SelectedItem);
+            //---------------Execute Test ----------------------
+            mapper.BusinessObject = null;
+            //---------------Test Result -----------------------
+            Assert.IsNull(cmbox.SelectedItem);
+            Assert.AreEqual(1, cmbox.Items.Count, "Should have only the null item in it.");
+        }
+
+        [Test]
+        public void Test_ApplyChangesToBusinessObject_WhenAnItemIsSelectedAndRelatedBusnessObjectWasNull_ShouldUpdateBusinessObjectWithSelectedValue()
+        {
+            //---------------Set up test pack-------------------
+            IComboBox cmbox = GetControlFactory().CreateComboBox();
+            BusinessObjectCollection<OrganisationTestBO> boCol;
+            RelationshipComboBoxMapper mapper = GetMapperBoColHasOneItem(cmbox, out boCol);
+            OrganisationTestBO newOrganisation = boCol.CreateBusinessObject();
+            ContactPersonTestBO person = new ContactPersonTestBO();
+            mapper.BusinessObject = person;
+            //---------------Assert Precondition----------------
+            Assert.IsNull(person.Organisation);
+            //---------------Execute Test ----------------------
+            cmbox.SelectedItem = newOrganisation;
+            mapper.ApplyChangesToBusinessObject();
+            //---------------Test Result -----------------------
+            Assert.AreSame(newOrganisation, cmbox.SelectedItem);
+            Assert.AreSame(newOrganisation, person.Organisation);
+        }
+
+        [Test]
+        public void Test_ApplyChangesToBusinessObject_WhenNewItemIsSelected_ShouldUpdateBusinessObjectWithSelectedValue()
+        {
+            //---------------Set up test pack-------------------
+            IComboBox cmbox = GetControlFactory().CreateComboBox();
+            BusinessObjectCollection<OrganisationTestBO> boCol;
+            RelationshipComboBoxMapper mapper = GetMapperBoColHasOneItem(cmbox, out boCol);
+            OrganisationTestBO relatedBo = boCol[0];
+            OrganisationTestBO newOrganisation = boCol.CreateBusinessObject();
+            ContactPersonTestBO person = new ContactPersonTestBO();
+            person.Organisation = relatedBo;
+            mapper.BusinessObject = person;
+            //---------------Assert Precondition----------------
+            Assert.AreNotSame(newOrganisation, person.Organisation);
+            //---------------Execute Test ----------------------
+            cmbox.SelectedItem = newOrganisation;
+            mapper.ApplyChangesToBusinessObject();
+            //---------------Test Result -----------------------
+            Assert.AreSame(newOrganisation, cmbox.SelectedItem);
+            Assert.AreSame(newOrganisation, person.Organisation);
+        }
+
+        [Test]
+        public void Test_ApplyChangesToBusinessObject_WhenNewItemIsSelected_WhenSet_WhenRelationshipIsLevelsDeep_ShouldUpdateRelatedBusinessObjectWithSelectedValue()
+        {
+            //---------------Set up test pack-------------------
+
+            ClassDef.ClassDefs.Clear();
+            ContactPersonTestBO.LoadClassDefWithOrganisationAndAddressRelationships();
+            OrganisationTestBO.LoadDefaultClassDef();
+            AddressTestBO.LoadDefaultClassDef();
+            const string relationshipName = "ContactPersonTestBO.Organisation";
+            RelationshipComboBoxMapper mapper = GetMapperBoColHasOneItem(relationshipName);
+            IComboBox cmbox = mapper.Control;
+            BusinessObjectCollection<OrganisationTestBO> boCol = (BusinessObjectCollection<OrganisationTestBO>)mapper.BusinessObjectCollection;
+            ContactPersonTestBO person = new ContactPersonTestBO();
+            person.Organisation = boCol[0];
+            AddressTestBO addressTestBO = new AddressTestBO { ContactPersonTestBO = person };
+            mapper.BusinessObject = addressTestBO;
+            OrganisationTestBO newOrganisation = new OrganisationTestBO();
+            boCol.Add(newOrganisation);
+            mapper.BusinessObject = addressTestBO;
+            //---------------Assert Precondition----------------
+            Assert.AreEqual(2, boCol.Count);
+            Assert.AreEqual(3, cmbox.Items.Count);
+            Assert.AreSame(addressTestBO, mapper.BusinessObject);
+            Assert.AreSame(person.Organisation, cmbox.SelectedItem);
+            Assert.AreNotSame(person.Organisation, newOrganisation);
+            //---------------Execute Test ----------------------
+            cmbox.SelectedItem = newOrganisation;
+            mapper.ApplyChangesToBusinessObject();
+            //---------------Test Result -----------------------
+            Assert.AreSame(newOrganisation, cmbox.SelectedItem);
+            Assert.AreSame(newOrganisation, person.Organisation);
+        }
+
+        [Test]
+        public void Test_ApplyChangesToBusinessObject_WhenNoItemIsSelected_ShouldUpdateBusinessObjectWithNull()
+        {
+            //---------------Set up test pack-------------------
+            IComboBox cmbox = GetControlFactory().CreateComboBox();
+            BusinessObjectCollection<OrganisationTestBO> boCol;
+            RelationshipComboBoxMapper mapper = GetMapperBoColHasOneItem(cmbox, out boCol);
+            OrganisationTestBO relatedBo = boCol[0];
+            OrganisationTestBO newOrganisation = boCol.CreateBusinessObject();
+            ContactPersonTestBO person = new ContactPersonTestBO();
+            person.Organisation = relatedBo;
+            mapper.BusinessObject = person;
+            //---------------Assert Precondition----------------
+            Assert.AreNotSame(newOrganisation, person.Organisation);
+            //---------------Execute Test ----------------------
+            cmbox.SelectedIndex = 0;
+            mapper.ApplyChangesToBusinessObject();
+            //---------------Test Result -----------------------
+            Assert.AreEqual(null, cmbox.SelectedItem);
+            Assert.IsNull(person.Organisation);
+        }
+
+        [Test]
+        public void Test_ApplyChangesToBusinessObject_WhenInvalidItemInComboIsSelected_ShouldSetBOPropValueToNull()
+        {
+            //---------------Set up test pack-------------------
+            IComboBox cmbox = GetControlFactory().CreateComboBox();
+            BusinessObjectCollection<OrganisationTestBO> boCol;
+            RelationshipComboBoxMapper mapper = GetMapperBoColHasOneItem(cmbox, out boCol);
+            ContactPersonTestBO person = new ContactPersonTestBO();
+            person.Organisation = boCol[0];
+            mapper.BusinessObject = person;
+            cmbox.Items.Add("SomeItem");
+            //---------------Assert Preconditions---------------
+            Assert.AreEqual(3, cmbox.Items.Count);
+            Assert.AreEqual("SomeItem", LastComboBoxItem(cmbox).ToString());
+            //---------------Execute Test ----------------------
+            cmbox.SelectedIndex = cmbox.Items.Count - 1;
+            mapper.ApplyChangesToBusinessObject();
+            //---------------Test Result -----------------------
+            Assert.IsNull(person.Organisation);
+        }
+
+        [Test]
+        public void Test_UpdateControlValueFromBusinessObject_WhenSetNewValue_AfterNullCurrentValue_ShouldUpdateControlValue()
+        {
+            //---------------Set up test pack-------------------
+            IComboBox cmbox = GetControlFactory().CreateComboBox();
+            BusinessObjectCollection<OrganisationTestBO> boCol;
+            RelationshipComboBoxMapper mapper = GetMapperBoColHasOneItem(cmbox, out boCol);
+            OrganisationTestBO organisationTestBO = boCol[0];
+            ContactPersonTestBO person = new ContactPersonTestBO();
+            mapper.BusinessObject = person;
+            //---------------Test Preconditions-------------------
+            Assert.AreEqual(1, boCol.Count);
+            Assert.IsNotNull(mapper.BusinessObjectCollection);
+            Assert.IsNull(cmbox.SelectedItem, "There should be no selected item to start with");
+            //---------------Execute Test ----------------------
+
+            person.Organisation = organisationTestBO;
+            mapper.UpdateControlValueFromBusinessObject();
+
+            //---------------Test Result -----------------------
+            Assert.IsNotNull(cmbox.SelectedItem);
+            Assert.AreEqual(organisationTestBO, cmbox.SelectedItem, "Value is not set after changing bo prop Value");
+        }
+
+        [Test]
+        public void Test_UpdateControlValueFromBusinessObject_ShouldUpdateControlValue()
+        {
+            //---------------Set up test pack-------------------
+            IComboBox cmbox = GetControlFactory().CreateComboBox();
+            BusinessObjectCollection<OrganisationTestBO> boCol;
+            RelationshipComboBoxMapper mapper = GetMapperBoColHasOneItem(cmbox, out boCol);
+            OrganisationTestBO newBO = boCol.CreateBusinessObject();
+            OrganisationTestBO organisationTestBO = boCol[0];
+            ContactPersonTestBO person = new ContactPersonTestBO();
+            person.Organisation = organisationTestBO;
+            mapper.BusinessObject = person;
+            //---------------Test Preconditions-------------------
+            Assert.AreEqual(2, boCol.Count);
+            Assert.IsNotNull(mapper.BusinessObjectCollection);
+            Assert.IsNotNull(cmbox.SelectedItem, "There should be a selected item to start with");
+            //---------------Execute Test ----------------------
+
+            person.Organisation = newBO;
+            mapper.UpdateControlValueFromBusinessObject();
+
+            //---------------Test Result -----------------------
+            Assert.IsNotNull(cmbox.SelectedItem);
+            Assert.AreEqual(newBO, cmbox.SelectedItem, "Value is not set after changing bo prop Value");
+        }
+
+        [Test]
+        public virtual void Test_ChangeComboBoxSelected_ShouldNotUpdatePropValue_VWGOnly()
+        {
+            //---------------Set up test pack-------------------
+            IComboBox cmbox = GetControlFactory().CreateComboBox();
+            BusinessObjectCollection<OrganisationTestBO> boCol;
+            RelationshipComboBoxMapper mapper = GetMapperBoColHasOneItem(cmbox, out boCol);
+            OrganisationTestBO relatedBo = boCol[0];
+            OrganisationTestBO newOrganisation = boCol.CreateBusinessObject();
+            ContactPersonTestBO person = new ContactPersonTestBO();
+            person.Organisation = relatedBo;
+            mapper.BusinessObject = person;
+            //---------------Execute Test ----------------------
+            cmbox.SelectedItem = newOrganisation;
+            //---------------Test Result -----------------------
+            Assert.AreNotSame(newOrganisation, person.Organisation);
+            Assert.AreSame(relatedBo, person.Organisation);
+        }
+
+        [Test]
+        public void Test_STATE_WhenComposition_AndBusinessObjectNew_ShouldBeEditable()
+        {
+            //---------------Set up test pack-------------------
+            IComboBox cmbox = _controlFactory.CreateComboBox();
+            BusinessObjectCollection<OrganisationTestBO> boCol;
+            RelationshipComboBoxMapper mapper = GetMapperBoColHasOneItem(cmbox, out boCol);
+            OrganisationTestBO organisationTestBO = boCol[0];
+            ContactPersonTestBO person = CreateCPWithRelatedOrganisation(organisationTestBO);
+            IRelationship relationship = person.Relationships["Organisation"];
+            relationship.RelationshipDef.RelationshipType = RelationshipType.Composition;
+            mapper.BusinessObject = person;
+            //---------------Assert Preconditions---------------
+            Assert.IsTrue(person.Status.IsNew);
+            Assert.AreEqual(RelationshipType.Composition, relationship.RelationshipDef.RelationshipType);
+            //---------------Execute Test ----------------------
+            bool enabled = cmbox.Enabled;
+            //---------------Test Result -----------------------
+            Assert.IsTrue(enabled);
+        }
+
+        [Test]
+        public void Test_STATE_WhenComposition_AndBusinessObjectNotNew_ShouldNotBeEditable()
+        {
+            //---------------Set up test pack-------------------
+            IComboBox cmbox = _controlFactory.CreateComboBox();
+            BusinessObjectCollection<OrganisationTestBO> boCol;
+            RelationshipComboBoxMapper mapper = GetMapperBoColHasOneItem(cmbox, out boCol);
+            OrganisationTestBO organisationTestBO = boCol[0];
+            ContactPersonTestBO person = CreateCPWithRelatedOrganisation(organisationTestBO);
+            IRelationship relationship = person.Relationships["Organisation"];
+            relationship.RelationshipDef.RelationshipType = RelationshipType.Composition;
+            person.Surname = TestUtil.GetRandomString();
+            person.Save();
+            mapper.BusinessObject = person;
+            //---------------Assert Preconditions---------------
+            Assert.IsFalse(person.Status.IsNew);
+            Assert.AreEqual(RelationshipType.Composition, relationship.RelationshipDef.RelationshipType);
+            //---------------Execute Test ----------------------
+            bool enabled = cmbox.Enabled;
+            //---------------Test Result -----------------------
+            Assert.IsFalse(enabled);
+        }
+
+        [Test]
+        public void Test_STATE_WhenComposition_AndBusinessObjectSaved_ShouldNotBeEditable()
+        {
+            //---------------Set up test pack-------------------
+            IComboBox cmbox = _controlFactory.CreateComboBox();
+            BusinessObjectCollection<OrganisationTestBO> boCol;
+            RelationshipComboBoxMapper mapper = GetMapperBoColHasOneItem(cmbox, out boCol);
+            OrganisationTestBO organisationTestBO = boCol[0];
+            ContactPersonTestBO person = CreateCPWithRelatedOrganisation(organisationTestBO);
+            IRelationship relationship = person.Relationships["Organisation"];
+            relationship.RelationshipDef.RelationshipType = RelationshipType.Composition;
+            person.Surname = TestUtil.GetRandomString();
+
+            mapper.BusinessObject = person;
+            //---------------Assert Preconditions---------------
+            Assert.IsTrue(person.Status.IsNew);
+            Assert.AreEqual(RelationshipType.Composition, relationship.RelationshipDef.RelationshipType);
+            person.Save();
+            //---------------Execute Test ----------------------
+            bool enabled = cmbox.Enabled;
+            //---------------Test Result -----------------------
+            Assert.IsFalse(person.Status.IsNew);
+            Assert.IsFalse(enabled);
+        }
+
+        [Test]
+        public void Test_STATE_WhenIsReadOnly_IsFalse_ShouldBeEditable()
+        {
+            //---------------Set up test pack-------------------
+            IComboBox cmbox = _controlFactory.CreateComboBox();
+            const string relationshipName = "Organisation";
+            RelationshipComboBoxMapper mapper1 = new RelationshipComboBoxMapper(cmbox, relationshipName, false, GetControlFactory());
+            mapper1.BusinessObject = new ContactPersonTestBO();
+            //---------------Assert Precondition----------------
+            Assert.IsFalse(mapper1.IsReadOnly);
+            //---------------Execute Test ----------------------
+            bool enabled = mapper1.Control.Enabled;
+            //---------------Test Result -----------------------
+            Assert.IsTrue(enabled);
+        }
+
+        [Test]
+        public void Test_STATE_WhenIsReadOnly_IsTrue_ShouldNotBeEditable()
+        {
+            //---------------Set up test pack-------------------
+            IComboBox cmbox = _controlFactory.CreateComboBox();
+            const string relationshipName = "Organisation";
+            RelationshipComboBoxMapper mapper1 = new RelationshipComboBoxMapper(cmbox,  relationshipName, true, GetControlFactory());
+            //---------------Assert Precondition----------------
+            Assert.IsTrue(mapper1.IsReadOnly);
+            //---------------Execute Test ----------------------
+            bool enabled = mapper1.Control.Enabled;
+            //---------------Test Result -----------------------
+            Assert.IsFalse(enabled);
+        }
+
+        [Test]
+        public void Test_STATE_WhenIsReadOnly_IsFalse_AndComposition_AndBusinessObjectSaved_ShouldDisable()
+        {
+            //---------------Set up test pack-------------------
+            IComboBox cmbox = _controlFactory.CreateComboBox();
+            const string relationshipName = "Organisation";
+            BusinessObjectCollection<OrganisationTestBO> boCol = GetBoColWithOneItem();
+            RelationshipComboBoxMapper mapper = new RelationshipComboBoxMapper(cmbox, relationshipName, false, GetControlFactory());
+            mapper.BusinessObjectCollection = boCol;
+            OrganisationTestBO organisationTestBO = boCol[0];
+            ContactPersonTestBO person = CreateCPWithRelatedOrganisation(organisationTestBO);
+            IRelationship relationship = person.Relationships["Organisation"];
+            relationship.RelationshipDef.RelationshipType = RelationshipType.Composition;
+            person.Surname = TestUtil.GetRandomString();
+
+            mapper.BusinessObject = person;
+            //---------------Assert Preconditions---------------
+            Assert.IsFalse(mapper.IsReadOnly);
+            Assert.IsTrue(person.Status.IsNew);
+            Assert.AreEqual(RelationshipType.Composition, relationship.RelationshipDef.RelationshipType);
+            Assert.IsTrue(cmbox.Enabled);
+            //---------------Execute Test ----------------------
+            person.Save();
+            bool enabled = cmbox.Enabled;
+            //---------------Test Result -----------------------
+            Assert.IsFalse(person.Status.IsNew);
+            Assert.IsFalse(enabled);
+        }
+
+        [Test]
+        public void Test_CreateControlMapper()
+        {
+            //---------------Set up test pack-------------------
+            IComboBox cmbox = _controlFactory.CreateComboBox();
+            //---------------Assert Precondition----------------
+
+            //---------------Execute Test ----------------------
+            IControlMapper controlMapper = ControlMapper.Create
+                ("RelationshipComboBoxMapper", "Habanero.UI.Base", cmbox, TestUtil.GetRandomString(), false,
+                 GetControlFactory());
+            //---------------Test Result -----------------------
+            Assert.IsInstanceOf(typeof(RelationshipComboBoxMapper), controlMapper);
+        }
+
+        [Test]
+        public void Test_CreateAutoLoadingMapper()
+        {
+            //---------------Set up test pack-------------------
+            IComboBox cmbox = _controlFactory.CreateComboBox();
+            //---------------Assert Precondition----------------
+
+            //---------------Execute Test ----------------------
+            IControlMapper controlMapper = ControlMapper.Create
+                ("AutoLoadingRelationshipComboBoxMapper", "Habanero.UI.Base", cmbox, TestUtil.GetRandomString(), false,
+                 GetControlFactory());
+            //---------------Test Result -----------------------
+            Assert.IsInstanceOf(typeof(AutoLoadingRelationshipComboBoxMapper), controlMapper);     
+            Assert.IsInstanceOf(typeof(RelationshipComboBoxMapper), controlMapper);     
+        }
+
+        [Test]
+        public void Test_AutoLoadingMapper()
+        {
+            //---------------Set up test pack-------------------
+            IComboBox cmbox = _controlFactory.CreateComboBox();
+            IControlMapper controlMapper = ControlMapper.Create
+                ("AutoLoadingRelationshipComboBoxMapper", "Habanero.UI.Base", cmbox, "ContactPersonTestBO", false,
+                 GetControlFactory());
+            //ContactPersonTestBO.LoadClassDefWithAddressesRelationship_DeleteDoNothing();
+
+            ContactPersonTestBO person1 = ContactPersonTestBO.CreateSavedContactPerson();
+            ContactPersonTestBO person2 = ContactPersonTestBO.CreateSavedContactPerson();
+
+            AddressTestBO addressTestBo = new AddressTestBO();
+
+            //---------------Assert Precondition----------------
+
+            //---------------Execute Test ----------------------
+            controlMapper.BusinessObject = addressTestBo;
+            //---------------Test Result -----------------------
+            Assert.AreEqual(3, cmbox.Items.Count);
+            Assert.IsTrue(cmbox.Items.Contains(person1));
+            Assert.IsTrue(cmbox.Items.Contains(person2));
+
+        }
+
+        protected RelationshipComboBoxMapper GetMapperBoColHasOneItem
+            (IComboBox cmbox, out BusinessObjectCollection<OrganisationTestBO> boCol)
+        {
+            RelationshipComboBoxMapper mapper = GetMapper(cmbox);
+            boCol = GetBoColWithOneItem();
+            mapper.BusinessObjectCollection = boCol;
+            return mapper;
+        }
+
+        protected RelationshipComboBoxMapper GetMapperBoColHasOneItem(string relationshipName)
+        {
+            RelationshipComboBoxMapper mapper = GetMapper(GetControlFactory().CreateComboBox(), relationshipName);
+            mapper.BusinessObjectCollection = GetBoColWithOneItem();
+            return mapper;
+        }
+
+        private static BusinessObjectCollection<OrganisationTestBO> GetBoColWithOneItem()
+        {
+            return new BusinessObjectCollection<OrganisationTestBO> {new OrganisationTestBO()};
+        }
+
+        private RelationshipComboBoxMapper GetMapper(IComboBox cmbox)
+        {
+            return GetMapper(cmbox, "Organisation");
+        }
+
+        private RelationshipComboBoxMapper GetMapper(IComboBox cmbox, string relationshipName)
+        {
+            return new RelationshipComboBoxMapper(cmbox, relationshipName, false, GetControlFactory());
+        }
+
+        private static object LastComboBoxItem(IComboBox cmbox)
+        {
+            return cmbox.Items[cmbox.Items.Count - 1];
+        }
+
+        //TODO Mark 11 Aug 2009: Test Multiple Levels: Construct with a BORelationshipMapper, should have this BORelationshipMapper and use it.
+
+        //[Test]
+        //public void Test_ClassDef_WhenSet_WhenRelationshipDoesNotExistInClassDef_ShouldRaiseError()
+        //{
+        //    //---------------Set up test pack-------------------
+        //    IComboBox cmbox = GetControlFactory().CreateComboBox();
+        //    const string relationshipName = "RelationshipDoesNotExist";
+        //    RelationshipComboBoxMapper mapper = new RelationshipComboBoxMapper(cmbox, relationshipName, false, GetControlFactory());
+        //    //---------------Execute Test ----------------------
+
+        //    try
+        //    {
+        //        mapper.ClassDef = ClassDef.Get<ContactPersonTestBO>();
+        //        Assert.Fail("expected HabaneroDeveloperException");
+        //    }
+        //    //---------------Test Result -----------------------
+        //    catch (HabaneroDeveloperException ex)
+        //    {
+        //        StringAssert.Contains
+        //            ("The relationship '" + relationshipName + "' does not exist on the ClassDef '"
+        //             + _cpClassDef.ClassNameFull + "'", ex.Message);
+        //    }
+        //}
+
+        //[Test]
+        //public void Test_ClassDef_WhenSet_WhenRelationshipExistsOnRelatedBo_ShouldNotRaiseError()
+        //{
+        //    //---------------Set up test pack-------------------
+        //    IComboBox cmbox = GetControlFactory().CreateComboBox();
+        //    const string relationshipName = "RelationshipDoesNotExist";
+        //    RelationshipComboBoxMapper mapper = new RelationshipComboBoxMapper(cmbox, relationshipName, false, GetControlFactory());
+        //    //---------------Execute Test ----------------------
+
+        //    try
+        //    {
+        //        mapper.ClassDef = ClassDef.Get<ContactPersonTestBO>();
+        //        Assert.Fail("expected HabaneroDeveloperException");
+        //    }
+        //    //---------------Test Result -----------------------
+        //    catch (HabaneroDeveloperException ex)
+        //    {
+        //        StringAssert.Contains
+        //            ("The relationship '" + relationshipName + "' does not exist on the ClassDef '"
+        //             + _cpClassDef.ClassNameFull + "'", ex.Message);
+        //    }
+        //}
+
+        //[Test]
+        //public void Test_ClassDef_WhenSet_WhenRelationshipNotSingle_ShouldRaiseError()
+        //{
+        //    //---------------Set up test pack-------------------
+        //    IComboBox cmbox = GetControlFactory().CreateComboBox();
+        //    const string relationshipName = "ContactPeople";
+        //    RelationshipComboBoxMapper mapper = new RelationshipComboBoxMapper(cmbox, relationshipName, false, GetControlFactory());
+        //    //---------------Execute Test ----------------------
+        //    try
+        //    {
+        //        mapper.ClassDef = ClassDef.Get<OrganisationTestBO>();
+        //        Assert.Fail("expected HabaneroDeveloperException");
+        //    }
+        //    //---------------Test Result -----------------------
+        //    catch (HabaneroDeveloperException ex)
+        //    {
+        //        StringAssert.Contains
+        //            ("The relationship '" + relationshipName + "' for the ClassDef '" + _orgClassDef.ClassNameFull
+        //             +
+        //             "' is not a single relationship. The 'RelationshipComboBoxMapper' can only be used for single relationships",
+        //             ex.Message);
+        //    }
+        //}
+
+        //Test Multiple Levels: When the BO is set, it should select the correct item in the list
+
+        //Test Multiple Levels: When the BO's related BO in the path is changed, it should select the new item in the list
+
+
+        //Test Multiple Levels: When the item is selected, it should update the prop of the BO
+
+
+        //        //This test is different from VWG because an edit to the properties in Windows updates the 
+        //        // control and must therefore update the Error provider whereas for VWG it is done only when you
+        //        // specifically update the control with the BO Values.
+        //        [Test]
+        //        public void Test_EditBusinessObjectProp_IfControlHasErrors_WhenBOValid_ShouldClearErrorMessage()
+        //        {
+        //            //---------------Set up test pack-------------------
+        //            Shape shape;
+        //            ControlMapperStub mapperStub;
+        //            ITextBox textBox = GetTextBoxForShapeNameWhereShapeNameCompulsory(out shape, out mapperStub);
+        //            mapperStub.BusinessObject = shape;
+        //            //---------------Assert Precondition----------------
+        //            Assert.IsFalse(mapperStub.BusinessObject.IsValid());
+        //            Assert.AreNotEqual("", mapperStub.ErrorProvider.GetError(textBox));
+        //            //---------------Execute Test ----------------------
+        //            shape.ShapeName = TestUtil.GetRandomString();
+        //            //---------------Test Result -----------------------
+        //            Assert.IsTrue(mapperStub.BusinessObject.IsValid());
+        //            Assert.AreEqual("", mapperStub.ErrorProvider.GetError(textBox));
+        //        }
+        //        //This test is different from VWG because an edit to the properties in Windows updates the 
+        //        // control and must therefore update the Error provider whereas for VWG it is done only when you
+        //        // specifically update the control with the BO values
+        //        [Test]
+        //        public void Test_UpdateErrorProviderError_IfControlHasNoErrors_WhenBOInvalid_ShouldSetsErrorMessage()
+        //        {
+        //            //---------------Set up test pack-------------------
+        //            Shape shape;
+        //            ControlMapperStub textBoxMapper;
+        //            ITextBox textBox = GetTextBoxForShapeNameWhereShapeNameCompulsory(out shape, out textBoxMapper);
+        //            shape.ShapeName = TestUtil.GetRandomString();
+        //            textBoxMapper.BusinessObject = shape;
+        //
+        //            //---------------Assert Precondition----------------
+        //            Assert.IsTrue(shape.IsValid());
+        //            Assert.AreEqual("", textBoxMapper.ErrorProvider.GetError(textBox));
+        //            //---------------Execute Test ----------------------
+        //            shape.ShapeName = "";
+        //            //---------------Test Result -----------------------
+        //            Assert.IsFalse(shape.IsValid());
+        //            Assert.AreNotEqual("", textBoxMapper.ErrorProvider.GetError(textBox));
+        //        }
+
+        //TODO Brett 24 Mar 2009: Implement this functionality
+        //[Test]
+        //public void TestCustomiseLookupList_Add()
+        //{
+        //    //---------------Set up test pack-------------------
+        //    IComboBox cmbox = GetControlFactory().CreateComboBox();
+        //    const string relationshipName = "SampleLookup2ID";
+        //    CustomAddRelationshipComboBoxMapper mapper = new CustomAddRelationshipComboBoxMapper(cmbox, relationshipName, false, GetControlFactory());
+        //    Sample sample = new Sample();
+
+        //    //---------------Execute Test ----------------------
+        //    mapper.BusinessObject = sample;
+
+        //    //---------------Test Result -----------------------
+        //    Assert.AreEqual(5, cmbox.Items.Count);
+        //    Assert.AreEqual("ExtraLookupItem", LastComboBoxItem(cmbox).ToString());
+
+        //    //---------------Tear Down -------------------------
+        //    // This test changes the static class def, so force a reload
+        //    ClassDef.ClassDefs.Remove(typeof(Sample));
+        //}
+
+        //        [Test]
+        //        public void TestCustomiseLookupList_Add_SelectAdded()
+        //        {
+        //            //---------------Set up test pack-------------------
+        //            IComboBox cmbox = GetControlFactory().CreateComboBox();
+        //            const string relationshipName = "SampleLookup2ID";
+        //            CustomAddRelationshipComboBoxMapper mapper = new CustomAddRelationshipComboBoxMapper(cmbox, relationshipName, false, GetControlFactory());
+        //            Sample sample = new Sample();
+        //            mapper.BusinessObject = sample;
+        //            //---------------Assert Preconditions---------------
+        //            Assert.AreEqual(5, cmbox.Items.Count);
+        //            Assert.AreEqual("ExtraLookupItem", LastComboBoxItem(cmbox).ToString());
+        //            //---------------Execute Test ----------------------
+        //            cmbox.SelectedIndex = cmbox.Items.Count - 1;
+        //            mapper.ApplyChangesToBusinessObject();
+        //            //---------------Test Result -----------------------
+        //            object value = sample.GetPropertyValue(relationshipName);
+        //            Assert.IsNotNull(value);
+        //
+        //            //---------------Tear Down -------------------------
+        //            // This test changes the static class def, so force a reload
+        //            ClassDef.ClassDefs.Remove(typeof(Sample));
+        //        }
+        //        [Test]
+        //        public void TestCustomiseLookupList_Remove()
+        //        {
+        //            //---------------Set up test pack-------------------
+        //            IComboBox cmbox = GetControlFactory().CreateComboBox();
+        //            const string relationshipName = "SampleLookup2ID";
+        //            CustomRemoveRelationshipComboBoxMapper mapper = new CustomRemoveRelationshipComboBoxMapper(cmbox, relationshipName, false, GetControlFactory());
+        //            Sample sample = new Sample();
+        //
+        //            //---------------Execute Test ----------------------
+        //            mapper.BusinessObject = sample;
+        //
+        //            //---------------Test Result -----------------------
+        //            Assert.AreEqual(3, cmbox.Items.Count);
+        //
+        //            //---------------Tear Down -------------------------
+        //            // This test changes the static class def, so force a reload
+        //            ClassDef.ClassDefs.Remove(typeof(Sample));
+        //        }
+    }
+
+
+
+
+//
+//    internal class CustomAddRelationshipComboBoxMapper : RelationshipComboBoxMapper
+//    {
+//        public CustomAddRelationshipComboBoxMapper(IComboBox cbx, string relationshipName, bool isReadOnly, IControlFactory factory)
+//            : base(cbx, relationshipName, isReadOnly, factory) { }
+//
+//        protected override void CustomiseLookupList(Dictionary<string, string> col)
+//        {
+//            Sample additionalBO = new Sample { SampleText = "ExtraLookupItem" };
+//            col.Add(additionalBO.SampleText, additionalBO.ToString());
+//        }
+//    }
+//
+//    internal class CustomRemoveRelationshipComboBoxMapper : RelationshipComboBoxMapper
+//    {
+//        public CustomRemoveRelationshipComboBoxMapper(IComboBox cbx, string relationshipName, bool isReadOnly, IControlFactory factory)
+//            : base(cbx, relationshipName, isReadOnly, factory) { }
+//
+//        protected override void CustomiseLookupList(Dictionary<string, string> col)
+//        {
+//            string lastKey = "";
+//            foreach (string key in col.Keys)
+//            {
+//                lastKey = key;
+//            }
+//
+//            col.Remove(lastKey);
+//        }
+//    }
 }