// ---------------------------------------------------------------------------------
//  Copyright (C) 2009 Chillisoft Solutions
//  
//  This file is part of the Habanero framework.
//  
//      Habanero is a free framework: you can redistribute it and/or modify
//      it under the terms of the GNU Lesser General Public License as published by
//      the Free Software Foundation, either version 3 of the License, or
//      (at your option) any later version.
//  
//      The Habanero framework is distributed in the hope that it will be useful,
//      but WITHOUT ANY WARRANTY; without even the implied warranty of
//      MERCHANTABILITY or FITNESS FOR A PARTICULAR PURPOSE.  See the
//      GNU Lesser General Public License for more details.
//  
//      You should have received a copy of the GNU Lesser General Public License
//      along with the Habanero framework.  If not, see <http://www.gnu.org/licenses/>.
// ---------------------------------------------------------------------------------
using System;
using System.Collections.Generic;
using System.Drawing;
using Habanero.Base;
using Habanero.Base.Exceptions;
using Habanero.BO.ClassDefinition;
using Habanero.Test.BO;
using Habanero.UI.Base;
using NUnit.Framework;

namespace Habanero.Test.UI.Base
{

    public abstract class TestControlFactory
    {
        protected IControlFactory _factory;

        [SetUp]
        public void TestSetup()
        {
            _factory = GetControlFactory();
            ClassDef.ClassDefs.Clear();
            
        }

        [TestFixtureSetUp]
        public void TestFixtureSetup()
        {
            //Code that is executed before any test is run in this class. If multiple tests
            // are executed then it will still only be called once.
        }

        [TearDown]
        public void TestTearDown()
        {
            //Code that is executed after each and every test is executed in this fixture/class.
        }
        protected virtual int GetStandardTextBoxHeight()
        {
            return 21;
        }
        protected abstract IControlFactory GetControlFactory();

        protected abstract int GetBoldTextExtraWidth();
        protected abstract Type GetMasterGridColumnType();

        protected abstract Type GetMasterTextBoxGridColumnType();

<<<<<<< HEAD
        protected virtual Type GetMasterGridColumnType()
        {
            return typeof(System.Windows.Forms.DataGridViewColumn);
        }

        protected virtual Type GetMasterTextBoxGridColumnType()
        {
            return typeof(System.Windows.Forms.DataGridViewTextBoxColumn);
        }

        protected virtual Type GetHabaneroMasterGridColumnType()
        {
            return typeof(Habanero.UI.Win.DataGridViewColumnWin);
        }

        protected virtual string GetUINameSpace()
        {
            return "System.Windows.Forms";
        }

        protected virtual void AssertGridColumnTypeAfterCast(IDataGridViewColumn createdColumn, Type expectedColumnType)
        {
            Habanero.UI.Win.DataGridViewColumnWin columnWin = (Habanero.UI.Win.DataGridViewColumnWin)createdColumn;
            System.Windows.Forms.DataGridViewColumn column = columnWin.DataGridViewColumn;
            Assert.AreEqual(expectedColumnType, column.GetType());
        }

        [TestFixture]
        public class TestControlFactoryWin : TestControlFactory
        {
            [Test]
            public void TestCreateCheckBoxWin()
            {
                //---------------Set up test pack-------------------
                //---------------Execute Test ----------------------

                ICheckBox cbx = GetControlFactory().CreateCheckBox();
                //---------------Test Result -----------------------
                Assert.IsFalse(cbx.Checked);    
            }

            [Test]
            public void TestCreateCheckBoxWin_WithDefault()
            {
                //---------------Set up test pack-------------------
                //---------------Execute Test ----------------------

                ICheckBox cbx = GetControlFactory().CreateCheckBox(true);
                //---------------Test Result -----------------------
                Assert.IsTrue(cbx.Checked);
                         
            }

            [Test]
            public void TestCreateControl_ViaType_CreateCombo()
            {
                //---------------Set up test pack-------------------
                //---------------Verify test pack-------------------
                //---------------Execute Test ----------------------
                IControlHabanero controlHabanero = _factory.CreateControl(typeof(System.Windows.Forms.ComboBox));
                //---------------Verify Result -----------------------
                Assert.IsNotNull(controlHabanero);
                Assert.AreEqual(typeof(Habanero.UI.Win.ComboBoxWin), controlHabanero.GetType());
                Assert.AreEqual(GetStandardTextBoxHeight(), controlHabanero.Height);
            }

            [Test]
            public void TestCreateControl_ViaType_CreateEditableGridControl()
            {
                //---------------Set up test pack-------------------
                //---------------Verify test pack-------------------
                //---------------Execute Test ----------------------
                IControlHabanero controlHabanero = _factory.CreateControl(typeof(Habanero.UI.Win.EditableGridControlWin));
                //---------------Verify Result -----------------------
                Assert.IsNotNull(controlHabanero);
                Assert.AreEqual(typeof(Habanero.UI.Win.EditableGridControlWin), controlHabanero.GetType());
                  
            }

            [Test]
            public void TestCreateControl_ViaType_CreateCheckBox()
            {
                //---------------Set up test pack-------------------
                //---------------Verify test pack-------------------
                //---------------Execute Test ----------------------
                IControlHabanero controlHabanero = _factory.CreateControl(typeof(System.Windows.Forms.CheckBox));
                //---------------Verify Result -----------------------
                Assert.IsNotNull(controlHabanero);
                Assert.AreEqual(typeof(Habanero.UI.Win.CheckBoxWin), controlHabanero.GetType());
                  
            }
            [Test]
            public void TestCreateControl_ViaType_CreateTextBox()
            {
                //---------------Set up test pack-------------------
                //---------------Verify test pack-------------------
                //---------------Execute Test ----------------------
                IControlHabanero controlHabanero = _factory.CreateControl(typeof(System.Windows.Forms.TextBox));
                //---------------Verify Result -----------------------
                Assert.IsNotNull(controlHabanero);
                Assert.AreEqual(typeof(Habanero.UI.Win.TextBoxWin), controlHabanero.GetType());
                  
            }
            [Test]
            public void TestCreateControl_ViaType_CreateListBox()
            {
                //---------------Set up test pack-------------------
                //---------------Verify test pack-------------------
                //---------------Execute Test ----------------------
                IControlHabanero controlHabanero = _factory.CreateControl(typeof(System.Windows.Forms.ListBox));
                //---------------Verify Result -----------------------
                Assert.IsNotNull(controlHabanero);
                Assert.AreEqual(typeof(Habanero.UI.Win.ListBoxWin), controlHabanero.GetType());
                  
            }
            [Test]
            public void TestCreateControl_ViaType_CreateDateTimePicker()
            {
                //---------------Set up test pack-------------------
                //---------------Verify test pack-------------------
                //---------------Execute Test ----------------------
                IControlHabanero controlHabanero = _factory.CreateControl(typeof(System.Windows.Forms.DateTimePicker));
                //---------------Verify Result -----------------------
                Assert.IsNotNull(controlHabanero);
                Assert.AreEqual(typeof(Habanero.UI.Win.DateTimePickerWin), controlHabanero.GetType());
                  
            }

            [Test]
            public void TestCreateControl_ViaType_NumericUpDown()
            {
                //---------------Set up test pack-------------------
                //---------------Verify test pack-------------------
                //---------------Execute Test ----------------------
                object controlHabanero = _factory.CreateControl(typeof(System.Windows.Forms.NumericUpDown));
                //---------------Verify Result -----------------------
                Assert.IsNotNull(controlHabanero);
                Assert.AreEqual(typeof(Habanero.UI.Win.NumericUpDownWin), controlHabanero.GetType());
                  
            }

            [Test]
            public void TestLoadWithIncorrectControlLibrary_RaisesAppropriateError()
            {
                //---------------Set up test pack-------------------
                //---------------Verify test pack-------------------
                //---------------Execute Test ----------------------
                try
                {
                    _factory.CreateControl(typeof(Gizmox.WebGUI.Forms.TextBox));
                    //---------------Verify Result -----------------------
                }
                catch (UnknownTypeNameException ex)
                {
                    StringAssert.Contains("The control type name Gizmox.WebGUI.Forms.TextBox does not inherit from System.Windows.Forms.Control", ex.Message);
                }
            }

            

            [Test]
            public void TestCreateSpecifiedControlType()
            {
                //---------------Set up test pack-------------------
                const string typeName = "TextBox";
                const string assemblyName = "System.Windows.Forms";
                //---------------Verify test pack-------------------
                //---------------Execute Test ----------------------
                IControlHabanero control = _factory.CreateControl(typeName, assemblyName);
                //---------------Verify Result -----------------------
                Assert.IsTrue(control is System.Windows.Forms.TextBox);
                  
            }

            [Test, Ignore("Not implemented for Win")]
            public override void TestCreateDataGridViewColumn_WithTypeName_Image()
            {
                base.TestCreateDataGridViewColumn_WithTypeName_Image();
            }
        }
        [TestFixture]
        public class TestControlFactoryVWG : TestControlFactory
        {
            protected override int GetStandardTextBoxHeight()
            {
                return 20;
            }

            protected override IControlFactory GetControlFactory()
            {
                ControlFactoryVWG factory = new Habanero.UI.VWG.ControlFactoryVWG();
                GlobalUIRegistry.ControlFactory = factory;
                return factory;
            }

            protected override int GetBoldTextExtraWidth()
            {
                return 14;
            }

            protected override Type GetCustomGridColumnType()
            {
                return typeof(CustomDataGridViewColumnVWG);
            }

            protected override Type GetMasterGridColumnType()
            {
                return typeof(Gizmox.WebGUI.Forms.DataGridViewColumn);
            }

            protected override Type GetMasterTextBoxGridColumnType()
            {
                return typeof(Gizmox.WebGUI.Forms.DataGridViewTextBoxColumn);
            }

            protected override Type GetHabaneroMasterGridColumnType()
            {
                return typeof(Habanero.UI.VWG.DataGridViewColumnVWG);
            }

            protected override string GetUINameSpace()
            {
                return "Gizmox.WebGUI.Forms";
            }

            protected override void AssertGridColumnTypeAfterCast(IDataGridViewColumn createdColumn, Type expectedColumnType)
            {
                Habanero.UI.VWG.DataGridViewColumnVWG columnWin = (Habanero.UI.VWG.DataGridViewColumnVWG)createdColumn;
                Gizmox.WebGUI.Forms.DataGridViewColumn column = columnWin.DataGridViewColumn;
                Assert.AreEqual(expectedColumnType, column.GetType());
            }

            [Test]
            public void TestCreateCheckBoxVWG()
            {
                //---------------Set up test pack-------------------
                 //---------------Execute Test ----------------------

                ICheckBox cbx = GetControlFactory().CreateCheckBox(false);
                //---------------Test Result -----------------------
                int expectedHeightAndWidth = GetControlFactory().CreateTextBox().Height;
                Assert.AreEqual(expectedHeightAndWidth, cbx.Height);
                Assert.AreEqual(expectedHeightAndWidth, cbx.Width);
                Assert.IsFalse(cbx.Checked);
                         
            }

            [Test]
            public void TestCreateControl_ViaType_CreateCombo()
            {
                //---------------Set up test pack-------------------
                //---------------Verify test pack-------------------
                //---------------Execute Test ----------------------
                IControlHabanero controlHabanero = _factory.CreateControl(typeof(Gizmox.WebGUI.Forms.ComboBox));
                //---------------Verify Result -----------------------
                Assert.IsNotNull(controlHabanero);
                Assert.AreEqual(typeof(Habanero.UI.VWG.ComboBoxVWG), controlHabanero.GetType());
                  
            }
            [Test]
            public void TestCreateControl_ViaType_CreateCheckBox()
            {
                //---------------Set up test pack-------------------
                //---------------Verify test pack-------------------
                //---------------Execute Test ----------------------
                IControlHabanero controlHabanero = _factory.CreateControl(typeof(Gizmox.WebGUI.Forms.CheckBox));
                //---------------Verify Result -----------------------
                Assert.IsNotNull(controlHabanero);
                Assert.AreEqual(typeof(Habanero.UI.VWG.CheckBoxVWG), controlHabanero.GetType());
                  
            }
            [Test]
            public void TestCreateControl_ViaType_CreateTextBox()
            {
                //---------------Set up test pack-------------------
                //---------------Verify test pack-------------------
                //---------------Execute Test ----------------------
                IControlHabanero controlHabanero = _factory.CreateControl(typeof(Gizmox.WebGUI.Forms.TextBox));
                //---------------Verify Result -----------------------
                Assert.IsNotNull(controlHabanero);
                Assert.AreEqual(typeof(Habanero.UI.VWG.TextBoxVWG), controlHabanero.GetType());
                  
            }
            [Test]
            public void TestCreateControl_ViaType_CreateListBox()
            {
                //---------------Set up test pack-------------------
                //---------------Verify test pack-------------------
                //---------------Execute Test ----------------------
                IControlHabanero controlHabanero = _factory.CreateControl(typeof(Gizmox.WebGUI.Forms.ListBox));
                //---------------Verify Result -----------------------
                Assert.IsNotNull(controlHabanero);
                Assert.AreEqual(typeof(Habanero.UI.VWG.ListBoxVWG), controlHabanero.GetType());
                  
            }
            [Test]
            public void TestCreateControl_ViaType_CreateDateTimePicker()
            {
                //---------------Set up test pack-------------------
                //---------------Verify test pack-------------------
                //---------------Execute Test ----------------------
                IControlHabanero controlHabanero = _factory.CreateControl(typeof(Gizmox.WebGUI.Forms.DateTimePicker));
                //---------------Verify Result -----------------------
                Assert.IsNotNull(controlHabanero);
                Assert.AreEqual(typeof(Habanero.UI.VWG.DateTimePickerVWG), controlHabanero.GetType());
                  
            }

            [Test]
            public void TestCreateControl_ViaType_NumericUpDown()
            {
                //---------------Set up test pack-------------------
                //---------------Verify test pack-------------------
                //---------------Execute Test ----------------------
                IControlHabanero controlHabanero = _factory.CreateControl(typeof(Gizmox.WebGUI.Forms.NumericUpDown));
                //---------------Verify Result -----------------------
                Assert.IsNotNull(controlHabanero);
                Assert.AreEqual(typeof(Habanero.UI.VWG.NumericUpDownVWG), controlHabanero.GetType());
                Assert.AreEqual(_factory.CreateTextBox().Height, controlHabanero.Height);
                  
            }

            [Test]
            public void TestLoadWithIncorrectControlLibrary_RaisesAppropriateError()
            {
                //---------------Set up test pack-------------------
                //---------------Verify test pack-------------------
                //---------------Execute Test ----------------------
                try
                {
                    _factory.CreateControl(typeof (System.Windows.Forms.TextBox));
                    //---------------Verify Result -----------------------
                }
                catch (UnknownTypeNameException ex)
                {
                    StringAssert.Contains("The control type name System.Windows.Forms.TextBox does not inherit from Gizmox.WebGUI.Forms.Control", ex.Message);
                }
                //The control type name System.Windows.Forms.TextBox does not inherit from Gizmox.WebGUI.Forms.Control
            }


            [Test]
            public void TestCreateComboBox()
            {
                //---------------Set up test pack-------------------

                //---------------Verify test pack-------------------
                //---------------Execute Test ----------------------
                IComboBox comboBox = _factory.CreateComboBox();
                //---------------Verify Result -----------------------
                Assert.IsNotNull(comboBox);
                Assert.IsTrue(comboBox.TabStop);
                int expectedHeight = _factory.CreateTextBox().Height;
                Assert.AreEqual(expectedHeight, comboBox.Height);
                  
            }
            [Test]
            public void TestCreateSpecifiedControlType()
            {
                //---------------Set up test pack-------------------
                const string typeName = "TextBox";
                const string assemblyName = "Gizmox.WebGUI.Forms";
                //---------------Verify test pack-------------------
                //---------------Execute Test ----------------------
                IControlHabanero control = _factory.CreateControl(typeName, assemblyName);
                //---------------Verify Result -----------------------
                Assert.IsTrue(control is Gizmox.WebGUI.Forms.TextBox);
                  
            }
            //This has not been implemented for win and is therefore overriden here with an implementation
            [Test]
            public override void TestCreateDataGridViewColumn_WithTypeName_Image()
            {
                //---------------Set up test pack-------------------
                IDataGridViewImageColumn dataGridViewNumericUpDownColumn = GetControlFactory().CreateDataGridViewImageColumn();
                //-------------Assert Preconditions -------------

                //---------------Execute Test ----------------------
                IDataGridViewColumn dataGridViewColumn = GetControlFactory().
                    CreateDataGridViewColumn("DataGridViewImageColumn", null);
                //---------------Test Result -----------------------
                Assert.IsNotNull(dataGridViewColumn);
                Assert.IsInstanceOf(typeof(IDataGridViewImageColumn), dataGridViewColumn);
                Assert.AreSame(dataGridViewNumericUpDownColumn.GetType(), dataGridViewColumn.GetType());
            }
            [Test, Ignore("Not implemented for VWG")]
            public override void TestCreateDataGridViewColumn_WithTypeName_NumericUpDown()
            {
                base.TestCreateDataGridViewColumn_WithTypeName_NumericUpDown();
            }

            [Test, Ignore("Not implemented for VWG")]
            public override void TestCreateDataGridViewColumn_WithTypeName_DateTimePicker()
            {
                base.TestCreateDataGridViewColumn_WithTypeName_DateTimePicker();
            }
        }
=======
        protected abstract Type GetHabaneroMasterGridColumnType();
>>>>>>> 179349e8

        protected abstract string GetUINameSpace();


        [Test]
        public void Test_CreateMainMenu()
        {
            //---------------Set up test pack-------------------
            //---------------Assert Precondition----------------
            //---------------Execute Test ----------------------
            IMainMenuHabanero mmenu = _factory.CreateMainMenu();
            //---------------Test Result -----------------------
            Assert.IsNotNull(mmenu);
            TestUtil.AssertStringEmpty(mmenu.Name, "mmenu.Name");
        }

        [Test]
        public void Test_CreateMenuItem()
        {
            //---------------Set up test pack-------------------
            string name = TestUtil.GetRandomString();            
            //---------------Assert Precondition----------------
            //---------------Execute Test ----------------------
            IMenuItem mmenu = _factory.CreateMenuItem(name);
            //---------------Test Result -----------------------
            Assert.IsNotNull(mmenu);
            Assert.AreEqual(name, mmenu.Text);
        }

        [Test]
        public void Test_CreateMenuItem_FromHabaneroMenuItem()
        {
            //---------------Set up test pack-------------------
            HabaneroMenu.Item item = new HabaneroMenu.Item(null, TestUtil.GetRandomString());          
            //---------------Assert Precondition----------------
            //---------------Execute Test ----------------------
            IMenuItem mmenu = _factory.CreateMenuItem(item);
            //---------------Test Result -----------------------
            Assert.IsNotNull(mmenu);
            Assert.AreEqual(item.Name, mmenu.Text);
        }

        [Test]
        public void TestCreateLabel_NoText()
        {
            //---------------Set up test pack-------------------
            //---------------Verify test pack-------------------
            //---------------Execute Test ----------------------
            ILabel lbl = _factory.CreateLabel();
            //---------------Verify Result -----------------------
            Assert.IsNotNull(lbl);
            Assert.IsFalse(lbl.TabStop);
        }

        [Test]
        public void TestCreateLabel_Text()
        {
            //---------------Set up test pack-------------------
            //---------------Verify test pack-------------------
            const string labelText = "test label";
            //---------------Execute Test ----------------------

            ILabel lbl = _factory.CreateLabel(labelText);
            //---------------Verify Result -----------------------
            Assert.IsNotNull(lbl);
            Assert.IsFalse(lbl.TabStop);
            Assert.AreEqual(labelText, lbl.Text);
            Assert.AreNotEqual(labelText, lbl.Name);
            Assert.AreEqual(lbl.PreferredWidth, lbl.Width);
            //TODO_Port_DoTest lbl.FlatStyle = FlatStyle.Standard;
        }

        [Test]
        public void TestCreateLabel_BoldText()
        {
            //---------------Set up test pack-------------------
            //---------------Verify test pack-------------------
            const string labelText = "test label";
            //---------------Execute Test ----------------------

            ILabel lbl = _factory.CreateLabel(labelText, true);
            //---------------Verify Result -----------------------
            //Assert.AreEqual(lbl.PreferredWidth + 10, lbl.Width);
            Assert.AreEqual(lbl.PreferredWidth + GetBoldTextExtraWidth(), lbl.Width);
            Font expectedFont = new Font(lbl.Font, FontStyle.Bold);
            Assert.AreEqual(expectedFont, lbl.Font);
              
        }

        [Test]
        public void TestCreateButton()
        {
            //---------------Set up test pack-------------------
            //---------------Verify test pack-------------------
            const string buttonText = "test label";
            //---------------Execute Test ----------------------

            IButton button = _factory.CreateButton(buttonText);
            //---------------Verify Result -----------------------
            Assert.IsNotNull(button);
            Assert.IsTrue(button.TabStop);
            Assert.AreEqual(buttonText, button.Text);
            Assert.AreEqual(buttonText, button.Name);
            int expectedButtonWidth = _factory.CreateLabel(buttonText).PreferredWidth + 20;
            Assert.AreEqual(buttonText, button.Name);
            Assert.AreEqual(expectedButtonWidth, button.Width);
            //To_Test: btn.FlatStyle = FlatStyle.System;
        }

        [Test]
        public void TestCreateGroupBox()
        {
            //---------------Set up test pack-------------------
            //---------------Verify test pack-------------------
            //---------------Execute Test ----------------------
            IGroupBox groupBox = _factory.CreateGroupBox();
            //---------------Verify Result -----------------------
            Assert.IsNotNull(groupBox);
            Assert.AreEqual("", groupBox.Text);
            Assert.AreEqual("", groupBox.Name);
            const int expectedWidth = 200;
            Assert.AreEqual(expectedWidth, groupBox.Width);
        }

        [Test]
        public void TestCreateGroupBox_WithText()
        {
            //---------------Set up test pack-------------------
            //---------------Verify test pack-------------------
            const string groupBoxText = "test label";
            //---------------Execute Test ----------------------

            IGroupBox groupBox = _factory.CreateGroupBox(groupBoxText);
            //---------------Verify Result -----------------------
            Assert.IsNotNull(groupBox);
            Assert.AreEqual(groupBoxText, groupBox.Text);
            Assert.AreEqual(groupBoxText, groupBox.Name);
            const int expectedWidth = 200;
            Assert.AreEqual(groupBoxText, groupBox.Name);
            Assert.AreEqual(expectedWidth, groupBox.Width);
              
        }

        [Test]
        public void TestCreateDataGridView()
        {
            //---------------Set up test pack-------------------
            //---------------Verify test pack-------------------
            
            //---------------Execute Test ----------------------

            IDataGridView dataGridView = _factory.CreateDataGridView();
            //---------------Verify Result -----------------------
            Assert.IsNotNull(dataGridView);
              
        }

        [Test]
        public void TestCreateBOEditorForm_BoParam()
        {
            //---------------Set up test pack-------------------
            ClassDef.ClassDefs.Clear();
            MyBO.LoadDefaultClassDef();
            MyBO businessObject = new MyBO();
            //---------------Verify test pack-------------------
            //---------------Execute Test ----------------------
            IDefaultBOEditorForm boEditorForm = _factory.CreateBOEditorForm(businessObject);
            //---------------Verify Result -----------------------
            Assert.IsNotNull(boEditorForm);
            Assert.AreSame(businessObject, boEditorForm.PanelInfo.BusinessObject);
        }

        [Test]
        public void TestCreateBOEditorForm_BoParam_UiDefNameParam()
        {
            //---------------Set up test pack-------------------
            ClassDef.ClassDefs.Clear();
            MyBO.LoadDefaultClassDef();
            MyBO businessObject = new MyBO();
            const string uiDefName = "Alternate";
            //---------------Verify test pack-------------------
            //---------------Execute Test ----------------------
            IDefaultBOEditorForm boEditorForm = _factory.CreateBOEditorForm(businessObject, uiDefName);
            //---------------Verify Result -----------------------
            Assert.IsNotNull(boEditorForm);
            Assert.AreSame(businessObject, boEditorForm.PanelInfo.BusinessObject);
            Assert.AreEqual(uiDefName, boEditorForm.PanelInfo.UIForm.UIDef.Name);
        }

        [Test]
        public void TestCreateBOEditorForm_BoParam_UiDefNameParam_PostObjectPersistingParam()
        {
            //---------------Set up test pack-------------------
            ClassDef.ClassDefs.Clear();
            MyBO.LoadDefaultClassDef();
            MyBO businessObject = new MyBO();
            const string uiDefName = "Alternate";
            PostObjectEditDelegate action = delegate {  };
            //---------------Verify test pack-------------------
            //---------------Execute Test ----------------------
            IDefaultBOEditorForm boEditorForm = _factory.CreateBOEditorForm(businessObject, uiDefName, action);
            //---------------Verify Result -----------------------
            Assert.IsNotNull(boEditorForm);
            Assert.AreSame(businessObject, boEditorForm.PanelInfo.BusinessObject);
            Assert.AreEqual(uiDefName, boEditorForm.PanelInfo.UIForm.UIDef.Name);
        }

        [Test]
        public void TestCreateBOEditorForm_BoParam_UiDefNameParam_GroupControlCreator()
        {
            //---------------Set up test pack-------------------
            ClassDef.ClassDefs.Clear();
            MyBO.LoadDefaultClassDef();
            MyBO businessObject = new MyBO();
            const string uiDefName = "Alternate";
            GroupControlCreator controlCreator = GetControlFactory().CreateTabControl;
            //---------------Verify test pack-------------------
            //---------------Execute Test ----------------------
            IDefaultBOEditorForm boEditorForm = _factory.CreateBOEditorForm(businessObject, uiDefName, controlCreator);
            //---------------Verify Result -----------------------
            Assert.IsNotNull(boEditorForm);
            Assert.AreSame(businessObject, boEditorForm.PanelInfo.BusinessObject);
            Assert.AreEqual(uiDefName, boEditorForm.PanelInfo.UIForm.UIDef.Name);
            Assert.AreSame(controlCreator, boEditorForm.GroupControlCreator);
        }

        [Test]
        public void TestCreateControlWithNullAssemblyName()
        {
            //---------------Set up test pack-------------------
            //---------------Execute Test ----------------------
            IControlHabanero control = _factory.CreateControl("NumericUpDown", null);
            //---------------Test Result -----------------------
            Assert.IsInstanceOf(typeof(INumericUpDown), control);
        }

        [Test]
        public void TestCreateButton_WithEventHandler()
        {
            //---------------Set up test pack-------------------
            //---------------Verify test pack-------------------
            const string buttonText = "test label";
            bool buttonClicked = false;
            EventHandler handler = delegate { buttonClicked = true; };

            //---------------Execute Test ----------------------

            IButton button = _factory.CreateButton(buttonText, handler);

            button.PerformClick();
            //---------------Verify Result -----------------------
            Assert.IsNotNull(button);
            Assert.IsTrue(button.TabStop);
            Assert.AreEqual(buttonText, button.Text);
            Assert.AreEqual(buttonText, button.Name);
            int expectedButtonWidth = _factory.CreateLabel(buttonText).PreferredWidth + 20;
            Assert.AreEqual(buttonText, button.Name);
            Assert.AreEqual(expectedButtonWidth, button.Width);
            Assert.IsTrue(buttonClicked);
            //To_Test: btn.FlatStyle = FlatStyle.System;
              
        }

        [Test]
        public void TestCreateTextBox()
        {
            //---------------Set up test pack-------------------
            //---------------Verify test pack-------------------
            //---------------Execute Test ----------------------
            ITextBox textBox = _factory.CreateTextBox();
            //---------------Verify Result -----------------------
            Assert.IsNotNull(textBox);
            Assert.IsTrue(textBox.TabStop);
              
        }

        [Test]
        public void TestCreatePasswordTextBox()
        {
            //---------------Set up test pack-------------------
            //---------------Verify test pack-------------------
            //---------------Execute Test ----------------------
            ITextBox textBox = _factory.CreatePasswordTextBox();
            //---------------Verify Result -----------------------
            Assert.IsNotNull(textBox);
            Assert.IsTrue(textBox.TabStop);
            Assert.AreEqual('*', textBox.PasswordChar);
              
        }

        [Test]
        public void TestCreateProgressBar()
        {
            //---------------Set up test pack-------------------
            //---------------Verify test pack-------------------
            //---------------Execute Test ----------------------
            IProgressBar progressBar = _factory.CreateProgressBar();
            //---------------Verify Result -----------------------
            Assert.IsNotNull(progressBar);
            Assert.AreEqual(0, progressBar.Minimum);
            Assert.AreEqual(100, progressBar.Maximum);
            Assert.AreEqual(10, progressBar.Step);
            Assert.AreEqual(0, progressBar.Value);
              
        }

        [Test]
        public void TestCreateTreeView()
        {
            //---------------Set up test pack-------------------
            const string treeViewname = "TVNAme";
            //---------------Verify test pack-------------------
            //---------------Execute Test ----------------------
            ITreeView treeView = _factory.CreateTreeView(treeViewname);
            //---------------Verify Result -----------------------
            Assert.IsNotNull(treeView);
            Assert.IsTrue(treeView.TabStop);
            Assert.AreEqual(treeViewname, treeView.Name);
              
        }

        [Test]
        public void TestCreateTreeNode()
        {
            //---------------Set up test pack-------------------
            const string treeNodeName = "TVNodeName";
            //---------------Verify test pack-------------------
            //---------------Execute Test ----------------------
            ITreeNode treeNode = _factory.CreateTreeNode(treeNodeName);
            //---------------Verify Result -----------------------
            Assert.IsNotNull(treeNode);
            Assert.AreEqual(treeNodeName, treeNode.Text);
              
        }

        [Test]
        public void TestCreatePanel()
        {
            //---------------Set up test pack-------------------
            const string pnlName = "PanelName";
            //---------------Verify test pack-------------------
            //---------------Execute Test ----------------------
            IPanel panelName = _factory.CreatePanel(pnlName, GetControlFactory());
            //---------------Verify Result -----------------------
            Assert.IsNotNull(panelName);
            //Assert.IsTrue(treeView.TabStop);

            Assert.AreEqual(pnlName, panelName.Name);
              
        }

        [Test]
        public void TestCreateUserControl()
        {
            //---------------Set up test pack-------------------
            //---------------Verify test pack-------------------
            //---------------Execute Test ----------------------
            IUserControlHabanero userControlHabanero = _factory.CreateUserControl();
            //---------------Verify Result -----------------------
            Assert.IsNotNull(userControlHabanero);
              
        }

        [Test]
        public void TestCreateUserControl_WithName()
        {
            //---------------Set up test pack-------------------
            string name = TestUtil.GetRandomString();
            //---------------Verify test pack-------------------
            //---------------Execute Test ----------------------
            IUserControlHabanero userControlHabanero = _factory.CreateUserControl(name);
            //---------------Verify Result -----------------------
            Assert.IsNotNull(userControlHabanero);
            Assert.AreEqual(name, userControlHabanero.Name);
              
        }

        [Test]
        public void TestCreateDateTimePicker()
        {
            //---------------Set up test pack-------------------
            //---------------Verify test pack-------------------
            //---------------Execute Test ----------------------
            IDateTimePicker dateTimePicker = _factory.CreateDateTimePicker();
            //---------------Verify Result -----------------------
            Assert.IsNotNull(dateTimePicker);
            //Assert.IsTrue(treeView.TabStop);
              
        }
                [Test]
        public void TestCreateDateTimePicker_DefaultValue()
        {
            //---------------Set up test pack-------------------
                    DateTime testDate = DateTime.Today.AddDays(-3);
            //---------------Verify test pack-------------------
            //---------------Execute Test ----------------------
                    IDateTimePicker dateTimePicker = _factory.CreateDateTimePicker(testDate);
            //---------------Verify Result -----------------------
            Assert.IsNotNull(dateTimePicker);
            Assert.AreEqual(testDate,dateTimePicker.Value);
              
        }

        [Test]
        public void TestCreateMonthPicker()
        {
            //---------------Set up test pack-------------------
            //---------------Verify test pack-------------------
            //---------------Execute Test ----------------------
            IDateTimePicker dateTimePicker = _factory.CreateMonthPicker();
            //---------------Verify Result -----------------------
            Assert.IsNotNull(dateTimePicker);
            Assert.AreEqual("MMM yyyy", dateTimePicker.CustomFormat);
              
        }

        [Test]
        public void TestCreateRadioButton()
        {
            //---------------Set up test pack-------------------
            string text = TestUtil.GetRandomString();
            int expectedWidth = _factory.CreateLabel(text, false).PreferredWidth + 25;
            //---------------Verify test pack-------------------
            //---------------Execute Test ----------------------
            IRadioButton radioButton = _factory.CreateRadioButton(text);
            //---------------Verify Result -----------------------
            Assert.IsNotNull(radioButton);
            Assert.AreEqual(text, radioButton.Text);
            Assert.AreEqual(expectedWidth, radioButton.Width);
            Assert.IsFalse(radioButton.Checked);
              
        }

        [Test]
        public void TestCreateNumericUpDownMoney()
        {
            //---------------Set up test pack-------------------
            //---------------Verify test pack-------------------
            //---------------Execute Test ----------------------
            INumericUpDown upDown = _factory.CreateNumericUpDownCurrency();
            //---------------Verify Result -----------------------
            Assert.IsNotNull(upDown);
            Assert.AreEqual(2, upDown.DecimalPlaces);
            Assert.AreEqual(decimal.MinValue, upDown.Minimum);
            Assert.AreEqual(decimal.MaxValue, upDown.Maximum);
              
        }

        [Test]
        public void TestCreateNumericUpDownInteger()
        {
            //---------------Set up test pack-------------------
            //---------------Verify test pack-------------------
            //---------------Execute Test ----------------------
            INumericUpDown upDown = _factory.CreateNumericUpDownInteger();
            //---------------Verify Result -----------------------
            Assert.IsNotNull(upDown);
            Assert.AreEqual(0, upDown.DecimalPlaces);
            Assert.AreEqual(Int32.MinValue, upDown.Minimum);
            Assert.AreEqual(Int32.MaxValue, upDown.Maximum);
              
        }

        [Test]
        public void TestCreateNumericUpDown()
        {
            //---------------Set up test pack-------------------
            //---------------Verify test pack-------------------
            //---------------Execute Test ----------------------
            INumericUpDown upDown = _factory.CreateNumericUpDown();
            //---------------Verify Result -----------------------
            Assert.IsNotNull(upDown);
            Assert.AreEqual(0, upDown.DecimalPlaces);
              
        }

        [Test]
        public void TestCreateDefaultControl()
        {
            //---------------Set up test pack-------------------
            const string typeName = "";
            const string assemblyName = "";
            //---------------Verify test pack-------------------
            //---------------Execute Test ----------------------
            IControlHabanero control = _factory.CreateControl(typeName, assemblyName);
            //---------------Verify Result -----------------------
            Assert.IsTrue(control is ITextBox);
              
        }

        [Test]
        public void Test_CreateControl()
        {
            //---------------Set up test pack-------------------
            //---------------Assert Precondition----------------
            //---------------Execute Test ----------------------
            IControlHabanero control = _factory.CreateControl();
            //---------------Test Result -----------------------
            Assert.IsNotNull(control);
            Assert.AreEqual(100, control.Width);
            Assert.AreEqual(10, control.Height);
        }


        [Test, ExpectedException(typeof(UnknownTypeNameException))]
        public void TestCreateInvalidControlType()
        {
            //---------------Set up test pack-------------------
            const string typeName = "GeewizBox";
            const string assemblyName = "SuperDuper.Components";
            //---------------Verify test pack-------------------
            //---------------Execute Test ----------------------
            _factory.CreateControl(typeName, assemblyName);
            //---------------Verify Result -----------------------
              
        }

        [Test]
        public void TestCreateControlMapperStrategy()
        {
            //---------------Set up test pack-------------------
            //--------------Assert PreConditions----------------            

            //---------------Execute Test ----------------------
            _factory.CreateControlMapperStrategy();

            //---------------Test Result -----------------------

                     
        }

        [Test]
        public void TestCreateDateRangeComboBox()
        {
            //---------------Set up test pack-------------------

            //---------------Execute Test ----------------------
            IDateRangeComboBox comboBox = GetControlFactory().CreateDateRangeComboBox();
            //---------------Test Result -----------------------
            Assert.IsNotNull(comboBox);
            Assert.AreEqual(12, comboBox.Items.Count);       // Includes blank option in the list
            //---------------Tear Down -------------------------
        }

        [Test]
        public void TestCreateDateRangeComboBoxOverload()
        {
            //---------------Set up test pack-------------------
            List<DateRangeOptions> options = new List<DateRangeOptions>();
            options.Add(DateRangeOptions.Today);
            options.Add(DateRangeOptions.Yesterday);

            //---------------Execute Test ----------------------
            IDateRangeComboBox comboBox = GetControlFactory().CreateDateRangeComboBox(options);
            //---------------Test Result -----------------------
            Assert.IsNotNull(comboBox);
            Assert.IsFalse(comboBox.IgnoreTime);
            Assert.IsFalse(comboBox.UseFixedNowDate);
            Assert.AreEqual(0, comboBox.WeekStartOffset);
            Assert.AreEqual(0, comboBox.MonthStartOffset);
            Assert.AreEqual(0, comboBox.YearStartOffset);
            Assert.AreEqual(3, comboBox.Items.Count);          // Includes blank option in the list
            //---------------Tear Down -------------------------
        }

<<<<<<< HEAD
        [Test]
        public void TestCreateDataGridViewColumn_SpecifyNameAndAssembly()
        {
            //---------------Set up test pack-------------------
            Type columnType = GetCustomGridColumnType();
            string typeName = columnType.Name;  //"CustomDataGridViewColumn";
            const string assemblyName = "Habanero.Test.UI.Base";
            //---------------Assert Precondition----------------
            Assert.IsTrue(columnType.IsSubclassOf(GetMasterGridColumnType()));
            //---------------Execute Test ----------------------
            IDataGridViewColumn column = GetControlFactory().CreateDataGridViewColumn(typeName, assemblyName);
            //---------------Test Result -----------------------
            Assert.IsNotNull(column);
            Assert.IsInstanceOf(GetHabaneroMasterGridColumnType(), column);
            AssertGridColumnTypeAfterCast(column, columnType);
        }

        [Test]
        public void TestCreateDataGridViewColumn_DefaultAssembly()
        {
            //---------------Set up test pack-------------------
            const string typeName = "DataGridViewCheckBoxColumn";
            //---------------Assert Precondition----------------
            Assert.IsTrue(typeName.Contains("DataGridViewCheckBoxColumn"));
            //---------------Execute Test ----------------------
            object column = GetControlFactory().CreateDataGridViewColumn(typeName, null);
            //---------------Test Result -----------------------
            Assert.IsNotNull(column);
            Assert.IsInstanceOf(typeof(IDataGridViewCheckBoxColumn), column);

            string correctAssembly = GetControlFactory().CreateDataGridViewCheckBoxColumn().GetType().AssemblyQualifiedName;
            Assert.AreEqual(correctAssembly, column.GetType().AssemblyQualifiedName);
        }

        [Test]
        public void TestCreateDataGridViewColumn_SpecifyType()
        {
            //---------------Set up test pack-------------------
            Type columnType = GetCustomGridColumnType();
            //---------------Assert Precondition----------------
            Assert.IsTrue(columnType.IsSubclassOf(GetMasterGridColumnType()));
            //---------------Execute Test ----------------------
            IDataGridViewColumn column = GetControlFactory().CreateDataGridViewColumn(columnType);
            //---------------Test Result -----------------------
            Assert.IsNotNull(column);
            Assert.IsInstanceOf(GetHabaneroMasterGridColumnType(), column);
            AssertGridColumnTypeAfterCast(column, columnType);
        }
=======
>>>>>>> 179349e8

        [Test]
        public void TestCreateDataGridViewColumn_NullTypeNameAssumesDefault()
        {
            //---------------Set up test pack-------------------
            //---------------Assert Precondition----------------
            //---------------Execute Test ----------------------
            IDataGridViewColumn column = GetControlFactory().CreateDataGridViewColumn(null, null);
            //---------------Test Result -----------------------
            Type expectedHabaneroType = GetHabaneroMasterGridColumnType();
            Type expectedMasterType = GetMasterTextBoxGridColumnType();
            Assert.AreEqual(expectedHabaneroType, column.GetType());
            AssertGridColumnTypeAfterCast(column, expectedMasterType);
        }

        [Test]
        public void TestCreateDataGridViewColumn_InvalidTypeNameThrowsException()
        {
            //---------------Set up test pack-------------------
            //---------------Assert Precondition----------------
            //---------------Execute Test ----------------------
            bool errorThrown = false;
            try
            {
                GetControlFactory().CreateDataGridViewColumn("InvalidColumnType", null);
            }
            catch (UnknownTypeNameException)
            {
                errorThrown = true;
            }
            //---------------Test Result -----------------------
            Assert.IsTrue(errorThrown, "Not specifying a type name should throw an exception (defaults must be set further up the chain)");
        }

        [Test]
        public void TestCreateDataGridViewColumn_ExceptionIfDoesNotImplementIDataGridViewColumn()
        {
            //---------------Set up test pack-------------------
            Type wrongType = typeof (MyBO);
            //---------------Assert Precondition----------------
            //---------------Execute Test ----------------------
            bool errorThrown = false;
            try
            {
                GetControlFactory().CreateDataGridViewColumn(wrongType);
            }
            catch (UnknownTypeNameException)
            {
                errorThrown = true;
            }
            //---------------Test Result -----------------------
            Assert.IsTrue(errorThrown, "Type must inherit from IDataGridViewColumn");
        }

        [Test]
        public virtual void TestCreateDataGridViewColumn_WithTypeName_NumericUpDown()
        {
            //---------------Set up test pack-------------------
            IDataGridViewNumericUpDownColumn dataGridViewNumericUpDownColumn = GetControlFactory().CreateDataGridViewNumericUpDownColumn();
            //-------------Assert Preconditions -------------

            //---------------Execute Test ----------------------
            IDataGridViewColumn dataGridViewColumn = GetControlFactory().
                CreateDataGridViewColumn("DataGridViewNumericUpDownColumn", null);
            //---------------Test Result -----------------------
            Assert.IsNotNull(dataGridViewColumn);
            Assert.IsInstanceOf(typeof(IDataGridViewNumericUpDownColumn), dataGridViewColumn);
            Assert.AreSame(dataGridViewNumericUpDownColumn.GetType(), dataGridViewColumn.GetType());
        }

        [Test]
        public virtual void TestCreateDataGridViewColumn_WithTypeName_DateTimePicker()
        {
            //---------------Set up test pack-------------------
            IDataGridViewDateTimeColumn dataGridViewNumericUpDownColumn = GetControlFactory().CreateDataGridViewDateTimeColumn();
            //-------------Assert Preconditions -------------

            //---------------Execute Test ----------------------
            IDataGridViewColumn dataGridViewColumn = GetControlFactory().
                CreateDataGridViewColumn("DataGridViewDateTimeColumn", null);
            //---------------Test Result -----------------------
            Assert.IsNotNull(dataGridViewColumn);
            Assert.IsInstanceOf(typeof(IDataGridViewDateTimeColumn), dataGridViewColumn);
            Assert.AreSame(dataGridViewNumericUpDownColumn.GetType(), dataGridViewColumn.GetType());
        }

        [Test]
        public virtual void TestCreateDataGridViewColumn_WithTypeName_CheckBox()
        {
            //---------------Set up test pack-------------------
            IDataGridViewCheckBoxColumn dataGridViewNumericUpDownColumn = GetControlFactory().CreateDataGridViewCheckBoxColumn();
            //-------------Assert Preconditions -------------

            //---------------Execute Test ----------------------
            IDataGridViewColumn dataGridViewColumn = GetControlFactory().
                CreateDataGridViewColumn("DataGridViewCheckBoxColumn", null);
            //---------------Test Result -----------------------
            Assert.IsNotNull(dataGridViewColumn);
            Assert.IsInstanceOf(typeof(IDataGridViewCheckBoxColumn), dataGridViewColumn);
            Assert.AreSame(dataGridViewNumericUpDownColumn.GetType(), dataGridViewColumn.GetType());
        }

        [Test]
        public virtual void TestCreateDataGridViewColumn_WithTypeName_ComboBox()
        {
            //---------------Set up test pack-------------------
            IDataGridViewComboBoxColumn dataGridViewNumericUpDownColumn = GetControlFactory().CreateDataGridViewComboBoxColumn();
            //-------------Assert Preconditions -------------

            //---------------Execute Test ----------------------
            IDataGridViewColumn dataGridViewColumn = GetControlFactory().
                CreateDataGridViewColumn("DataGridViewComboBoxColumn", null);
            //---------------Test Result -----------------------
            Assert.IsNotNull(dataGridViewColumn);
            Assert.IsInstanceOf(typeof(IDataGridViewComboBoxColumn), dataGridViewColumn);
            Assert.AreSame(dataGridViewNumericUpDownColumn.GetType(), dataGridViewColumn.GetType());
        }

        [Test]
        public virtual void TestCreateDataGridViewColumn_WithTypeName_Image()
        {
            //Not implemented in win
        }

        [Test]
        public void Test_Create_GroupBoxGroupControl()
        {
            //---------------Set up test pack-------------------
            
            //---------------Assert Precondition----------------

            //---------------Execute Test ----------------------
            IGroupBoxGroupControl groupBoxGroupControl = GetControlFactory().CreateGroupBoxGroupControl();
            //---------------Test Result -----------------------
            Assert.IsNotNull(groupBoxGroupControl);
        }

        [Test]
        public virtual void Test_Create_ComboBox()
        {
            //---------------Set up test pack-------------------
            IControlFactory factory = GetControlFactory();  
            //---------------Assert Precondition----------------

            //---------------Execute Test ----------------------
            IComboBox control = factory.CreateComboBox();
            //---------------Test Result -----------------------
            Assert.IsNotNull(control);
            Assert.AreEqual(GetStandardTextBoxHeight(), control.Height);
        }
        [Test]
        public virtual void Test_Create_ComboBoxSelector()
        {
            //---------------Set up test pack-------------------
            IControlFactory factory = GetControlFactory();            
            //---------------Assert Precondition----------------

            //---------------Execute Test ----------------------
            IBOComboBoxSelector control = factory.CreateComboBoxSelector();
            //---------------Test Result -----------------------
            Assert.IsNotNull(control);
            Assert.AreEqual(GetStandardTextBoxHeight(), control.Height);
        }
        [Test]
        public void Test_Create_CollapsiblePanelSelector()
        {
            //---------------Set up test pack-------------------
            IControlFactory factory = GetControlFactory();            
            //---------------Assert Precondition----------------

            //---------------Execute Test ----------------------
            IBOCollapsiblePanelSelector control = factory.CreateCollapsiblePanelSelector();
            //---------------Test Result -----------------------
            Assert.IsNotNull(control);
        }

        [Test]
        public void Test_Create_BOEditorControl_Generic_WithUIDef()
        {
            //---------------Set up test pack-------------------
            IControlFactory factory = GetControlFactory();
            ContactPersonTestBO.LoadDefaultClassDefWithUIDef();
            //---------------Assert Precondition----------------

            //---------------Execute Test ----------------------
            IBOPanelEditorControl control = factory.CreateBOEditorControl<ContactPersonTestBO>("default");
            //---------------Test Result -----------------------
            Assert.IsNotNull(control);
        }

        [Test]
        public void Test_Create_BOEditorControl_Generic()
        {
            //---------------Set up test pack-------------------
            IControlFactory factory = GetControlFactory();
            ContactPersonTestBO.LoadDefaultClassDefWithUIDef();
            //---------------Assert Precondition----------------

            //---------------Execute Test ----------------------
            IBOPanelEditorControl control = factory.CreateBOEditorControl<ContactPersonTestBO>();
            //---------------Test Result -----------------------
            Assert.IsNotNull(control);
        }
        [Test]
        public void Test_Create_BOEditorControl_NonGeneric_WithUIDef()
        {
            //---------------Set up test pack-------------------
            IControlFactory factory = GetControlFactory();
            IClassDef classDef = ContactPersonTestBO.LoadDefaultClassDefWithUIDef();
            //---------------Assert Precondition----------------

            //---------------Execute Test ----------------------
            IBOPanelEditorControl control = factory.CreateBOEditorControl(classDef, "default");
            //---------------Test Result -----------------------
            Assert.IsNotNull(control);
        }
        [Test]
        public void Test_Create_BOEditorControl_NonGeneric()
        {
            //---------------Set up test pack-------------------
            IControlFactory factory = GetControlFactory();
            IClassDef classDef = ContactPersonTestBO.LoadDefaultClassDefWithUIDef();
            //---------------Assert Precondition----------------

            //---------------Execute Test ----------------------
            IBOPanelEditorControl control = factory.CreateBOEditorControl(classDef);
            //---------------Test Result -----------------------
            Assert.IsNotNull(control);
        }
        
        [Test]
        public void Test_Create_MainTitleIconControl()
        {
            //---------------Set up test pack-------------------
            IControlFactory factory = GetControlFactory();
            //---------------Assert Precondition----------------

            //---------------Execute Test ----------------------
            IMainTitleIconControl control = factory.CreateMainTitleIconControl();
            //---------------Test Result -----------------------
            Assert.IsNotNull(control);
        }

        protected abstract void AssertGridColumnTypeAfterCast(IDataGridViewColumn createdColumn, Type expectedColumnType);
    }
}
<|MERGE_RESOLUTION|>--- conflicted
+++ resolved
@@ -1,1329 +1,878 @@
-// ---------------------------------------------------------------------------------
-//  Copyright (C) 2009 Chillisoft Solutions
-//  
-//  This file is part of the Habanero framework.
-//  
-//      Habanero is a free framework: you can redistribute it and/or modify
-//      it under the terms of the GNU Lesser General Public License as published by
-//      the Free Software Foundation, either version 3 of the License, or
-//      (at your option) any later version.
-//  
-//      The Habanero framework is distributed in the hope that it will be useful,
-//      but WITHOUT ANY WARRANTY; without even the implied warranty of
-//      MERCHANTABILITY or FITNESS FOR A PARTICULAR PURPOSE.  See the
-//      GNU Lesser General Public License for more details.
-//  
-//      You should have received a copy of the GNU Lesser General Public License
-//      along with the Habanero framework.  If not, see <http://www.gnu.org/licenses/>.
-// ---------------------------------------------------------------------------------
-using System;
-using System.Collections.Generic;
-using System.Drawing;
-using Habanero.Base;
-using Habanero.Base.Exceptions;
-using Habanero.BO.ClassDefinition;
-using Habanero.Test.BO;
-using Habanero.UI.Base;
-using NUnit.Framework;
-
-namespace Habanero.Test.UI.Base
-{
-
-    public abstract class TestControlFactory
-    {
-        protected IControlFactory _factory;
-
-        [SetUp]
-        public void TestSetup()
-        {
-            _factory = GetControlFactory();
-            ClassDef.ClassDefs.Clear();
-            
-        }
-
-        [TestFixtureSetUp]
-        public void TestFixtureSetup()
-        {
-            //Code that is executed before any test is run in this class. If multiple tests
-            // are executed then it will still only be called once.
-        }
-
-        [TearDown]
-        public void TestTearDown()
-        {
-            //Code that is executed after each and every test is executed in this fixture/class.
-        }
-        protected virtual int GetStandardTextBoxHeight()
-        {
-            return 21;
-        }
-        protected abstract IControlFactory GetControlFactory();
-
-        protected abstract int GetBoldTextExtraWidth();
-        protected abstract Type GetMasterGridColumnType();
-
-        protected abstract Type GetMasterTextBoxGridColumnType();
-
-<<<<<<< HEAD
-        protected virtual Type GetMasterGridColumnType()
-        {
-            return typeof(System.Windows.Forms.DataGridViewColumn);
-        }
-
-        protected virtual Type GetMasterTextBoxGridColumnType()
-        {
-            return typeof(System.Windows.Forms.DataGridViewTextBoxColumn);
-        }
-
-        protected virtual Type GetHabaneroMasterGridColumnType()
-        {
-            return typeof(Habanero.UI.Win.DataGridViewColumnWin);
-        }
-
-        protected virtual string GetUINameSpace()
-        {
-            return "System.Windows.Forms";
-        }
-
-        protected virtual void AssertGridColumnTypeAfterCast(IDataGridViewColumn createdColumn, Type expectedColumnType)
-        {
-            Habanero.UI.Win.DataGridViewColumnWin columnWin = (Habanero.UI.Win.DataGridViewColumnWin)createdColumn;
-            System.Windows.Forms.DataGridViewColumn column = columnWin.DataGridViewColumn;
-            Assert.AreEqual(expectedColumnType, column.GetType());
-        }
-
-        [TestFixture]
-        public class TestControlFactoryWin : TestControlFactory
-        {
-            [Test]
-            public void TestCreateCheckBoxWin()
-            {
-                //---------------Set up test pack-------------------
-                //---------------Execute Test ----------------------
-
-                ICheckBox cbx = GetControlFactory().CreateCheckBox();
-                //---------------Test Result -----------------------
-                Assert.IsFalse(cbx.Checked);    
-            }
-
-            [Test]
-            public void TestCreateCheckBoxWin_WithDefault()
-            {
-                //---------------Set up test pack-------------------
-                //---------------Execute Test ----------------------
-
-                ICheckBox cbx = GetControlFactory().CreateCheckBox(true);
-                //---------------Test Result -----------------------
-                Assert.IsTrue(cbx.Checked);
-                         
-            }
-
-            [Test]
-            public void TestCreateControl_ViaType_CreateCombo()
-            {
-                //---------------Set up test pack-------------------
-                //---------------Verify test pack-------------------
-                //---------------Execute Test ----------------------
-                IControlHabanero controlHabanero = _factory.CreateControl(typeof(System.Windows.Forms.ComboBox));
-                //---------------Verify Result -----------------------
-                Assert.IsNotNull(controlHabanero);
-                Assert.AreEqual(typeof(Habanero.UI.Win.ComboBoxWin), controlHabanero.GetType());
-                Assert.AreEqual(GetStandardTextBoxHeight(), controlHabanero.Height);
-            }
-
-            [Test]
-            public void TestCreateControl_ViaType_CreateEditableGridControl()
-            {
-                //---------------Set up test pack-------------------
-                //---------------Verify test pack-------------------
-                //---------------Execute Test ----------------------
-                IControlHabanero controlHabanero = _factory.CreateControl(typeof(Habanero.UI.Win.EditableGridControlWin));
-                //---------------Verify Result -----------------------
-                Assert.IsNotNull(controlHabanero);
-                Assert.AreEqual(typeof(Habanero.UI.Win.EditableGridControlWin), controlHabanero.GetType());
-                  
-            }
-
-            [Test]
-            public void TestCreateControl_ViaType_CreateCheckBox()
-            {
-                //---------------Set up test pack-------------------
-                //---------------Verify test pack-------------------
-                //---------------Execute Test ----------------------
-                IControlHabanero controlHabanero = _factory.CreateControl(typeof(System.Windows.Forms.CheckBox));
-                //---------------Verify Result -----------------------
-                Assert.IsNotNull(controlHabanero);
-                Assert.AreEqual(typeof(Habanero.UI.Win.CheckBoxWin), controlHabanero.GetType());
-                  
-            }
-            [Test]
-            public void TestCreateControl_ViaType_CreateTextBox()
-            {
-                //---------------Set up test pack-------------------
-                //---------------Verify test pack-------------------
-                //---------------Execute Test ----------------------
-                IControlHabanero controlHabanero = _factory.CreateControl(typeof(System.Windows.Forms.TextBox));
-                //---------------Verify Result -----------------------
-                Assert.IsNotNull(controlHabanero);
-                Assert.AreEqual(typeof(Habanero.UI.Win.TextBoxWin), controlHabanero.GetType());
-                  
-            }
-            [Test]
-            public void TestCreateControl_ViaType_CreateListBox()
-            {
-                //---------------Set up test pack-------------------
-                //---------------Verify test pack-------------------
-                //---------------Execute Test ----------------------
-                IControlHabanero controlHabanero = _factory.CreateControl(typeof(System.Windows.Forms.ListBox));
-                //---------------Verify Result -----------------------
-                Assert.IsNotNull(controlHabanero);
-                Assert.AreEqual(typeof(Habanero.UI.Win.ListBoxWin), controlHabanero.GetType());
-                  
-            }
-            [Test]
-            public void TestCreateControl_ViaType_CreateDateTimePicker()
-            {
-                //---------------Set up test pack-------------------
-                //---------------Verify test pack-------------------
-                //---------------Execute Test ----------------------
-                IControlHabanero controlHabanero = _factory.CreateControl(typeof(System.Windows.Forms.DateTimePicker));
-                //---------------Verify Result -----------------------
-                Assert.IsNotNull(controlHabanero);
-                Assert.AreEqual(typeof(Habanero.UI.Win.DateTimePickerWin), controlHabanero.GetType());
-                  
-            }
-
-            [Test]
-            public void TestCreateControl_ViaType_NumericUpDown()
-            {
-                //---------------Set up test pack-------------------
-                //---------------Verify test pack-------------------
-                //---------------Execute Test ----------------------
-                object controlHabanero = _factory.CreateControl(typeof(System.Windows.Forms.NumericUpDown));
-                //---------------Verify Result -----------------------
-                Assert.IsNotNull(controlHabanero);
-                Assert.AreEqual(typeof(Habanero.UI.Win.NumericUpDownWin), controlHabanero.GetType());
-                  
-            }
-
-            [Test]
-            public void TestLoadWithIncorrectControlLibrary_RaisesAppropriateError()
-            {
-                //---------------Set up test pack-------------------
-                //---------------Verify test pack-------------------
-                //---------------Execute Test ----------------------
-                try
-                {
-                    _factory.CreateControl(typeof(Gizmox.WebGUI.Forms.TextBox));
-                    //---------------Verify Result -----------------------
-                }
-                catch (UnknownTypeNameException ex)
-                {
-                    StringAssert.Contains("The control type name Gizmox.WebGUI.Forms.TextBox does not inherit from System.Windows.Forms.Control", ex.Message);
-                }
-            }
-
-            
-
-            [Test]
-            public void TestCreateSpecifiedControlType()
-            {
-                //---------------Set up test pack-------------------
-                const string typeName = "TextBox";
-                const string assemblyName = "System.Windows.Forms";
-                //---------------Verify test pack-------------------
-                //---------------Execute Test ----------------------
-                IControlHabanero control = _factory.CreateControl(typeName, assemblyName);
-                //---------------Verify Result -----------------------
-                Assert.IsTrue(control is System.Windows.Forms.TextBox);
-                  
-            }
-
-            [Test, Ignore("Not implemented for Win")]
-            public override void TestCreateDataGridViewColumn_WithTypeName_Image()
-            {
-                base.TestCreateDataGridViewColumn_WithTypeName_Image();
-            }
-        }
-        [TestFixture]
-        public class TestControlFactoryVWG : TestControlFactory
-        {
-            protected override int GetStandardTextBoxHeight()
-            {
-                return 20;
-            }
-
-            protected override IControlFactory GetControlFactory()
-            {
-                ControlFactoryVWG factory = new Habanero.UI.VWG.ControlFactoryVWG();
-                GlobalUIRegistry.ControlFactory = factory;
-                return factory;
-            }
-
-            protected override int GetBoldTextExtraWidth()
-            {
-                return 14;
-            }
-
-            protected override Type GetCustomGridColumnType()
-            {
-                return typeof(CustomDataGridViewColumnVWG);
-            }
-
-            protected override Type GetMasterGridColumnType()
-            {
-                return typeof(Gizmox.WebGUI.Forms.DataGridViewColumn);
-            }
-
-            protected override Type GetMasterTextBoxGridColumnType()
-            {
-                return typeof(Gizmox.WebGUI.Forms.DataGridViewTextBoxColumn);
-            }
-
-            protected override Type GetHabaneroMasterGridColumnType()
-            {
-                return typeof(Habanero.UI.VWG.DataGridViewColumnVWG);
-            }
-
-            protected override string GetUINameSpace()
-            {
-                return "Gizmox.WebGUI.Forms";
-            }
-
-            protected override void AssertGridColumnTypeAfterCast(IDataGridViewColumn createdColumn, Type expectedColumnType)
-            {
-                Habanero.UI.VWG.DataGridViewColumnVWG columnWin = (Habanero.UI.VWG.DataGridViewColumnVWG)createdColumn;
-                Gizmox.WebGUI.Forms.DataGridViewColumn column = columnWin.DataGridViewColumn;
-                Assert.AreEqual(expectedColumnType, column.GetType());
-            }
-
-            [Test]
-            public void TestCreateCheckBoxVWG()
-            {
-                //---------------Set up test pack-------------------
-                 //---------------Execute Test ----------------------
-
-                ICheckBox cbx = GetControlFactory().CreateCheckBox(false);
-                //---------------Test Result -----------------------
-                int expectedHeightAndWidth = GetControlFactory().CreateTextBox().Height;
-                Assert.AreEqual(expectedHeightAndWidth, cbx.Height);
-                Assert.AreEqual(expectedHeightAndWidth, cbx.Width);
-                Assert.IsFalse(cbx.Checked);
-                         
-            }
-
-            [Test]
-            public void TestCreateControl_ViaType_CreateCombo()
-            {
-                //---------------Set up test pack-------------------
-                //---------------Verify test pack-------------------
-                //---------------Execute Test ----------------------
-                IControlHabanero controlHabanero = _factory.CreateControl(typeof(Gizmox.WebGUI.Forms.ComboBox));
-                //---------------Verify Result -----------------------
-                Assert.IsNotNull(controlHabanero);
-                Assert.AreEqual(typeof(Habanero.UI.VWG.ComboBoxVWG), controlHabanero.GetType());
-                  
-            }
-            [Test]
-            public void TestCreateControl_ViaType_CreateCheckBox()
-            {
-                //---------------Set up test pack-------------------
-                //---------------Verify test pack-------------------
-                //---------------Execute Test ----------------------
-                IControlHabanero controlHabanero = _factory.CreateControl(typeof(Gizmox.WebGUI.Forms.CheckBox));
-                //---------------Verify Result -----------------------
-                Assert.IsNotNull(controlHabanero);
-                Assert.AreEqual(typeof(Habanero.UI.VWG.CheckBoxVWG), controlHabanero.GetType());
-                  
-            }
-            [Test]
-            public void TestCreateControl_ViaType_CreateTextBox()
-            {
-                //---------------Set up test pack-------------------
-                //---------------Verify test pack-------------------
-                //---------------Execute Test ----------------------
-                IControlHabanero controlHabanero = _factory.CreateControl(typeof(Gizmox.WebGUI.Forms.TextBox));
-                //---------------Verify Result -----------------------
-                Assert.IsNotNull(controlHabanero);
-                Assert.AreEqual(typeof(Habanero.UI.VWG.TextBoxVWG), controlHabanero.GetType());
-                  
-            }
-            [Test]
-            public void TestCreateControl_ViaType_CreateListBox()
-            {
-                //---------------Set up test pack-------------------
-                //---------------Verify test pack-------------------
-                //---------------Execute Test ----------------------
-                IControlHabanero controlHabanero = _factory.CreateControl(typeof(Gizmox.WebGUI.Forms.ListBox));
-                //---------------Verify Result -----------------------
-                Assert.IsNotNull(controlHabanero);
-                Assert.AreEqual(typeof(Habanero.UI.VWG.ListBoxVWG), controlHabanero.GetType());
-                  
-            }
-            [Test]
-            public void TestCreateControl_ViaType_CreateDateTimePicker()
-            {
-                //---------------Set up test pack-------------------
-                //---------------Verify test pack-------------------
-                //---------------Execute Test ----------------------
-                IControlHabanero controlHabanero = _factory.CreateControl(typeof(Gizmox.WebGUI.Forms.DateTimePicker));
-                //---------------Verify Result -----------------------
-                Assert.IsNotNull(controlHabanero);
-                Assert.AreEqual(typeof(Habanero.UI.VWG.DateTimePickerVWG), controlHabanero.GetType());
-                  
-            }
-
-            [Test]
-            public void TestCreateControl_ViaType_NumericUpDown()
-            {
-                //---------------Set up test pack-------------------
-                //---------------Verify test pack-------------------
-                //---------------Execute Test ----------------------
-                IControlHabanero controlHabanero = _factory.CreateControl(typeof(Gizmox.WebGUI.Forms.NumericUpDown));
-                //---------------Verify Result -----------------------
-                Assert.IsNotNull(controlHabanero);
-                Assert.AreEqual(typeof(Habanero.UI.VWG.NumericUpDownVWG), controlHabanero.GetType());
-                Assert.AreEqual(_factory.CreateTextBox().Height, controlHabanero.Height);
-                  
-            }
-
-            [Test]
-            public void TestLoadWithIncorrectControlLibrary_RaisesAppropriateError()
-            {
-                //---------------Set up test pack-------------------
-                //---------------Verify test pack-------------------
-                //---------------Execute Test ----------------------
-                try
-                {
-                    _factory.CreateControl(typeof (System.Windows.Forms.TextBox));
-                    //---------------Verify Result -----------------------
-                }
-                catch (UnknownTypeNameException ex)
-                {
-                    StringAssert.Contains("The control type name System.Windows.Forms.TextBox does not inherit from Gizmox.WebGUI.Forms.Control", ex.Message);
-                }
-                //The control type name System.Windows.Forms.TextBox does not inherit from Gizmox.WebGUI.Forms.Control
-            }
-
-
-            [Test]
-            public void TestCreateComboBox()
-            {
-                //---------------Set up test pack-------------------
-
-                //---------------Verify test pack-------------------
-                //---------------Execute Test ----------------------
-                IComboBox comboBox = _factory.CreateComboBox();
-                //---------------Verify Result -----------------------
-                Assert.IsNotNull(comboBox);
-                Assert.IsTrue(comboBox.TabStop);
-                int expectedHeight = _factory.CreateTextBox().Height;
-                Assert.AreEqual(expectedHeight, comboBox.Height);
-                  
-            }
-            [Test]
-            public void TestCreateSpecifiedControlType()
-            {
-                //---------------Set up test pack-------------------
-                const string typeName = "TextBox";
-                const string assemblyName = "Gizmox.WebGUI.Forms";
-                //---------------Verify test pack-------------------
-                //---------------Execute Test ----------------------
-                IControlHabanero control = _factory.CreateControl(typeName, assemblyName);
-                //---------------Verify Result -----------------------
-                Assert.IsTrue(control is Gizmox.WebGUI.Forms.TextBox);
-                  
-            }
-            //This has not been implemented for win and is therefore overriden here with an implementation
-            [Test]
-            public override void TestCreateDataGridViewColumn_WithTypeName_Image()
-            {
-                //---------------Set up test pack-------------------
-                IDataGridViewImageColumn dataGridViewNumericUpDownColumn = GetControlFactory().CreateDataGridViewImageColumn();
-                //-------------Assert Preconditions -------------
-
-                //---------------Execute Test ----------------------
-                IDataGridViewColumn dataGridViewColumn = GetControlFactory().
-                    CreateDataGridViewColumn("DataGridViewImageColumn", null);
-                //---------------Test Result -----------------------
-                Assert.IsNotNull(dataGridViewColumn);
-                Assert.IsInstanceOf(typeof(IDataGridViewImageColumn), dataGridViewColumn);
-                Assert.AreSame(dataGridViewNumericUpDownColumn.GetType(), dataGridViewColumn.GetType());
-            }
-            [Test, Ignore("Not implemented for VWG")]
-            public override void TestCreateDataGridViewColumn_WithTypeName_NumericUpDown()
-            {
-                base.TestCreateDataGridViewColumn_WithTypeName_NumericUpDown();
-            }
-
-            [Test, Ignore("Not implemented for VWG")]
-            public override void TestCreateDataGridViewColumn_WithTypeName_DateTimePicker()
-            {
-                base.TestCreateDataGridViewColumn_WithTypeName_DateTimePicker();
-            }
-        }
-=======
-        protected abstract Type GetHabaneroMasterGridColumnType();
->>>>>>> 179349e8
-
-        protected abstract string GetUINameSpace();
-
-
-        [Test]
-        public void Test_CreateMainMenu()
-        {
-            //---------------Set up test pack-------------------
-            //---------------Assert Precondition----------------
-            //---------------Execute Test ----------------------
-            IMainMenuHabanero mmenu = _factory.CreateMainMenu();
-            //---------------Test Result -----------------------
-            Assert.IsNotNull(mmenu);
-            TestUtil.AssertStringEmpty(mmenu.Name, "mmenu.Name");
-        }
-
-        [Test]
-        public void Test_CreateMenuItem()
-        {
-            //---------------Set up test pack-------------------
-            string name = TestUtil.GetRandomString();            
-            //---------------Assert Precondition----------------
-            //---------------Execute Test ----------------------
-            IMenuItem mmenu = _factory.CreateMenuItem(name);
-            //---------------Test Result -----------------------
-            Assert.IsNotNull(mmenu);
-            Assert.AreEqual(name, mmenu.Text);
-        }
-
-        [Test]
-        public void Test_CreateMenuItem_FromHabaneroMenuItem()
-        {
-            //---------------Set up test pack-------------------
-            HabaneroMenu.Item item = new HabaneroMenu.Item(null, TestUtil.GetRandomString());          
-            //---------------Assert Precondition----------------
-            //---------------Execute Test ----------------------
-            IMenuItem mmenu = _factory.CreateMenuItem(item);
-            //---------------Test Result -----------------------
-            Assert.IsNotNull(mmenu);
-            Assert.AreEqual(item.Name, mmenu.Text);
-        }
-
-        [Test]
-        public void TestCreateLabel_NoText()
-        {
-            //---------------Set up test pack-------------------
-            //---------------Verify test pack-------------------
-            //---------------Execute Test ----------------------
-            ILabel lbl = _factory.CreateLabel();
-            //---------------Verify Result -----------------------
-            Assert.IsNotNull(lbl);
-            Assert.IsFalse(lbl.TabStop);
-        }
-
-        [Test]
-        public void TestCreateLabel_Text()
-        {
-            //---------------Set up test pack-------------------
-            //---------------Verify test pack-------------------
-            const string labelText = "test label";
-            //---------------Execute Test ----------------------
-
-            ILabel lbl = _factory.CreateLabel(labelText);
-            //---------------Verify Result -----------------------
-            Assert.IsNotNull(lbl);
-            Assert.IsFalse(lbl.TabStop);
-            Assert.AreEqual(labelText, lbl.Text);
-            Assert.AreNotEqual(labelText, lbl.Name);
-            Assert.AreEqual(lbl.PreferredWidth, lbl.Width);
-            //TODO_Port_DoTest lbl.FlatStyle = FlatStyle.Standard;
-        }
-
-        [Test]
-        public void TestCreateLabel_BoldText()
-        {
-            //---------------Set up test pack-------------------
-            //---------------Verify test pack-------------------
-            const string labelText = "test label";
-            //---------------Execute Test ----------------------
-
-            ILabel lbl = _factory.CreateLabel(labelText, true);
-            //---------------Verify Result -----------------------
-            //Assert.AreEqual(lbl.PreferredWidth + 10, lbl.Width);
-            Assert.AreEqual(lbl.PreferredWidth + GetBoldTextExtraWidth(), lbl.Width);
-            Font expectedFont = new Font(lbl.Font, FontStyle.Bold);
-            Assert.AreEqual(expectedFont, lbl.Font);
-              
-        }
-
-        [Test]
-        public void TestCreateButton()
-        {
-            //---------------Set up test pack-------------------
-            //---------------Verify test pack-------------------
-            const string buttonText = "test label";
-            //---------------Execute Test ----------------------
-
-            IButton button = _factory.CreateButton(buttonText);
-            //---------------Verify Result -----------------------
-            Assert.IsNotNull(button);
-            Assert.IsTrue(button.TabStop);
-            Assert.AreEqual(buttonText, button.Text);
-            Assert.AreEqual(buttonText, button.Name);
-            int expectedButtonWidth = _factory.CreateLabel(buttonText).PreferredWidth + 20;
-            Assert.AreEqual(buttonText, button.Name);
-            Assert.AreEqual(expectedButtonWidth, button.Width);
-            //To_Test: btn.FlatStyle = FlatStyle.System;
-        }
-
-        [Test]
-        public void TestCreateGroupBox()
-        {
-            //---------------Set up test pack-------------------
-            //---------------Verify test pack-------------------
-            //---------------Execute Test ----------------------
-            IGroupBox groupBox = _factory.CreateGroupBox();
-            //---------------Verify Result -----------------------
-            Assert.IsNotNull(groupBox);
-            Assert.AreEqual("", groupBox.Text);
-            Assert.AreEqual("", groupBox.Name);
-            const int expectedWidth = 200;
-            Assert.AreEqual(expectedWidth, groupBox.Width);
-        }
-
-        [Test]
-        public void TestCreateGroupBox_WithText()
-        {
-            //---------------Set up test pack-------------------
-            //---------------Verify test pack-------------------
-            const string groupBoxText = "test label";
-            //---------------Execute Test ----------------------
-
-            IGroupBox groupBox = _factory.CreateGroupBox(groupBoxText);
-            //---------------Verify Result -----------------------
-            Assert.IsNotNull(groupBox);
-            Assert.AreEqual(groupBoxText, groupBox.Text);
-            Assert.AreEqual(groupBoxText, groupBox.Name);
-            const int expectedWidth = 200;
-            Assert.AreEqual(groupBoxText, groupBox.Name);
-            Assert.AreEqual(expectedWidth, groupBox.Width);
-              
-        }
-
-        [Test]
-        public void TestCreateDataGridView()
-        {
-            //---------------Set up test pack-------------------
-            //---------------Verify test pack-------------------
-            
-            //---------------Execute Test ----------------------
-
-            IDataGridView dataGridView = _factory.CreateDataGridView();
-            //---------------Verify Result -----------------------
-            Assert.IsNotNull(dataGridView);
-              
-        }
-
-        [Test]
-        public void TestCreateBOEditorForm_BoParam()
-        {
-            //---------------Set up test pack-------------------
-            ClassDef.ClassDefs.Clear();
-            MyBO.LoadDefaultClassDef();
-            MyBO businessObject = new MyBO();
-            //---------------Verify test pack-------------------
-            //---------------Execute Test ----------------------
-            IDefaultBOEditorForm boEditorForm = _factory.CreateBOEditorForm(businessObject);
-            //---------------Verify Result -----------------------
-            Assert.IsNotNull(boEditorForm);
-            Assert.AreSame(businessObject, boEditorForm.PanelInfo.BusinessObject);
-        }
-
-        [Test]
-        public void TestCreateBOEditorForm_BoParam_UiDefNameParam()
-        {
-            //---------------Set up test pack-------------------
-            ClassDef.ClassDefs.Clear();
-            MyBO.LoadDefaultClassDef();
-            MyBO businessObject = new MyBO();
-            const string uiDefName = "Alternate";
-            //---------------Verify test pack-------------------
-            //---------------Execute Test ----------------------
-            IDefaultBOEditorForm boEditorForm = _factory.CreateBOEditorForm(businessObject, uiDefName);
-            //---------------Verify Result -----------------------
-            Assert.IsNotNull(boEditorForm);
-            Assert.AreSame(businessObject, boEditorForm.PanelInfo.BusinessObject);
-            Assert.AreEqual(uiDefName, boEditorForm.PanelInfo.UIForm.UIDef.Name);
-        }
-
-        [Test]
-        public void TestCreateBOEditorForm_BoParam_UiDefNameParam_PostObjectPersistingParam()
-        {
-            //---------------Set up test pack-------------------
-            ClassDef.ClassDefs.Clear();
-            MyBO.LoadDefaultClassDef();
-            MyBO businessObject = new MyBO();
-            const string uiDefName = "Alternate";
-            PostObjectEditDelegate action = delegate {  };
-            //---------------Verify test pack-------------------
-            //---------------Execute Test ----------------------
-            IDefaultBOEditorForm boEditorForm = _factory.CreateBOEditorForm(businessObject, uiDefName, action);
-            //---------------Verify Result -----------------------
-            Assert.IsNotNull(boEditorForm);
-            Assert.AreSame(businessObject, boEditorForm.PanelInfo.BusinessObject);
-            Assert.AreEqual(uiDefName, boEditorForm.PanelInfo.UIForm.UIDef.Name);
-        }
-
-        [Test]
-        public void TestCreateBOEditorForm_BoParam_UiDefNameParam_GroupControlCreator()
-        {
-            //---------------Set up test pack-------------------
-            ClassDef.ClassDefs.Clear();
-            MyBO.LoadDefaultClassDef();
-            MyBO businessObject = new MyBO();
-            const string uiDefName = "Alternate";
-            GroupControlCreator controlCreator = GetControlFactory().CreateTabControl;
-            //---------------Verify test pack-------------------
-            //---------------Execute Test ----------------------
-            IDefaultBOEditorForm boEditorForm = _factory.CreateBOEditorForm(businessObject, uiDefName, controlCreator);
-            //---------------Verify Result -----------------------
-            Assert.IsNotNull(boEditorForm);
-            Assert.AreSame(businessObject, boEditorForm.PanelInfo.BusinessObject);
-            Assert.AreEqual(uiDefName, boEditorForm.PanelInfo.UIForm.UIDef.Name);
-            Assert.AreSame(controlCreator, boEditorForm.GroupControlCreator);
-        }
-
-        [Test]
-        public void TestCreateControlWithNullAssemblyName()
-        {
-            //---------------Set up test pack-------------------
-            //---------------Execute Test ----------------------
-            IControlHabanero control = _factory.CreateControl("NumericUpDown", null);
-            //---------------Test Result -----------------------
-            Assert.IsInstanceOf(typeof(INumericUpDown), control);
-        }
-
-        [Test]
-        public void TestCreateButton_WithEventHandler()
-        {
-            //---------------Set up test pack-------------------
-            //---------------Verify test pack-------------------
-            const string buttonText = "test label";
-            bool buttonClicked = false;
-            EventHandler handler = delegate { buttonClicked = true; };
-
-            //---------------Execute Test ----------------------
-
-            IButton button = _factory.CreateButton(buttonText, handler);
-
-            button.PerformClick();
-            //---------------Verify Result -----------------------
-            Assert.IsNotNull(button);
-            Assert.IsTrue(button.TabStop);
-            Assert.AreEqual(buttonText, button.Text);
-            Assert.AreEqual(buttonText, button.Name);
-            int expectedButtonWidth = _factory.CreateLabel(buttonText).PreferredWidth + 20;
-            Assert.AreEqual(buttonText, button.Name);
-            Assert.AreEqual(expectedButtonWidth, button.Width);
-            Assert.IsTrue(buttonClicked);
-            //To_Test: btn.FlatStyle = FlatStyle.System;
-              
-        }
-
-        [Test]
-        public void TestCreateTextBox()
-        {
-            //---------------Set up test pack-------------------
-            //---------------Verify test pack-------------------
-            //---------------Execute Test ----------------------
-            ITextBox textBox = _factory.CreateTextBox();
-            //---------------Verify Result -----------------------
-            Assert.IsNotNull(textBox);
-            Assert.IsTrue(textBox.TabStop);
-              
-        }
-
-        [Test]
-        public void TestCreatePasswordTextBox()
-        {
-            //---------------Set up test pack-------------------
-            //---------------Verify test pack-------------------
-            //---------------Execute Test ----------------------
-            ITextBox textBox = _factory.CreatePasswordTextBox();
-            //---------------Verify Result -----------------------
-            Assert.IsNotNull(textBox);
-            Assert.IsTrue(textBox.TabStop);
-            Assert.AreEqual('*', textBox.PasswordChar);
-              
-        }
-
-        [Test]
-        public void TestCreateProgressBar()
-        {
-            //---------------Set up test pack-------------------
-            //---------------Verify test pack-------------------
-            //---------------Execute Test ----------------------
-            IProgressBar progressBar = _factory.CreateProgressBar();
-            //---------------Verify Result -----------------------
-            Assert.IsNotNull(progressBar);
-            Assert.AreEqual(0, progressBar.Minimum);
-            Assert.AreEqual(100, progressBar.Maximum);
-            Assert.AreEqual(10, progressBar.Step);
-            Assert.AreEqual(0, progressBar.Value);
-              
-        }
-
-        [Test]
-        public void TestCreateTreeView()
-        {
-            //---------------Set up test pack-------------------
-            const string treeViewname = "TVNAme";
-            //---------------Verify test pack-------------------
-            //---------------Execute Test ----------------------
-            ITreeView treeView = _factory.CreateTreeView(treeViewname);
-            //---------------Verify Result -----------------------
-            Assert.IsNotNull(treeView);
-            Assert.IsTrue(treeView.TabStop);
-            Assert.AreEqual(treeViewname, treeView.Name);
-              
-        }
-
-        [Test]
-        public void TestCreateTreeNode()
-        {
-            //---------------Set up test pack-------------------
-            const string treeNodeName = "TVNodeName";
-            //---------------Verify test pack-------------------
-            //---------------Execute Test ----------------------
-            ITreeNode treeNode = _factory.CreateTreeNode(treeNodeName);
-            //---------------Verify Result -----------------------
-            Assert.IsNotNull(treeNode);
-            Assert.AreEqual(treeNodeName, treeNode.Text);
-              
-        }
-
-        [Test]
-        public void TestCreatePanel()
-        {
-            //---------------Set up test pack-------------------
-            const string pnlName = "PanelName";
-            //---------------Verify test pack-------------------
-            //---------------Execute Test ----------------------
-            IPanel panelName = _factory.CreatePanel(pnlName, GetControlFactory());
-            //---------------Verify Result -----------------------
-            Assert.IsNotNull(panelName);
-            //Assert.IsTrue(treeView.TabStop);
-
-            Assert.AreEqual(pnlName, panelName.Name);
-              
-        }
-
-        [Test]
-        public void TestCreateUserControl()
-        {
-            //---------------Set up test pack-------------------
-            //---------------Verify test pack-------------------
-            //---------------Execute Test ----------------------
-            IUserControlHabanero userControlHabanero = _factory.CreateUserControl();
-            //---------------Verify Result -----------------------
-            Assert.IsNotNull(userControlHabanero);
-              
-        }
-
-        [Test]
-        public void TestCreateUserControl_WithName()
-        {
-            //---------------Set up test pack-------------------
-            string name = TestUtil.GetRandomString();
-            //---------------Verify test pack-------------------
-            //---------------Execute Test ----------------------
-            IUserControlHabanero userControlHabanero = _factory.CreateUserControl(name);
-            //---------------Verify Result -----------------------
-            Assert.IsNotNull(userControlHabanero);
-            Assert.AreEqual(name, userControlHabanero.Name);
-              
-        }
-
-        [Test]
-        public void TestCreateDateTimePicker()
-        {
-            //---------------Set up test pack-------------------
-            //---------------Verify test pack-------------------
-            //---------------Execute Test ----------------------
-            IDateTimePicker dateTimePicker = _factory.CreateDateTimePicker();
-            //---------------Verify Result -----------------------
-            Assert.IsNotNull(dateTimePicker);
-            //Assert.IsTrue(treeView.TabStop);
-              
-        }
-                [Test]
-        public void TestCreateDateTimePicker_DefaultValue()
-        {
-            //---------------Set up test pack-------------------
-                    DateTime testDate = DateTime.Today.AddDays(-3);
-            //---------------Verify test pack-------------------
-            //---------------Execute Test ----------------------
-                    IDateTimePicker dateTimePicker = _factory.CreateDateTimePicker(testDate);
-            //---------------Verify Result -----------------------
-            Assert.IsNotNull(dateTimePicker);
-            Assert.AreEqual(testDate,dateTimePicker.Value);
-              
-        }
-
-        [Test]
-        public void TestCreateMonthPicker()
-        {
-            //---------------Set up test pack-------------------
-            //---------------Verify test pack-------------------
-            //---------------Execute Test ----------------------
-            IDateTimePicker dateTimePicker = _factory.CreateMonthPicker();
-            //---------------Verify Result -----------------------
-            Assert.IsNotNull(dateTimePicker);
-            Assert.AreEqual("MMM yyyy", dateTimePicker.CustomFormat);
-              
-        }
-
-        [Test]
-        public void TestCreateRadioButton()
-        {
-            //---------------Set up test pack-------------------
-            string text = TestUtil.GetRandomString();
-            int expectedWidth = _factory.CreateLabel(text, false).PreferredWidth + 25;
-            //---------------Verify test pack-------------------
-            //---------------Execute Test ----------------------
-            IRadioButton radioButton = _factory.CreateRadioButton(text);
-            //---------------Verify Result -----------------------
-            Assert.IsNotNull(radioButton);
-            Assert.AreEqual(text, radioButton.Text);
-            Assert.AreEqual(expectedWidth, radioButton.Width);
-            Assert.IsFalse(radioButton.Checked);
-              
-        }
-
-        [Test]
-        public void TestCreateNumericUpDownMoney()
-        {
-            //---------------Set up test pack-------------------
-            //---------------Verify test pack-------------------
-            //---------------Execute Test ----------------------
-            INumericUpDown upDown = _factory.CreateNumericUpDownCurrency();
-            //---------------Verify Result -----------------------
-            Assert.IsNotNull(upDown);
-            Assert.AreEqual(2, upDown.DecimalPlaces);
-            Assert.AreEqual(decimal.MinValue, upDown.Minimum);
-            Assert.AreEqual(decimal.MaxValue, upDown.Maximum);
-              
-        }
-
-        [Test]
-        public void TestCreateNumericUpDownInteger()
-        {
-            //---------------Set up test pack-------------------
-            //---------------Verify test pack-------------------
-            //---------------Execute Test ----------------------
-            INumericUpDown upDown = _factory.CreateNumericUpDownInteger();
-            //---------------Verify Result -----------------------
-            Assert.IsNotNull(upDown);
-            Assert.AreEqual(0, upDown.DecimalPlaces);
-            Assert.AreEqual(Int32.MinValue, upDown.Minimum);
-            Assert.AreEqual(Int32.MaxValue, upDown.Maximum);
-              
-        }
-
-        [Test]
-        public void TestCreateNumericUpDown()
-        {
-            //---------------Set up test pack-------------------
-            //---------------Verify test pack-------------------
-            //---------------Execute Test ----------------------
-            INumericUpDown upDown = _factory.CreateNumericUpDown();
-            //---------------Verify Result -----------------------
-            Assert.IsNotNull(upDown);
-            Assert.AreEqual(0, upDown.DecimalPlaces);
-              
-        }
-
-        [Test]
-        public void TestCreateDefaultControl()
-        {
-            //---------------Set up test pack-------------------
-            const string typeName = "";
-            const string assemblyName = "";
-            //---------------Verify test pack-------------------
-            //---------------Execute Test ----------------------
-            IControlHabanero control = _factory.CreateControl(typeName, assemblyName);
-            //---------------Verify Result -----------------------
-            Assert.IsTrue(control is ITextBox);
-              
-        }
-
-        [Test]
-        public void Test_CreateControl()
-        {
-            //---------------Set up test pack-------------------
-            //---------------Assert Precondition----------------
-            //---------------Execute Test ----------------------
-            IControlHabanero control = _factory.CreateControl();
-            //---------------Test Result -----------------------
-            Assert.IsNotNull(control);
-            Assert.AreEqual(100, control.Width);
-            Assert.AreEqual(10, control.Height);
-        }
-
-
-        [Test, ExpectedException(typeof(UnknownTypeNameException))]
-        public void TestCreateInvalidControlType()
-        {
-            //---------------Set up test pack-------------------
-            const string typeName = "GeewizBox";
-            const string assemblyName = "SuperDuper.Components";
-            //---------------Verify test pack-------------------
-            //---------------Execute Test ----------------------
-            _factory.CreateControl(typeName, assemblyName);
-            //---------------Verify Result -----------------------
-              
-        }
-
-        [Test]
-        public void TestCreateControlMapperStrategy()
-        {
-            //---------------Set up test pack-------------------
-            //--------------Assert PreConditions----------------            
-
-            //---------------Execute Test ----------------------
-            _factory.CreateControlMapperStrategy();
-
-            //---------------Test Result -----------------------
-
-                     
-        }
-
-        [Test]
-        public void TestCreateDateRangeComboBox()
-        {
-            //---------------Set up test pack-------------------
-
-            //---------------Execute Test ----------------------
-            IDateRangeComboBox comboBox = GetControlFactory().CreateDateRangeComboBox();
-            //---------------Test Result -----------------------
-            Assert.IsNotNull(comboBox);
-            Assert.AreEqual(12, comboBox.Items.Count);       // Includes blank option in the list
-            //---------------Tear Down -------------------------
-        }
-
-        [Test]
-        public void TestCreateDateRangeComboBoxOverload()
-        {
-            //---------------Set up test pack-------------------
-            List<DateRangeOptions> options = new List<DateRangeOptions>();
-            options.Add(DateRangeOptions.Today);
-            options.Add(DateRangeOptions.Yesterday);
-
-            //---------------Execute Test ----------------------
-            IDateRangeComboBox comboBox = GetControlFactory().CreateDateRangeComboBox(options);
-            //---------------Test Result -----------------------
-            Assert.IsNotNull(comboBox);
-            Assert.IsFalse(comboBox.IgnoreTime);
-            Assert.IsFalse(comboBox.UseFixedNowDate);
-            Assert.AreEqual(0, comboBox.WeekStartOffset);
-            Assert.AreEqual(0, comboBox.MonthStartOffset);
-            Assert.AreEqual(0, comboBox.YearStartOffset);
-            Assert.AreEqual(3, comboBox.Items.Count);          // Includes blank option in the list
-            //---------------Tear Down -------------------------
-        }
-
-<<<<<<< HEAD
-        [Test]
-        public void TestCreateDataGridViewColumn_SpecifyNameAndAssembly()
-        {
-            //---------------Set up test pack-------------------
-            Type columnType = GetCustomGridColumnType();
-            string typeName = columnType.Name;  //"CustomDataGridViewColumn";
-            const string assemblyName = "Habanero.Test.UI.Base";
-            //---------------Assert Precondition----------------
-            Assert.IsTrue(columnType.IsSubclassOf(GetMasterGridColumnType()));
-            //---------------Execute Test ----------------------
-            IDataGridViewColumn column = GetControlFactory().CreateDataGridViewColumn(typeName, assemblyName);
-            //---------------Test Result -----------------------
-            Assert.IsNotNull(column);
-            Assert.IsInstanceOf(GetHabaneroMasterGridColumnType(), column);
-            AssertGridColumnTypeAfterCast(column, columnType);
-        }
-
-        [Test]
-        public void TestCreateDataGridViewColumn_DefaultAssembly()
-        {
-            //---------------Set up test pack-------------------
-            const string typeName = "DataGridViewCheckBoxColumn";
-            //---------------Assert Precondition----------------
-            Assert.IsTrue(typeName.Contains("DataGridViewCheckBoxColumn"));
-            //---------------Execute Test ----------------------
-            object column = GetControlFactory().CreateDataGridViewColumn(typeName, null);
-            //---------------Test Result -----------------------
-            Assert.IsNotNull(column);
-            Assert.IsInstanceOf(typeof(IDataGridViewCheckBoxColumn), column);
-
-            string correctAssembly = GetControlFactory().CreateDataGridViewCheckBoxColumn().GetType().AssemblyQualifiedName;
-            Assert.AreEqual(correctAssembly, column.GetType().AssemblyQualifiedName);
-        }
-
-        [Test]
-        public void TestCreateDataGridViewColumn_SpecifyType()
-        {
-            //---------------Set up test pack-------------------
-            Type columnType = GetCustomGridColumnType();
-            //---------------Assert Precondition----------------
-            Assert.IsTrue(columnType.IsSubclassOf(GetMasterGridColumnType()));
-            //---------------Execute Test ----------------------
-            IDataGridViewColumn column = GetControlFactory().CreateDataGridViewColumn(columnType);
-            //---------------Test Result -----------------------
-            Assert.IsNotNull(column);
-            Assert.IsInstanceOf(GetHabaneroMasterGridColumnType(), column);
-            AssertGridColumnTypeAfterCast(column, columnType);
-        }
-=======
->>>>>>> 179349e8
-
-        [Test]
-        public void TestCreateDataGridViewColumn_NullTypeNameAssumesDefault()
-        {
-            //---------------Set up test pack-------------------
-            //---------------Assert Precondition----------------
-            //---------------Execute Test ----------------------
-            IDataGridViewColumn column = GetControlFactory().CreateDataGridViewColumn(null, null);
-            //---------------Test Result -----------------------
-            Type expectedHabaneroType = GetHabaneroMasterGridColumnType();
-            Type expectedMasterType = GetMasterTextBoxGridColumnType();
-            Assert.AreEqual(expectedHabaneroType, column.GetType());
-            AssertGridColumnTypeAfterCast(column, expectedMasterType);
-        }
-
-        [Test]
-        public void TestCreateDataGridViewColumn_InvalidTypeNameThrowsException()
-        {
-            //---------------Set up test pack-------------------
-            //---------------Assert Precondition----------------
-            //---------------Execute Test ----------------------
-            bool errorThrown = false;
-            try
-            {
-                GetControlFactory().CreateDataGridViewColumn("InvalidColumnType", null);
-            }
-            catch (UnknownTypeNameException)
-            {
-                errorThrown = true;
-            }
-            //---------------Test Result -----------------------
-            Assert.IsTrue(errorThrown, "Not specifying a type name should throw an exception (defaults must be set further up the chain)");
-        }
-
-        [Test]
-        public void TestCreateDataGridViewColumn_ExceptionIfDoesNotImplementIDataGridViewColumn()
-        {
-            //---------------Set up test pack-------------------
-            Type wrongType = typeof (MyBO);
-            //---------------Assert Precondition----------------
-            //---------------Execute Test ----------------------
-            bool errorThrown = false;
-            try
-            {
-                GetControlFactory().CreateDataGridViewColumn(wrongType);
-            }
-            catch (UnknownTypeNameException)
-            {
-                errorThrown = true;
-            }
-            //---------------Test Result -----------------------
-            Assert.IsTrue(errorThrown, "Type must inherit from IDataGridViewColumn");
-        }
-
-        [Test]
-        public virtual void TestCreateDataGridViewColumn_WithTypeName_NumericUpDown()
-        {
-            //---------------Set up test pack-------------------
-            IDataGridViewNumericUpDownColumn dataGridViewNumericUpDownColumn = GetControlFactory().CreateDataGridViewNumericUpDownColumn();
-            //-------------Assert Preconditions -------------
-
-            //---------------Execute Test ----------------------
-            IDataGridViewColumn dataGridViewColumn = GetControlFactory().
-                CreateDataGridViewColumn("DataGridViewNumericUpDownColumn", null);
-            //---------------Test Result -----------------------
-            Assert.IsNotNull(dataGridViewColumn);
-            Assert.IsInstanceOf(typeof(IDataGridViewNumericUpDownColumn), dataGridViewColumn);
-            Assert.AreSame(dataGridViewNumericUpDownColumn.GetType(), dataGridViewColumn.GetType());
-        }
-
-        [Test]
-        public virtual void TestCreateDataGridViewColumn_WithTypeName_DateTimePicker()
-        {
-            //---------------Set up test pack-------------------
-            IDataGridViewDateTimeColumn dataGridViewNumericUpDownColumn = GetControlFactory().CreateDataGridViewDateTimeColumn();
-            //-------------Assert Preconditions -------------
-
-            //---------------Execute Test ----------------------
-            IDataGridViewColumn dataGridViewColumn = GetControlFactory().
-                CreateDataGridViewColumn("DataGridViewDateTimeColumn", null);
-            //---------------Test Result -----------------------
-            Assert.IsNotNull(dataGridViewColumn);
-            Assert.IsInstanceOf(typeof(IDataGridViewDateTimeColumn), dataGridViewColumn);
-            Assert.AreSame(dataGridViewNumericUpDownColumn.GetType(), dataGridViewColumn.GetType());
-        }
-
-        [Test]
-        public virtual void TestCreateDataGridViewColumn_WithTypeName_CheckBox()
-        {
-            //---------------Set up test pack-------------------
-            IDataGridViewCheckBoxColumn dataGridViewNumericUpDownColumn = GetControlFactory().CreateDataGridViewCheckBoxColumn();
-            //-------------Assert Preconditions -------------
-
-            //---------------Execute Test ----------------------
-            IDataGridViewColumn dataGridViewColumn = GetControlFactory().
-                CreateDataGridViewColumn("DataGridViewCheckBoxColumn", null);
-            //---------------Test Result -----------------------
-            Assert.IsNotNull(dataGridViewColumn);
-            Assert.IsInstanceOf(typeof(IDataGridViewCheckBoxColumn), dataGridViewColumn);
-            Assert.AreSame(dataGridViewNumericUpDownColumn.GetType(), dataGridViewColumn.GetType());
-        }
-
-        [Test]
-        public virtual void TestCreateDataGridViewColumn_WithTypeName_ComboBox()
-        {
-            //---------------Set up test pack-------------------
-            IDataGridViewComboBoxColumn dataGridViewNumericUpDownColumn = GetControlFactory().CreateDataGridViewComboBoxColumn();
-            //-------------Assert Preconditions -------------
-
-            //---------------Execute Test ----------------------
-            IDataGridViewColumn dataGridViewColumn = GetControlFactory().
-                CreateDataGridViewColumn("DataGridViewComboBoxColumn", null);
-            //---------------Test Result -----------------------
-            Assert.IsNotNull(dataGridViewColumn);
-            Assert.IsInstanceOf(typeof(IDataGridViewComboBoxColumn), dataGridViewColumn);
-            Assert.AreSame(dataGridViewNumericUpDownColumn.GetType(), dataGridViewColumn.GetType());
-        }
-
-        [Test]
-        public virtual void TestCreateDataGridViewColumn_WithTypeName_Image()
-        {
-            //Not implemented in win
-        }
-
-        [Test]
-        public void Test_Create_GroupBoxGroupControl()
-        {
-            //---------------Set up test pack-------------------
-            
-            //---------------Assert Precondition----------------
-
-            //---------------Execute Test ----------------------
-            IGroupBoxGroupControl groupBoxGroupControl = GetControlFactory().CreateGroupBoxGroupControl();
-            //---------------Test Result -----------------------
-            Assert.IsNotNull(groupBoxGroupControl);
-        }
-
-        [Test]
-        public virtual void Test_Create_ComboBox()
-        {
-            //---------------Set up test pack-------------------
-            IControlFactory factory = GetControlFactory();  
-            //---------------Assert Precondition----------------
-
-            //---------------Execute Test ----------------------
-            IComboBox control = factory.CreateComboBox();
-            //---------------Test Result -----------------------
-            Assert.IsNotNull(control);
-            Assert.AreEqual(GetStandardTextBoxHeight(), control.Height);
-        }
-        [Test]
-        public virtual void Test_Create_ComboBoxSelector()
-        {
-            //---------------Set up test pack-------------------
-            IControlFactory factory = GetControlFactory();            
-            //---------------Assert Precondition----------------
-
-            //---------------Execute Test ----------------------
-            IBOComboBoxSelector control = factory.CreateComboBoxSelector();
-            //---------------Test Result -----------------------
-            Assert.IsNotNull(control);
-            Assert.AreEqual(GetStandardTextBoxHeight(), control.Height);
-        }
-        [Test]
-        public void Test_Create_CollapsiblePanelSelector()
-        {
-            //---------------Set up test pack-------------------
-            IControlFactory factory = GetControlFactory();            
-            //---------------Assert Precondition----------------
-
-            //---------------Execute Test ----------------------
-            IBOCollapsiblePanelSelector control = factory.CreateCollapsiblePanelSelector();
-            //---------------Test Result -----------------------
-            Assert.IsNotNull(control);
-        }
-
-        [Test]
-        public void Test_Create_BOEditorControl_Generic_WithUIDef()
-        {
-            //---------------Set up test pack-------------------
-            IControlFactory factory = GetControlFactory();
-            ContactPersonTestBO.LoadDefaultClassDefWithUIDef();
-            //---------------Assert Precondition----------------
-
-            //---------------Execute Test ----------------------
-            IBOPanelEditorControl control = factory.CreateBOEditorControl<ContactPersonTestBO>("default");
-            //---------------Test Result -----------------------
-            Assert.IsNotNull(control);
-        }
-
-        [Test]
-        public void Test_Create_BOEditorControl_Generic()
-        {
-            //---------------Set up test pack-------------------
-            IControlFactory factory = GetControlFactory();
-            ContactPersonTestBO.LoadDefaultClassDefWithUIDef();
-            //---------------Assert Precondition----------------
-
-            //---------------Execute Test ----------------------
-            IBOPanelEditorControl control = factory.CreateBOEditorControl<ContactPersonTestBO>();
-            //---------------Test Result -----------------------
-            Assert.IsNotNull(control);
-        }
-        [Test]
-        public void Test_Create_BOEditorControl_NonGeneric_WithUIDef()
-        {
-            //---------------Set up test pack-------------------
-            IControlFactory factory = GetControlFactory();
-            IClassDef classDef = ContactPersonTestBO.LoadDefaultClassDefWithUIDef();
-            //---------------Assert Precondition----------------
-
-            //---------------Execute Test ----------------------
-            IBOPanelEditorControl control = factory.CreateBOEditorControl(classDef, "default");
-            //---------------Test Result -----------------------
-            Assert.IsNotNull(control);
-        }
-        [Test]
-        public void Test_Create_BOEditorControl_NonGeneric()
-        {
-            //---------------Set up test pack-------------------
-            IControlFactory factory = GetControlFactory();
-            IClassDef classDef = ContactPersonTestBO.LoadDefaultClassDefWithUIDef();
-            //---------------Assert Precondition----------------
-
-            //---------------Execute Test ----------------------
-            IBOPanelEditorControl control = factory.CreateBOEditorControl(classDef);
-            //---------------Test Result -----------------------
-            Assert.IsNotNull(control);
-        }
-        
-        [Test]
-        public void Test_Create_MainTitleIconControl()
-        {
-            //---------------Set up test pack-------------------
-            IControlFactory factory = GetControlFactory();
-            //---------------Assert Precondition----------------
-
-            //---------------Execute Test ----------------------
-            IMainTitleIconControl control = factory.CreateMainTitleIconControl();
-            //---------------Test Result -----------------------
-            Assert.IsNotNull(control);
-        }
-
-        protected abstract void AssertGridColumnTypeAfterCast(IDataGridViewColumn createdColumn, Type expectedColumnType);
-    }
-}
+// ---------------------------------------------------------------------------------
+//  Copyright (C) 2009 Chillisoft Solutions
+//  
+//  This file is part of the Habanero framework.
+//  
+//      Habanero is a free framework: you can redistribute it and/or modify
+//      it under the terms of the GNU Lesser General Public License as published by
+//      the Free Software Foundation, either version 3 of the License, or
+//      (at your option) any later version.
+//  
+//      The Habanero framework is distributed in the hope that it will be useful,
+//      but WITHOUT ANY WARRANTY; without even the implied warranty of
+//      MERCHANTABILITY or FITNESS FOR A PARTICULAR PURPOSE.  See the
+//      GNU Lesser General Public License for more details.
+//  
+//      You should have received a copy of the GNU Lesser General Public License
+//      along with the Habanero framework.  If not, see <http://www.gnu.org/licenses/>.
+// ---------------------------------------------------------------------------------
+using System;
+using System.Collections.Generic;
+using System.Drawing;
+using Habanero.Base;
+using Habanero.Base.Exceptions;
+using Habanero.BO.ClassDefinition;
+using Habanero.Test.BO;
+using Habanero.UI.Base;
+using NUnit.Framework;
+
+namespace Habanero.Test.UI.Base
+{
+
+    public abstract class TestControlFactory
+    {
+        protected IControlFactory _factory;
+
+        [SetUp]
+        public void TestSetup()
+        {
+            _factory = GetControlFactory();
+            ClassDef.ClassDefs.Clear();
+            
+        }
+
+        [TestFixtureSetUp]
+        public void TestFixtureSetup()
+        {
+            //Code that is executed before any test is run in this class. If multiple tests
+            // are executed then it will still only be called once.
+        }
+
+        [TearDown]
+        public void TestTearDown()
+        {
+            //Code that is executed after each and every test is executed in this fixture/class.
+        }
+        protected virtual int GetStandardTextBoxHeight()
+        {
+            return 21;
+        }
+        protected abstract IControlFactory GetControlFactory();
+
+        protected abstract int GetBoldTextExtraWidth();
+        protected abstract Type GetMasterGridColumnType();
+
+        protected abstract Type GetMasterTextBoxGridColumnType();
+
+        protected abstract Type GetHabaneroMasterGridColumnType();
+
+        protected abstract string GetUINameSpace();
+
+
+        [Test]
+        public void Test_CreateMainMenu()
+        {
+            //---------------Set up test pack-------------------
+            //---------------Assert Precondition----------------
+            //---------------Execute Test ----------------------
+            IMainMenuHabanero mmenu = _factory.CreateMainMenu();
+            //---------------Test Result -----------------------
+            Assert.IsNotNull(mmenu);
+            TestUtil.AssertStringEmpty(mmenu.Name, "mmenu.Name");
+        }
+
+        [Test]
+        public void Test_CreateMenuItem()
+        {
+            //---------------Set up test pack-------------------
+            string name = TestUtil.GetRandomString();            
+            //---------------Assert Precondition----------------
+            //---------------Execute Test ----------------------
+            IMenuItem mmenu = _factory.CreateMenuItem(name);
+            //---------------Test Result -----------------------
+            Assert.IsNotNull(mmenu);
+            Assert.AreEqual(name, mmenu.Text);
+        }
+
+        [Test]
+        public void Test_CreateMenuItem_FromHabaneroMenuItem()
+        {
+            //---------------Set up test pack-------------------
+            HabaneroMenu.Item item = new HabaneroMenu.Item(null, TestUtil.GetRandomString());          
+            //---------------Assert Precondition----------------
+            //---------------Execute Test ----------------------
+            IMenuItem mmenu = _factory.CreateMenuItem(item);
+            //---------------Test Result -----------------------
+            Assert.IsNotNull(mmenu);
+            Assert.AreEqual(item.Name, mmenu.Text);
+        }
+
+        [Test]
+        public void TestCreateLabel_NoText()
+        {
+            //---------------Set up test pack-------------------
+            //---------------Verify test pack-------------------
+            //---------------Execute Test ----------------------
+            ILabel lbl = _factory.CreateLabel();
+            //---------------Verify Result -----------------------
+            Assert.IsNotNull(lbl);
+            Assert.IsFalse(lbl.TabStop);
+        }
+
+        [Test]
+        public void TestCreateLabel_Text()
+        {
+            //---------------Set up test pack-------------------
+            //---------------Verify test pack-------------------
+            const string labelText = "test label";
+            //---------------Execute Test ----------------------
+
+            ILabel lbl = _factory.CreateLabel(labelText);
+            //---------------Verify Result -----------------------
+            Assert.IsNotNull(lbl);
+            Assert.IsFalse(lbl.TabStop);
+            Assert.AreEqual(labelText, lbl.Text);
+            Assert.AreNotEqual(labelText, lbl.Name);
+            Assert.AreEqual(lbl.PreferredWidth, lbl.Width);
+            //TODO_Port_DoTest lbl.FlatStyle = FlatStyle.Standard;
+        }
+
+        [Test]
+        public void TestCreateLabel_BoldText()
+        {
+            //---------------Set up test pack-------------------
+            //---------------Verify test pack-------------------
+            const string labelText = "test label";
+            //---------------Execute Test ----------------------
+
+            ILabel lbl = _factory.CreateLabel(labelText, true);
+            //---------------Verify Result -----------------------
+            //Assert.AreEqual(lbl.PreferredWidth + 10, lbl.Width);
+            Assert.AreEqual(lbl.PreferredWidth + GetBoldTextExtraWidth(), lbl.Width);
+            Font expectedFont = new Font(lbl.Font, FontStyle.Bold);
+            Assert.AreEqual(expectedFont, lbl.Font);
+              
+        }
+
+        [Test]
+        public void TestCreateButton()
+        {
+            //---------------Set up test pack-------------------
+            //---------------Verify test pack-------------------
+            const string buttonText = "test label";
+            //---------------Execute Test ----------------------
+
+            IButton button = _factory.CreateButton(buttonText);
+            //---------------Verify Result -----------------------
+            Assert.IsNotNull(button);
+            Assert.IsTrue(button.TabStop);
+            Assert.AreEqual(buttonText, button.Text);
+            Assert.AreEqual(buttonText, button.Name);
+            int expectedButtonWidth = _factory.CreateLabel(buttonText).PreferredWidth + 20;
+            Assert.AreEqual(buttonText, button.Name);
+            Assert.AreEqual(expectedButtonWidth, button.Width);
+            //To_Test: btn.FlatStyle = FlatStyle.System;
+        }
+
+        [Test]
+        public void TestCreateGroupBox()
+        {
+            //---------------Set up test pack-------------------
+            //---------------Verify test pack-------------------
+            //---------------Execute Test ----------------------
+            IGroupBox groupBox = _factory.CreateGroupBox();
+            //---------------Verify Result -----------------------
+            Assert.IsNotNull(groupBox);
+            Assert.AreEqual("", groupBox.Text);
+            Assert.AreEqual("", groupBox.Name);
+            const int expectedWidth = 200;
+            Assert.AreEqual(expectedWidth, groupBox.Width);
+        }
+
+        [Test]
+        public void TestCreateGroupBox_WithText()
+        {
+            //---------------Set up test pack-------------------
+            //---------------Verify test pack-------------------
+            const string groupBoxText = "test label";
+            //---------------Execute Test ----------------------
+
+            IGroupBox groupBox = _factory.CreateGroupBox(groupBoxText);
+            //---------------Verify Result -----------------------
+            Assert.IsNotNull(groupBox);
+            Assert.AreEqual(groupBoxText, groupBox.Text);
+            Assert.AreEqual(groupBoxText, groupBox.Name);
+            const int expectedWidth = 200;
+            Assert.AreEqual(groupBoxText, groupBox.Name);
+            Assert.AreEqual(expectedWidth, groupBox.Width);
+              
+        }
+
+        [Test]
+        public void TestCreateDataGridView()
+        {
+            //---------------Set up test pack-------------------
+            //---------------Verify test pack-------------------
+            
+            //---------------Execute Test ----------------------
+
+            IDataGridView dataGridView = _factory.CreateDataGridView();
+            //---------------Verify Result -----------------------
+            Assert.IsNotNull(dataGridView);
+              
+        }
+
+        [Test]
+        public void TestCreateBOEditorForm_BoParam()
+        {
+            //---------------Set up test pack-------------------
+            ClassDef.ClassDefs.Clear();
+            MyBO.LoadDefaultClassDef();
+            MyBO businessObject = new MyBO();
+            //---------------Verify test pack-------------------
+            //---------------Execute Test ----------------------
+            IDefaultBOEditorForm boEditorForm = _factory.CreateBOEditorForm(businessObject);
+            //---------------Verify Result -----------------------
+            Assert.IsNotNull(boEditorForm);
+            Assert.AreSame(businessObject, boEditorForm.PanelInfo.BusinessObject);
+        }
+
+        [Test]
+        public void TestCreateBOEditorForm_BoParam_UiDefNameParam()
+        {
+            //---------------Set up test pack-------------------
+            ClassDef.ClassDefs.Clear();
+            MyBO.LoadDefaultClassDef();
+            MyBO businessObject = new MyBO();
+            const string uiDefName = "Alternate";
+            //---------------Verify test pack-------------------
+            //---------------Execute Test ----------------------
+            IDefaultBOEditorForm boEditorForm = _factory.CreateBOEditorForm(businessObject, uiDefName);
+            //---------------Verify Result -----------------------
+            Assert.IsNotNull(boEditorForm);
+            Assert.AreSame(businessObject, boEditorForm.PanelInfo.BusinessObject);
+            Assert.AreEqual(uiDefName, boEditorForm.PanelInfo.UIForm.UIDef.Name);
+        }
+
+        [Test]
+        public void TestCreateBOEditorForm_BoParam_UiDefNameParam_PostObjectPersistingParam()
+        {
+            //---------------Set up test pack-------------------
+            ClassDef.ClassDefs.Clear();
+            MyBO.LoadDefaultClassDef();
+            MyBO businessObject = new MyBO();
+            const string uiDefName = "Alternate";
+            PostObjectEditDelegate action = delegate {  };
+            //---------------Verify test pack-------------------
+            //---------------Execute Test ----------------------
+            IDefaultBOEditorForm boEditorForm = _factory.CreateBOEditorForm(businessObject, uiDefName, action);
+            //---------------Verify Result -----------------------
+            Assert.IsNotNull(boEditorForm);
+            Assert.AreSame(businessObject, boEditorForm.PanelInfo.BusinessObject);
+            Assert.AreEqual(uiDefName, boEditorForm.PanelInfo.UIForm.UIDef.Name);
+        }
+
+        [Test]
+        public void TestCreateBOEditorForm_BoParam_UiDefNameParam_GroupControlCreator()
+        {
+            //---------------Set up test pack-------------------
+            ClassDef.ClassDefs.Clear();
+            MyBO.LoadDefaultClassDef();
+            MyBO businessObject = new MyBO();
+            const string uiDefName = "Alternate";
+            GroupControlCreator controlCreator = GetControlFactory().CreateTabControl;
+            //---------------Verify test pack-------------------
+            //---------------Execute Test ----------------------
+            IDefaultBOEditorForm boEditorForm = _factory.CreateBOEditorForm(businessObject, uiDefName, controlCreator);
+            //---------------Verify Result -----------------------
+            Assert.IsNotNull(boEditorForm);
+            Assert.AreSame(businessObject, boEditorForm.PanelInfo.BusinessObject);
+            Assert.AreEqual(uiDefName, boEditorForm.PanelInfo.UIForm.UIDef.Name);
+            Assert.AreSame(controlCreator, boEditorForm.GroupControlCreator);
+        }
+
+        [Test]
+        public void TestCreateControlWithNullAssemblyName()
+        {
+            //---------------Set up test pack-------------------
+            //---------------Execute Test ----------------------
+            IControlHabanero control = _factory.CreateControl("NumericUpDown", null);
+            //---------------Test Result -----------------------
+            Assert.IsInstanceOf(typeof(INumericUpDown), control);
+        }
+
+        [Test]
+        public void TestCreateButton_WithEventHandler()
+        {
+            //---------------Set up test pack-------------------
+            //---------------Verify test pack-------------------
+            const string buttonText = "test label";
+            bool buttonClicked = false;
+            EventHandler handler = delegate { buttonClicked = true; };
+
+            //---------------Execute Test ----------------------
+
+            IButton button = _factory.CreateButton(buttonText, handler);
+
+            button.PerformClick();
+            //---------------Verify Result -----------------------
+            Assert.IsNotNull(button);
+            Assert.IsTrue(button.TabStop);
+            Assert.AreEqual(buttonText, button.Text);
+            Assert.AreEqual(buttonText, button.Name);
+            int expectedButtonWidth = _factory.CreateLabel(buttonText).PreferredWidth + 20;
+            Assert.AreEqual(buttonText, button.Name);
+            Assert.AreEqual(expectedButtonWidth, button.Width);
+            Assert.IsTrue(buttonClicked);
+            //To_Test: btn.FlatStyle = FlatStyle.System;
+              
+        }
+
+        [Test]
+        public void TestCreateTextBox()
+        {
+            //---------------Set up test pack-------------------
+            //---------------Verify test pack-------------------
+            //---------------Execute Test ----------------------
+            ITextBox textBox = _factory.CreateTextBox();
+            //---------------Verify Result -----------------------
+            Assert.IsNotNull(textBox);
+            Assert.IsTrue(textBox.TabStop);
+              
+        }
+
+        [Test]
+        public void TestCreatePasswordTextBox()
+        {
+            //---------------Set up test pack-------------------
+            //---------------Verify test pack-------------------
+            //---------------Execute Test ----------------------
+            ITextBox textBox = _factory.CreatePasswordTextBox();
+            //---------------Verify Result -----------------------
+            Assert.IsNotNull(textBox);
+            Assert.IsTrue(textBox.TabStop);
+            Assert.AreEqual('*', textBox.PasswordChar);
+              
+        }
+
+        [Test]
+        public void TestCreateProgressBar()
+        {
+            //---------------Set up test pack-------------------
+            //---------------Verify test pack-------------------
+            //---------------Execute Test ----------------------
+            IProgressBar progressBar = _factory.CreateProgressBar();
+            //---------------Verify Result -----------------------
+            Assert.IsNotNull(progressBar);
+            Assert.AreEqual(0, progressBar.Minimum);
+            Assert.AreEqual(100, progressBar.Maximum);
+            Assert.AreEqual(10, progressBar.Step);
+            Assert.AreEqual(0, progressBar.Value);
+              
+        }
+
+        [Test]
+        public void TestCreateTreeView()
+        {
+            //---------------Set up test pack-------------------
+            const string treeViewname = "TVNAme";
+            //---------------Verify test pack-------------------
+            //---------------Execute Test ----------------------
+            ITreeView treeView = _factory.CreateTreeView(treeViewname);
+            //---------------Verify Result -----------------------
+            Assert.IsNotNull(treeView);
+            Assert.IsTrue(treeView.TabStop);
+            Assert.AreEqual(treeViewname, treeView.Name);
+              
+        }
+
+        [Test]
+        public void TestCreateTreeNode()
+        {
+            //---------------Set up test pack-------------------
+            const string treeNodeName = "TVNodeName";
+            //---------------Verify test pack-------------------
+            //---------------Execute Test ----------------------
+            ITreeNode treeNode = _factory.CreateTreeNode(treeNodeName);
+            //---------------Verify Result -----------------------
+            Assert.IsNotNull(treeNode);
+            Assert.AreEqual(treeNodeName, treeNode.Text);
+              
+        }
+
+        [Test]
+        public void TestCreatePanel()
+        {
+            //---------------Set up test pack-------------------
+            const string pnlName = "PanelName";
+            //---------------Verify test pack-------------------
+            //---------------Execute Test ----------------------
+            IPanel panelName = _factory.CreatePanel(pnlName, GetControlFactory());
+            //---------------Verify Result -----------------------
+            Assert.IsNotNull(panelName);
+            //Assert.IsTrue(treeView.TabStop);
+
+            Assert.AreEqual(pnlName, panelName.Name);
+              
+        }
+
+        [Test]
+        public void TestCreateUserControl()
+        {
+            //---------------Set up test pack-------------------
+            //---------------Verify test pack-------------------
+            //---------------Execute Test ----------------------
+            IUserControlHabanero userControlHabanero = _factory.CreateUserControl();
+            //---------------Verify Result -----------------------
+            Assert.IsNotNull(userControlHabanero);
+              
+        }
+
+        [Test]
+        public void TestCreateUserControl_WithName()
+        {
+            //---------------Set up test pack-------------------
+            string name = TestUtil.GetRandomString();
+            //---------------Verify test pack-------------------
+            //---------------Execute Test ----------------------
+            IUserControlHabanero userControlHabanero = _factory.CreateUserControl(name);
+            //---------------Verify Result -----------------------
+            Assert.IsNotNull(userControlHabanero);
+            Assert.AreEqual(name, userControlHabanero.Name);
+              
+        }
+
+        [Test]
+        public void TestCreateDateTimePicker()
+        {
+            //---------------Set up test pack-------------------
+            //---------------Verify test pack-------------------
+            //---------------Execute Test ----------------------
+            IDateTimePicker dateTimePicker = _factory.CreateDateTimePicker();
+            //---------------Verify Result -----------------------
+            Assert.IsNotNull(dateTimePicker);
+            //Assert.IsTrue(treeView.TabStop);
+              
+        }
+                [Test]
+        public void TestCreateDateTimePicker_DefaultValue()
+        {
+            //---------------Set up test pack-------------------
+                    DateTime testDate = DateTime.Today.AddDays(-3);
+            //---------------Verify test pack-------------------
+            //---------------Execute Test ----------------------
+                    IDateTimePicker dateTimePicker = _factory.CreateDateTimePicker(testDate);
+            //---------------Verify Result -----------------------
+            Assert.IsNotNull(dateTimePicker);
+            Assert.AreEqual(testDate,dateTimePicker.Value);
+              
+        }
+
+        [Test]
+        public void TestCreateMonthPicker()
+        {
+            //---------------Set up test pack-------------------
+            //---------------Verify test pack-------------------
+            //---------------Execute Test ----------------------
+            IDateTimePicker dateTimePicker = _factory.CreateMonthPicker();
+            //---------------Verify Result -----------------------
+            Assert.IsNotNull(dateTimePicker);
+            Assert.AreEqual("MMM yyyy", dateTimePicker.CustomFormat);
+              
+        }
+
+        [Test]
+        public void TestCreateRadioButton()
+        {
+            //---------------Set up test pack-------------------
+            string text = TestUtil.GetRandomString();
+            int expectedWidth = _factory.CreateLabel(text, false).PreferredWidth + 25;
+            //---------------Verify test pack-------------------
+            //---------------Execute Test ----------------------
+            IRadioButton radioButton = _factory.CreateRadioButton(text);
+            //---------------Verify Result -----------------------
+            Assert.IsNotNull(radioButton);
+            Assert.AreEqual(text, radioButton.Text);
+            Assert.AreEqual(expectedWidth, radioButton.Width);
+            Assert.IsFalse(radioButton.Checked);
+              
+        }
+
+        [Test]
+        public void TestCreateNumericUpDownMoney()
+        {
+            //---------------Set up test pack-------------------
+            //---------------Verify test pack-------------------
+            //---------------Execute Test ----------------------
+            INumericUpDown upDown = _factory.CreateNumericUpDownCurrency();
+            //---------------Verify Result -----------------------
+            Assert.IsNotNull(upDown);
+            Assert.AreEqual(2, upDown.DecimalPlaces);
+            Assert.AreEqual(decimal.MinValue, upDown.Minimum);
+            Assert.AreEqual(decimal.MaxValue, upDown.Maximum);
+              
+        }
+
+        [Test]
+        public void TestCreateNumericUpDownInteger()
+        {
+            //---------------Set up test pack-------------------
+            //---------------Verify test pack-------------------
+            //---------------Execute Test ----------------------
+            INumericUpDown upDown = _factory.CreateNumericUpDownInteger();
+            //---------------Verify Result -----------------------
+            Assert.IsNotNull(upDown);
+            Assert.AreEqual(0, upDown.DecimalPlaces);
+            Assert.AreEqual(Int32.MinValue, upDown.Minimum);
+            Assert.AreEqual(Int32.MaxValue, upDown.Maximum);
+              
+        }
+
+        [Test]
+        public void TestCreateNumericUpDown()
+        {
+            //---------------Set up test pack-------------------
+            //---------------Verify test pack-------------------
+            //---------------Execute Test ----------------------
+            INumericUpDown upDown = _factory.CreateNumericUpDown();
+            //---------------Verify Result -----------------------
+            Assert.IsNotNull(upDown);
+            Assert.AreEqual(0, upDown.DecimalPlaces);
+              
+        }
+
+        [Test]
+        public void TestCreateDefaultControl()
+        {
+            //---------------Set up test pack-------------------
+            const string typeName = "";
+            const string assemblyName = "";
+            //---------------Verify test pack-------------------
+            //---------------Execute Test ----------------------
+            IControlHabanero control = _factory.CreateControl(typeName, assemblyName);
+            //---------------Verify Result -----------------------
+            Assert.IsTrue(control is ITextBox);
+              
+        }
+
+        [Test]
+        public void Test_CreateControl()
+        {
+            //---------------Set up test pack-------------------
+            //---------------Assert Precondition----------------
+            //---------------Execute Test ----------------------
+            IControlHabanero control = _factory.CreateControl();
+            //---------------Test Result -----------------------
+            Assert.IsNotNull(control);
+            Assert.AreEqual(100, control.Width);
+            Assert.AreEqual(10, control.Height);
+        }
+
+
+        [Test, ExpectedException(typeof(UnknownTypeNameException))]
+        public void TestCreateInvalidControlType()
+        {
+            //---------------Set up test pack-------------------
+            const string typeName = "GeewizBox";
+            const string assemblyName = "SuperDuper.Components";
+            //---------------Verify test pack-------------------
+            //---------------Execute Test ----------------------
+            _factory.CreateControl(typeName, assemblyName);
+            //---------------Verify Result -----------------------
+              
+        }
+
+        [Test]
+        public void TestCreateControlMapperStrategy()
+        {
+            //---------------Set up test pack-------------------
+            //--------------Assert PreConditions----------------            
+
+            //---------------Execute Test ----------------------
+            _factory.CreateControlMapperStrategy();
+
+            //---------------Test Result -----------------------
+
+                     
+        }
+
+        [Test]
+        public void TestCreateDateRangeComboBox()
+        {
+            //---------------Set up test pack-------------------
+
+            //---------------Execute Test ----------------------
+            IDateRangeComboBox comboBox = GetControlFactory().CreateDateRangeComboBox();
+            //---------------Test Result -----------------------
+            Assert.IsNotNull(comboBox);
+            Assert.AreEqual(12, comboBox.Items.Count);       // Includes blank option in the list
+            //---------------Tear Down -------------------------
+        }
+
+        [Test]
+        public void TestCreateDateRangeComboBoxOverload()
+        {
+            //---------------Set up test pack-------------------
+            List<DateRangeOptions> options = new List<DateRangeOptions>();
+            options.Add(DateRangeOptions.Today);
+            options.Add(DateRangeOptions.Yesterday);
+
+            //---------------Execute Test ----------------------
+            IDateRangeComboBox comboBox = GetControlFactory().CreateDateRangeComboBox(options);
+            //---------------Test Result -----------------------
+            Assert.IsNotNull(comboBox);
+            Assert.IsFalse(comboBox.IgnoreTime);
+            Assert.IsFalse(comboBox.UseFixedNowDate);
+            Assert.AreEqual(0, comboBox.WeekStartOffset);
+            Assert.AreEqual(0, comboBox.MonthStartOffset);
+            Assert.AreEqual(0, comboBox.YearStartOffset);
+            Assert.AreEqual(3, comboBox.Items.Count);          // Includes blank option in the list
+            //---------------Tear Down -------------------------
+        }
+
+
+        [Test]
+        public void TestCreateDataGridViewColumn_NullTypeNameAssumesDefault()
+        {
+            //---------------Set up test pack-------------------
+            //---------------Assert Precondition----------------
+            //---------------Execute Test ----------------------
+            IDataGridViewColumn column = GetControlFactory().CreateDataGridViewColumn(null, null);
+            //---------------Test Result -----------------------
+            Type expectedHabaneroType = GetHabaneroMasterGridColumnType();
+            Type expectedMasterType = GetMasterTextBoxGridColumnType();
+            Assert.AreEqual(expectedHabaneroType, column.GetType());
+            AssertGridColumnTypeAfterCast(column, expectedMasterType);
+        }
+
+        [Test]
+        public void TestCreateDataGridViewColumn_InvalidTypeNameThrowsException()
+        {
+            //---------------Set up test pack-------------------
+            //---------------Assert Precondition----------------
+            //---------------Execute Test ----------------------
+            bool errorThrown = false;
+            try
+            {
+                GetControlFactory().CreateDataGridViewColumn("InvalidColumnType", null);
+            }
+            catch (UnknownTypeNameException)
+            {
+                errorThrown = true;
+            }
+            //---------------Test Result -----------------------
+            Assert.IsTrue(errorThrown, "Not specifying a type name should throw an exception (defaults must be set further up the chain)");
+        }
+
+        [Test]
+        public void TestCreateDataGridViewColumn_ExceptionIfDoesNotImplementIDataGridViewColumn()
+        {
+            //---------------Set up test pack-------------------
+            Type wrongType = typeof (MyBO);
+            //---------------Assert Precondition----------------
+            //---------------Execute Test ----------------------
+            bool errorThrown = false;
+            try
+            {
+                GetControlFactory().CreateDataGridViewColumn(wrongType);
+            }
+            catch (UnknownTypeNameException)
+            {
+                errorThrown = true;
+            }
+            //---------------Test Result -----------------------
+            Assert.IsTrue(errorThrown, "Type must inherit from IDataGridViewColumn");
+        }
+
+        [Test]
+        public virtual void TestCreateDataGridViewColumn_WithTypeName_NumericUpDown()
+        {
+            //---------------Set up test pack-------------------
+            IDataGridViewNumericUpDownColumn dataGridViewNumericUpDownColumn = GetControlFactory().CreateDataGridViewNumericUpDownColumn();
+            //-------------Assert Preconditions -------------
+
+            //---------------Execute Test ----------------------
+            IDataGridViewColumn dataGridViewColumn = GetControlFactory().
+                CreateDataGridViewColumn("DataGridViewNumericUpDownColumn", null);
+            //---------------Test Result -----------------------
+            Assert.IsNotNull(dataGridViewColumn);
+            Assert.IsInstanceOf(typeof(IDataGridViewNumericUpDownColumn), dataGridViewColumn);
+            Assert.AreSame(dataGridViewNumericUpDownColumn.GetType(), dataGridViewColumn.GetType());
+        }
+
+        [Test]
+        public virtual void TestCreateDataGridViewColumn_WithTypeName_DateTimePicker()
+        {
+            //---------------Set up test pack-------------------
+            IDataGridViewDateTimeColumn dataGridViewNumericUpDownColumn = GetControlFactory().CreateDataGridViewDateTimeColumn();
+            //-------------Assert Preconditions -------------
+
+            //---------------Execute Test ----------------------
+            IDataGridViewColumn dataGridViewColumn = GetControlFactory().
+                CreateDataGridViewColumn("DataGridViewDateTimeColumn", null);
+            //---------------Test Result -----------------------
+            Assert.IsNotNull(dataGridViewColumn);
+            Assert.IsInstanceOf(typeof(IDataGridViewDateTimeColumn), dataGridViewColumn);
+            Assert.AreSame(dataGridViewNumericUpDownColumn.GetType(), dataGridViewColumn.GetType());
+        }
+
+        [Test]
+        public virtual void TestCreateDataGridViewColumn_WithTypeName_CheckBox()
+        {
+            //---------------Set up test pack-------------------
+            IDataGridViewCheckBoxColumn dataGridViewNumericUpDownColumn = GetControlFactory().CreateDataGridViewCheckBoxColumn();
+            //-------------Assert Preconditions -------------
+
+            //---------------Execute Test ----------------------
+            IDataGridViewColumn dataGridViewColumn = GetControlFactory().
+                CreateDataGridViewColumn("DataGridViewCheckBoxColumn", null);
+            //---------------Test Result -----------------------
+            Assert.IsNotNull(dataGridViewColumn);
+            Assert.IsInstanceOf(typeof(IDataGridViewCheckBoxColumn), dataGridViewColumn);
+            Assert.AreSame(dataGridViewNumericUpDownColumn.GetType(), dataGridViewColumn.GetType());
+        }
+
+        [Test]
+        public virtual void TestCreateDataGridViewColumn_WithTypeName_ComboBox()
+        {
+            //---------------Set up test pack-------------------
+            IDataGridViewComboBoxColumn dataGridViewNumericUpDownColumn = GetControlFactory().CreateDataGridViewComboBoxColumn();
+            //-------------Assert Preconditions -------------
+
+            //---------------Execute Test ----------------------
+            IDataGridViewColumn dataGridViewColumn = GetControlFactory().
+                CreateDataGridViewColumn("DataGridViewComboBoxColumn", null);
+            //---------------Test Result -----------------------
+            Assert.IsNotNull(dataGridViewColumn);
+            Assert.IsInstanceOf(typeof(IDataGridViewComboBoxColumn), dataGridViewColumn);
+            Assert.AreSame(dataGridViewNumericUpDownColumn.GetType(), dataGridViewColumn.GetType());
+        }
+
+        [Test]
+        public virtual void TestCreateDataGridViewColumn_WithTypeName_Image()
+        {
+            //Not implemented in win
+        }
+
+        [Test]
+        public void Test_Create_GroupBoxGroupControl()
+        {
+            //---------------Set up test pack-------------------
+            
+            //---------------Assert Precondition----------------
+
+            //---------------Execute Test ----------------------
+            IGroupBoxGroupControl groupBoxGroupControl = GetControlFactory().CreateGroupBoxGroupControl();
+            //---------------Test Result -----------------------
+            Assert.IsNotNull(groupBoxGroupControl);
+        }
+
+        [Test]
+        public virtual void Test_Create_ComboBox()
+        {
+            //---------------Set up test pack-------------------
+            IControlFactory factory = GetControlFactory();  
+            //---------------Assert Precondition----------------
+
+            //---------------Execute Test ----------------------
+            IComboBox control = factory.CreateComboBox();
+            //---------------Test Result -----------------------
+            Assert.IsNotNull(control);
+            Assert.AreEqual(GetStandardTextBoxHeight(), control.Height);
+        }
+        [Test]
+        public virtual void Test_Create_ComboBoxSelector()
+        {
+            //---------------Set up test pack-------------------
+            IControlFactory factory = GetControlFactory();            
+            //---------------Assert Precondition----------------
+
+            //---------------Execute Test ----------------------
+            IBOComboBoxSelector control = factory.CreateComboBoxSelector();
+            //---------------Test Result -----------------------
+            Assert.IsNotNull(control);
+            Assert.AreEqual(GetStandardTextBoxHeight(), control.Height);
+        }
+        [Test]
+        public void Test_Create_CollapsiblePanelSelector()
+        {
+            //---------------Set up test pack-------------------
+            IControlFactory factory = GetControlFactory();            
+            //---------------Assert Precondition----------------
+
+            //---------------Execute Test ----------------------
+            IBOCollapsiblePanelSelector control = factory.CreateCollapsiblePanelSelector();
+            //---------------Test Result -----------------------
+            Assert.IsNotNull(control);
+        }
+
+        [Test]
+        public void Test_Create_BOEditorControl_Generic_WithUIDef()
+        {
+            //---------------Set up test pack-------------------
+            IControlFactory factory = GetControlFactory();
+            ContactPersonTestBO.LoadDefaultClassDefWithUIDef();
+            //---------------Assert Precondition----------------
+
+            //---------------Execute Test ----------------------
+            IBOPanelEditorControl control = factory.CreateBOEditorControl<ContactPersonTestBO>("default");
+            //---------------Test Result -----------------------
+            Assert.IsNotNull(control);
+        }
+
+        [Test]
+        public void Test_Create_BOEditorControl_Generic()
+        {
+            //---------------Set up test pack-------------------
+            IControlFactory factory = GetControlFactory();
+            ContactPersonTestBO.LoadDefaultClassDefWithUIDef();
+            //---------------Assert Precondition----------------
+
+            //---------------Execute Test ----------------------
+            IBOPanelEditorControl control = factory.CreateBOEditorControl<ContactPersonTestBO>();
+            //---------------Test Result -----------------------
+            Assert.IsNotNull(control);
+        }
+        [Test]
+        public void Test_Create_BOEditorControl_NonGeneric_WithUIDef()
+        {
+            //---------------Set up test pack-------------------
+            IControlFactory factory = GetControlFactory();
+            IClassDef classDef = ContactPersonTestBO.LoadDefaultClassDefWithUIDef();
+            //---------------Assert Precondition----------------
+
+            //---------------Execute Test ----------------------
+            IBOPanelEditorControl control = factory.CreateBOEditorControl(classDef, "default");
+            //---------------Test Result -----------------------
+            Assert.IsNotNull(control);
+        }
+        [Test]
+        public void Test_Create_BOEditorControl_NonGeneric()
+        {
+            //---------------Set up test pack-------------------
+            IControlFactory factory = GetControlFactory();
+            IClassDef classDef = ContactPersonTestBO.LoadDefaultClassDefWithUIDef();
+            //---------------Assert Precondition----------------
+
+            //---------------Execute Test ----------------------
+            IBOPanelEditorControl control = factory.CreateBOEditorControl(classDef);
+            //---------------Test Result -----------------------
+            Assert.IsNotNull(control);
+        }
+        
+        [Test]
+        public void Test_Create_MainTitleIconControl()
+        {
+            //---------------Set up test pack-------------------
+            IControlFactory factory = GetControlFactory();
+            //---------------Assert Precondition----------------
+
+            //---------------Execute Test ----------------------
+            IMainTitleIconControl control = factory.CreateMainTitleIconControl();
+            //---------------Test Result -----------------------
+            Assert.IsNotNull(control);
+        }
+
+        protected abstract void AssertGridColumnTypeAfterCast(IDataGridViewColumn createdColumn, Type expectedColumnType);
+    }
+}