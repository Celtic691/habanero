using System;
using System.Drawing;
using Habanero.Base;
using Habanero.BO;
using Habanero.BO.ClassDefinition;
using Habanero.BO.Loaders;
using Habanero.Test.Structure;
using Habanero.UI.Base;


using NUnit.Framework;

namespace Habanero.Test.UI.Base
{
    public abstract class TestCollapsibleMenuBuilder
    {
        [SetUp]
        public void SetupTest()
        {
            BORegistry.DataAccessor = new DataAccessorInMemory();
        }

        [TestFixtureSetUp]
        public void SetupFixture()
        {
            ClassDef.ClassDefs.Clear();
            ClassDef.ClassDefs.Add(new XmlClassDefsLoader(BOBroker.GetClassDefsXml(), new DtdLoader(), new DefClassFactory()).LoadClassDefs());
            BORegistry.DataAccessor = new DataAccessorInMemory();
            GlobalUIRegistry.ControlFactory = GetControlFactory();
            GlobalRegistry.UIExceptionNotifier = new RethrowingExceptionNotifier();
        }

        protected abstract IControlFactory CreateControlFactory();
        protected abstract IFormControlStub CreateFormControlStub();
        protected abstract IMenuBuilder CreateMenuBuilder();
        protected abstract void AssertControlDockedInForm(IControlHabanero control, IControlHabanero form);

        protected HabaneroMenu CreateHabaneroMenuFullySetup()
        {
            IControlFactory controlFactory = GetControlFactory();
            IFormHabanero form = controlFactory.CreateForm();
            return new HabaneroMenu("Main", form, controlFactory);
        }

        [Test]
        public void Test_Construct_CollapsibleMenuBuilder()
        {
            //---------------Set up test pack-------------------

            //---------------Assert Precondition----------------

            //---------------Execute Test ----------------------
            IMenuBuilder menuBuilder = CreateMenuBuilder();
            //---------------Test Result -----------------------
<<<<<<< HEAD
            Assert.IsInstanceOf(typeof(IMenuBuilder), CollapsibleMenuBuilderVWG);
=======
            Assert.IsInstanceOfType(typeof(IMenuBuilder), menuBuilder);
>>>>>>> 179349e8
        }

        [Test]
        public void Test_BuildMainMenu()
        {
            //---------------Set up test pack-------------------
            HabaneroMenu habaneroMenu = new HabaneroMenu("Main");
            IMenuBuilder menuBuilder = CreateMenuBuilder();
            //---------------Assert Precondition----------------

            //---------------Execute Test ----------------------
            IMainMenuHabanero menu = menuBuilder.BuildMainMenu(habaneroMenu);
            //---------------Test Result -----------------------
            Assert.IsNotNull(menu);
            Assert.AreEqual(habaneroMenu.Name, menu.Name);
        }

        [Test]
        public void TestSimpleMenuStructure_AddsCollapsiblePanels()
        {
            //---------------Set up test pack-------------------
            HabaneroMenu habaneroMenu = new HabaneroMenu("Main");
            string subMenuName = TestUtil.GetRandomString();
            HabaneroMenu submenu = habaneroMenu.AddSubMenu(subMenuName);
            string menuItemName = TestUtil.GetRandomString();
            submenu.AddMenuItem(menuItemName);


            IMenuBuilder menuBuilder = CreateMenuBuilder();
            //---------------Assert Preconditions---------------
            Assert.AreEqual(1, habaneroMenu.Submenus.Count);
            //---------------Execute Test ----------------------
            IMainMenuHabanero menu = menuBuilder.BuildMainMenu(habaneroMenu);
            //---------------Test Result -----------------------
            Assert.IsInstanceOf(typeof(ICollapsiblePanelGroupControl), menu);
            ICollapsiblePanelGroupControl menuAsCP = (ICollapsiblePanelGroupControl)menu;
            Assert.AreEqual(1, menuAsCP.PanelsList.Count);
            ICollapsiblePanel collapsiblePanel = menuAsCP.PanelsList[0];
            Assert.IsNotNull(collapsiblePanel);
            Assert.IsNotNull(collapsiblePanel.ContentControl);
            Assert.AreEqual(1, collapsiblePanel.ContentControl.Controls.Count);
        }

        [Test]
        public void Test_BuildMainMenu_TwoSubMenus_ShouldCreateSubMenusAndLeafMenuItems()
        {
            //---------------Set up test pack-------------------
            HabaneroMenu habaneroMenu = new HabaneroMenu("Main");
            string subMenuName = TestUtil.GetRandomString();
            HabaneroMenu submenu = habaneroMenu.AddSubMenu(subMenuName);
            string menuItemName = TestUtil.GetRandomString();
            submenu.AddMenuItem(menuItemName);
            HabaneroMenu submenu2 = habaneroMenu.AddSubMenu(TestUtil.GetRandomString());
            submenu2.AddMenuItem(TestUtil.GetRandomString());
            submenu2.AddMenuItem(TestUtil.GetRandomString());

            IMenuBuilder menuBuilder = CreateMenuBuilder();
            //---------------Assert Preconditions---------------
            Assert.AreEqual(2, habaneroMenu.Submenus.Count);
            //---------------Execute Test ----------------------
            IMainMenuHabanero menu = menuBuilder.BuildMainMenu(habaneroMenu);
            //---------------Test Result -----------------------
            Assert.IsInstanceOf(typeof(ICollapsiblePanelGroupControl), menu);
            ICollapsiblePanelGroupControl menuAsCP = (ICollapsiblePanelGroupControl)menu;
            Assert.AreEqual(2, menuAsCP.PanelsList.Count);
            ICollapsiblePanel collapsiblePanel1 = menuAsCP.PanelsList[0];
            Assert.AreEqual(subMenuName, collapsiblePanel1.CollapseButton.Text);
            Assert.IsNotNull(collapsiblePanel1);
            Assert.IsNotNull(collapsiblePanel1.ContentControl);
            Assert.AreEqual(1, collapsiblePanel1.ContentControl.Controls.Count);

            ICollapsiblePanel collapsiblePanel2 = menuAsCP.PanelsList[1];
            Assert.AreEqual(submenu2.Name, collapsiblePanel2.Text);
            Assert.AreEqual(submenu2.Name, collapsiblePanel2.Name);
            Assert.AreEqual(submenu2.Name, collapsiblePanel2.CollapseButton.Text);

            Assert.IsNotNull(collapsiblePanel2);
            Assert.IsNotNull(collapsiblePanel2.ContentControl);
            Assert.AreEqual(2, collapsiblePanel2.ContentControl.Controls.Count);

            Assert.GreaterOrEqual(collapsiblePanel1.Top, collapsiblePanel2.Top + collapsiblePanel2.Height, "The collapsible panel are put in reverse order.");
        }

        [Test]
        public void TestSimpleMenuStructure()
        {
            //---------------Set up test pack-------------------
            HabaneroMenu habaneroMenu = new HabaneroMenu("Main");
            string subMenuName = TestUtil.GetRandomString();
            HabaneroMenu submenu = habaneroMenu.AddSubMenu(subMenuName);
            string menuItemName = TestUtil.GetRandomString();
            submenu.AddMenuItem(menuItemName);
            IMenuBuilder menuBuilder = CreateMenuBuilder();
            //---------------Assert Preconditions---------------
            Assert.AreEqual(1, habaneroMenu.Submenus.Count);
            //---------------Execute Test ----------------------
            IMainMenuHabanero menu = menuBuilder.BuildMainMenu(habaneroMenu);
            //---------------Test Result -----------------------
            Assert.AreEqual(1, menu.MenuItems.Count);
            Assert.AreEqual(subMenuName, menu.MenuItems[0].Text);
            Assert.AreEqual(1, menu.MenuItems[0].MenuItems.Count);
            Assert.AreEqual(menuItemName, menu.MenuItems[0].MenuItems[0].Text);
        }

        [Test]
        public void TestMultipleSubmenus()
        {
            //---------------Set up test pack-------------------
            HabaneroMenu habaneroMenu = new HabaneroMenu("Main");
            string subMenuName1 = TestUtil.GetRandomString();
            HabaneroMenu submenu1 = habaneroMenu.AddSubMenu(subMenuName1);
            string subMenuName2 = TestUtil.GetRandomString();
            HabaneroMenu submenu2 = habaneroMenu.AddSubMenu(subMenuName2);
            submenu1.AddMenuItem(TestUtil.GetRandomString());
            submenu2.AddMenuItem(TestUtil.GetRandomString());
            submenu2.AddMenuItem(TestUtil.GetRandomString());
            IMenuBuilder menuBuilder = CreateMenuBuilder();
            //---------------Execute Test ----------------------
            IMainMenuHabanero menu = menuBuilder.BuildMainMenu(habaneroMenu);
            //---------------Test Result -----------------------
            Assert.AreEqual(2, menu.MenuItems.Count);
            Assert.AreEqual(subMenuName1, menu.MenuItems[0].Text);
            Assert.AreEqual(1, menu.MenuItems[0].MenuItems.Count);
            Assert.AreEqual(subMenuName2, menu.MenuItems[1].Text);
            Assert.AreEqual(2, menu.MenuItems[1].MenuItems.Count);
        }

        [Test]
        public void TestMultipleItems()
        {
            //---------------Set up test pack-------------------
            HabaneroMenu habaneroMenu = new HabaneroMenu("Main");
            string subMenuName = TestUtil.GetRandomString();
            HabaneroMenu submenu = habaneroMenu.AddSubMenu(subMenuName);
            string menuItemName1 = TestUtil.GetRandomString();
            submenu.AddMenuItem(menuItemName1);
            string menuItemName2 = TestUtil.GetRandomString();
            submenu.AddMenuItem(menuItemName2);
            IMenuBuilder menuBuilder = CreateMenuBuilder();
            //---------------Execute Test ----------------------
            IMainMenuHabanero menu = menuBuilder.BuildMainMenu(habaneroMenu);
            //---------------Test Result -----------------------
            Assert.AreEqual(1, menu.MenuItems.Count);
            Assert.AreEqual(2, menu.MenuItems[0].MenuItems.Count);
            Assert.AreEqual(menuItemName1, menu.MenuItems[0].MenuItems[0].Text);
            Assert.AreEqual(menuItemName2, menu.MenuItems[0].MenuItems[1].Text);
            //---------------Tear Down -------------------------          
        }

        [Test]
        public void TestMultiLevels()
        {
            //---------------Set up test pack-------------------
            HabaneroMenu habaneroMenu = new HabaneroMenu("Main");
            string subMenuName = TestUtil.GetRandomString();
            HabaneroMenu submenu = habaneroMenu.AddSubMenu(subMenuName);
            string menuItemName1 = TestUtil.GetRandomString();
            submenu.AddMenuItem(menuItemName1);

            string subsubMenuName = TestUtil.GetRandomString();
            HabaneroMenu subsubmenu = submenu.AddSubMenu(subsubMenuName);

            string menuItemName2 = TestUtil.GetRandomString();
            subsubmenu.AddMenuItem(menuItemName2);
            IMenuBuilder menuBuilder = CreateMenuBuilder();
            //---------------Execute Test ----------------------
            IMainMenuHabanero menu = menuBuilder.BuildMainMenu(habaneroMenu);
            //---------------Test Result -----------------------
            Assert.AreEqual(1, menu.MenuItems.Count);
            IMenuItem createdSubMenu = menu.MenuItems[0];
            Assert.AreEqual(2, createdSubMenu.MenuItems.Count);
            IMenuItem createdSubsubMenu = createdSubMenu.MenuItems[0];
            Assert.AreEqual(1, createdSubsubMenu.MenuItems.Count);
            Assert.AreEqual(menuItemName1, createdSubMenu.MenuItems[1].Text);
            Assert.AreEqual(menuItemName2, createdSubsubMenu.MenuItems[0].Text);
        }

        [Test]
        public void TestDockMenuInForm()
        {
            //---------------Set up test pack-------------------
            HabaneroMenu habaneroMenu = CreateHabaneroMenuFullySetup();
            HabaneroMenu submenu = habaneroMenu.AddSubMenu(TestUtil.GetRandomString());
            submenu.AddMenuItem(TestUtil.GetRandomString());
            IMenuBuilder menuBuilder = CreateMenuBuilder();
            IControlHabanero form = habaneroMenu.Form;
            IMainMenuHabanero menu = menuBuilder.BuildMainMenu(habaneroMenu);
            //-------------Assert Preconditions -------------
            Assert.IsFalse(IsMenuDocked(menu, form));
            //---------------Execute Test ----------------------
            menu.DockInForm(form);
            //---------------Test Result -----------------------
            Assert.IsTrue(IsMenuDocked(menu, form));
            IControlHabanero control = form.Controls[0];
            Assert.IsInstanceOf(typeof(ISplitContainer), control);
        }

        [Test]
        public void Test_DockMenuInForm_FormNull_ShouldRaiseError()
        {
            //---------------Set up test pack-------------------
            HabaneroMenu habaneroMenu = CreateHabaneroMenuFullySetup();
            HabaneroMenu submenu = habaneroMenu.AddSubMenu(TestUtil.GetRandomString());
            submenu.AddMenuItem(TestUtil.GetRandomString());
            IMenuBuilder menuBuilder = CreateMenuBuilder();
            IMainMenuHabanero menu = menuBuilder.BuildMainMenu(habaneroMenu);
            //-------------Assert Preconditions -------------
            //---------------Execute Test ----------------------
            try
            {
                menu.DockInForm(null);
                Assert.Fail("expected ArgumentNullException");
            }
                //---------------Test Result -----------------------
            catch (ArgumentNullException ex)
            {
                StringAssert.Contains("Value cannot be null", ex.Message);
                StringAssert.Contains("form", ex.ParamName);
            }
        }

<<<<<<< HEAD

        [Test]
        public virtual void Test_DockMenuInForm_ShouldSetUpSplitterPanels()
        {
            //---------------Set up test pack-------------------
            HabaneroMenu habaneroMenu = CreateHabaneroMenuFullySetup();
            HabaneroMenu submenu = habaneroMenu.AddSubMenu(TestUtil.GetRandomString());
            submenu.AddMenuItem(TestUtil.GetRandomString());
            IMenuBuilder menuBuilder = CreateMenuBuilder();
            IControlHabanero form = habaneroMenu.Form;
            IMainMenuHabanero menu = menuBuilder.BuildMainMenu(habaneroMenu);
            form.Size = new Size(460, 900);
            //-------------Assert Preconditions -------------
            Assert.IsFalse(IsMenuDocked(menu, form));
            //---------------Execute Test ----------------------
            menu.DockInForm(form);
            //---------------Test Result -----------------------
            IControlHabanero control = form.Controls[0];
            Assert.IsInstanceOf(typeof(ISplitContainer), control);
            Gizmox.WebGUI.Forms.SplitContainer splitContainerVWG = (Gizmox.WebGUI.Forms.SplitContainer)control;
            Gizmox.WebGUI.Forms.SplitterPanel panel1 = splitContainerVWG.Panel1;
            Assert.AreEqual(250, panel1.Width);
            Assert.AreEqual(1, panel1.Controls.Count);
            IControlHabanero menuControl = (IControlHabanero) panel1.Controls[0];
            Assert.IsInstanceOf(typeof(ICollapsiblePanelGroupControl), menuControl);
            panel1.Size = new Size(121, 333);
            Assert.AreEqual(panel1.Width, menuControl.Width);

            Gizmox.WebGUI.Forms.SplitterPanel panel2 = splitContainerVWG.Panel2;
            Assert.AreEqual(1, panel2.Controls.Count);
            IControlHabanero editorControl = (IControlHabanero) panel2.Controls[0];
            Assert.IsInstanceOf(typeof(MainEditorPanelVWG), editorControl);
            panel2.Size = new Size(321, 514);
            Assert.AreEqual(panel2.Width, editorControl.Width);
            Assert.AreEqual(panel2.Height, editorControl.Height);
        }
=======
      
>>>>>>> 179349e8

        [Test]
        public void Test_PerformClick_NoCreatorsCalledWhenMenuFormNotSet()
        {
            //---------------Set up test pack-------------------
            HabaneroMenu habaneroMenu = new HabaneroMenu("Main");
            HabaneroMenu submenu = habaneroMenu.AddSubMenu(TestUtil.GetRandomString());
            HabaneroMenu.Item menuItem = submenu.AddMenuItem(TestUtil.GetRandomString());
            bool called = false;
            menuItem.FormControlCreator = delegate
                                              {
                                                  called = true;
                                                  return CreateFormControlStub();
                                              };
            menuItem.ControlManagerCreator = delegate
                                                 {
                                                     called = true;
                                                     return new ControlManagerStub(GetControlFactory());
                                                 };
            IMenuBuilder menuBuilder = CreateMenuBuilder();
            IMainMenuHabanero menu = menuBuilder.BuildMainMenu(habaneroMenu);
            //---------------Assert Precondition ---------------
            Assert.IsNull(menuItem.Form);
            //---------------Execute Test ----------------------
            IMenuItem formsMenuItem = menu.MenuItems[0].MenuItems[0];
            formsMenuItem.PerformClick();

            //---------------Test Result -----------------------
            Assert.IsFalse(called);
        }

        [Test]
        public virtual void Test_Click_WhenFormControlCreatorSet_ShouldCallSetFormOnFormControl()
        {
            //---------------Set up test pack-------------------
            HabaneroMenu habaneroMenu = CreateHabaneroMenuFullySetup();
            HabaneroMenu submenu = habaneroMenu.AddSubMenu(TestUtil.GetRandomString());
            HabaneroMenu.Item menuItem = submenu.AddMenuItem(TestUtil.GetRandomString());

            bool creatorCalled = false;
            IFormControlStub formControlStub = CreateFormControlStub();
            FormControlCreator formControlCreatorDelegate = delegate
                                                                {
                                                                    creatorCalled = true;
                                                                    return formControlStub;
                                                                };
            menuItem.FormControlCreator += formControlCreatorDelegate;
            IMenuBuilder menuBuilder = CreateMenuBuilder();
            IMainMenuHabanero menu = menuBuilder.BuildMainMenu(habaneroMenu);
            menu.DockInForm(habaneroMenu.Form);
            IMenuItem formsMenuItem = menu.MenuItems[0].MenuItems[0];
            //--------------- Test Preconditions ----------------
            Assert.IsFalse(creatorCalled);
            Assert.IsFalse(formControlStub.SetFormCalled);
            Assert.IsNull(formControlStub.SetFormArgument);
            //---------------Execute Test ----------------------
            formsMenuItem.PerformClick();

            //---------------Test Result -----------------------
            Assert.IsTrue(creatorCalled);
            Assert.IsTrue(formControlStub.SetFormCalled);
            //The MenuBuilderVWG sites the control on a UserControl instead of a form (VWG does not support MDI Children), so this next assert would fail.
            //Assert.IsNotNull(formControlStub.SetFormArgument);
        }

        [Test]
        public void Test_PerformClick_WhenMenuFormHasNoControlSet_ShouldNotCallCreators()
        {
            //---------------Set up test pack-------------------
            HabaneroMenu habaneroMenu = new HabaneroMenu("Main", GetControlFactory().CreateForm(), GetControlFactory());
            HabaneroMenu submenu = habaneroMenu.AddSubMenu(TestUtil.GetRandomString());
            HabaneroMenu.Item menuItem = submenu.AddMenuItem(TestUtil.GetRandomString());
            bool called = false;
            menuItem.FormControlCreator = delegate
                                              {
                                                  called = true;
                                                  return CreateFormControlStub();
                                              };
            menuItem.ControlManagerCreator = delegate
                                                 {
                                                     called = true;
                                                     return new ControlManagerStub(GetControlFactory());
                                                 };
            IMenuBuilder menuBuilder = CreateMenuBuilder();
            IMainMenuHabanero menu = menuBuilder.BuildMainMenu(habaneroMenu);
            //---------------Assert Precondition ---------------
            Assert.IsNotNull(menuItem.Form);
            Assert.AreEqual(0, menuItem.Form.Controls.Count);
            //---------------Execute Test ----------------------
            IMenuItem formsMenuItem = menu.MenuItems[0].MenuItems[0];
            formsMenuItem.PerformClick();
            //---------------Test Result -----------------------
            Assert.IsFalse(called);
        }

        [Test]
        public void TestFormControlCreatorCalledOnClickIfSet()
        {
            //---------------Set up test pack-------------------
            HabaneroMenu habaneroMenu = CreateHabaneroMenuFullySetup();
            HabaneroMenu submenu = habaneroMenu.AddSubMenu(TestUtil.GetRandomString());
            HabaneroMenu.Item menuItem = submenu.AddMenuItem(TestUtil.GetRandomString());
            bool called = false;
            FormControlCreator formControlCreatorDelegate = delegate
                                                                {
                                                                    called = true;
                                                                    return CreateFormControlStub();
                                                                };
            menuItem.FormControlCreator += formControlCreatorDelegate;
            IMenuBuilder menuBuilder = CreateMenuBuilder();
            IMainMenuHabanero menu = menuBuilder.BuildMainMenu(habaneroMenu);
            menu.DockInForm(habaneroMenu.Form);
            IMenuItem formsMenuItem = menu.MenuItems[0].MenuItems[0];

            //---------------Execute Test ----------------------
            formsMenuItem.PerformClick();

            //---------------Test Result -----------------------
            Assert.IsTrue(called);
            //---------------Tear Down -------------------------          
        }

        [Test]
        public void TestCustomMenuHandlerCalledIfSet()
        {
            //---------------Set up test pack-------------------
            HabaneroMenu habaneroMenu = new HabaneroMenu("Main");
            HabaneroMenu submenu = habaneroMenu.AddSubMenu(TestUtil.GetRandomString());
            HabaneroMenu.Item menuItem = submenu.AddMenuItem(TestUtil.GetRandomString());
            bool called = false;
            System.EventHandler customerHandler = delegate { called = true; };
            menuItem.CustomHandler += customerHandler;
            IMenuBuilder menuBuilder = CreateMenuBuilder();
            //---------------Execute Test ----------------------
            IMainMenuHabanero menu = menuBuilder.BuildMainMenu(habaneroMenu);
            IMenuItem formsMenuItem = menu.MenuItems[0].MenuItems[0];
            formsMenuItem.PerformClick();

            //---------------Test Result -----------------------
            Assert.IsTrue(called);
            //---------------Tear Down -------------------------                
        }

        [Test]
        public void TestControlManagerCreatorCalledIfSet()
        {
            //---------------Set up test pack-------------------
            HabaneroMenu habaneroMenu = CreateHabaneroMenuFullySetup();
            HabaneroMenu submenu = habaneroMenu.AddSubMenu(TestUtil.GetRandomString());
            HabaneroMenu.Item menuItem = submenu.AddMenuItem(TestUtil.GetRandomString());
            bool called = false;
            IControlFactory controlFactoryPassedToCreator = null;
            ControlManagerCreator formControlCreatorDelegate = delegate(IControlFactory controlFactory)
                                                                   {
                                                                       called = true;
                                                                       controlFactoryPassedToCreator = controlFactory;
                                                                       return new ControlManagerStub(controlFactory);
                                                                   };
            menuItem.ControlManagerCreator += formControlCreatorDelegate;
            IMenuBuilder menuBuilder = CreateMenuBuilder();
            IMainMenuHabanero menu = menuBuilder.BuildMainMenu(habaneroMenu);
            menu.DockInForm(habaneroMenu.Form);
            IMenuItem formsMenuItem = menu.MenuItems[0].MenuItems[0];

            //---------------Execute Test ----------------------
            formsMenuItem.PerformClick();

            //---------------Test Result -----------------------
            Assert.IsTrue(called);
            Assert.AreSame(habaneroMenu.ControlFactory, controlFactoryPassedToCreator);
        }

        [Test]
        public void TestCustomMenuHandlerTakesPrecedence()
        {
            //---------------Set up test pack-------------------
            HabaneroMenu habaneroMenu = new HabaneroMenu("Main");
            HabaneroMenu submenu = habaneroMenu.AddSubMenu(TestUtil.GetRandomString());
            HabaneroMenu.Item menuItem = submenu.AddMenuItem(TestUtil.GetRandomString());
            bool customHandlerCalled = false;
            EventHandler customerHandler = delegate { customHandlerCalled = true; };
            bool formControlHandlerCalled = false;
            FormControlCreator formControlCreatorDelegate = delegate
                                                                {
                                                                    formControlHandlerCalled = true;
                                                                    return CreateFormControlStub();
                                                                };
            menuItem.CustomHandler += customerHandler;
            menuItem.FormControlCreator += formControlCreatorDelegate;
            IMenuBuilder menuBuilder = CreateMenuBuilder();
            //---------------Execute Test ----------------------
            IMainMenuHabanero menu = menuBuilder.BuildMainMenu(habaneroMenu);
            IMenuItem formsMenuItem = menu.MenuItems[0].MenuItems[0];
            formsMenuItem.PerformClick();

            //---------------Test Result -----------------------
            Assert.IsFalse(formControlHandlerCalled);
            Assert.IsTrue(customHandlerCalled);
        }

        [Test]
        public void TestHandlesError_FromCustomHandler()
        {
            //---------------Set up test pack-------------------
            MockExceptionNotifier exceptionNotifier = new MockExceptionNotifier();
            GlobalRegistry.UIExceptionNotifier = exceptionNotifier;
            Exception exception = new Exception();
            HabaneroMenu habaneroMenu = CreateHabaneroMenuFullySetup();
            HabaneroMenu submenu = habaneroMenu.AddSubMenu(TestUtil.GetRandomString());
            HabaneroMenu.Item menuItem = submenu.AddMenuItem(TestUtil.GetRandomString());
            menuItem.CustomHandler += delegate { throw exception; };
            IMenuBuilder menuBuilder = CreateMenuBuilder();
            IMainMenuHabanero menu = menuBuilder.BuildMainMenu(habaneroMenu);
            IMenuItem formsMenuItem = menu.MenuItems[0].MenuItems[0];

            //-------------Assert Preconditions -------------
            Assert.IsNull(exceptionNotifier.Exception);
            Assert.IsNull(exceptionNotifier.FurtherMessage);
            Assert.IsNull(exceptionNotifier.Title);

            //---------------Execute Test ----------------------
            formsMenuItem.PerformClick();

            //---------------Test Result -----------------------
            Assert.AreEqual(exception, exceptionNotifier.Exception);
            Assert.IsNull(null, exceptionNotifier.FurtherMessage);
            Assert.IsNull(null, exceptionNotifier.Title);
        }

        [Test]
        public void TestHandlesError_FromFormControlCreator()
        {
            //---------------Set up test pack-------------------
            MockExceptionNotifier exceptionNotifier = new MockExceptionNotifier();
            GlobalRegistry.UIExceptionNotifier = exceptionNotifier;
            Exception exception = new Exception();
            HabaneroMenu habaneroMenu = CreateHabaneroMenuFullySetup();
            HabaneroMenu submenu = habaneroMenu.AddSubMenu(TestUtil.GetRandomString());
            HabaneroMenu.Item menuItem = submenu.AddMenuItem(TestUtil.GetRandomString());
            menuItem.FormControlCreator += delegate { throw exception; };
            IMenuBuilder menuBuilder = CreateMenuBuilder();
            IMainMenuHabanero menu = menuBuilder.BuildMainMenu(habaneroMenu);
            IMenuItem formsMenuItem = menu.MenuItems[0].MenuItems[0];
            menu.DockInForm(habaneroMenu.Form);

            //-------------Assert Preconditions -------------
            Assert.IsNull(exceptionNotifier.Exception);
            Assert.IsNull(exceptionNotifier.FurtherMessage);
            Assert.IsNull(exceptionNotifier.Title);

            //---------------Execute Test ----------------------
            formsMenuItem.PerformClick();

            //---------------Test Result -----------------------
            Assert.AreEqual(exception, exceptionNotifier.Exception);
            Assert.IsNull(null, exceptionNotifier.FurtherMessage);
            Assert.IsNull(null, exceptionNotifier.Title);
        }

        [Test]
        public void TestHandlesError_FromControlManagerCreator()
        {
            //---------------Set up test pack-------------------
            MockExceptionNotifier exceptionNotifier = new MockExceptionNotifier();
            GlobalRegistry.UIExceptionNotifier = exceptionNotifier;
            Exception exception = new Exception();
            HabaneroMenu habaneroMenu = CreateHabaneroMenuFullySetup();
            HabaneroMenu submenu = habaneroMenu.AddSubMenu(TestUtil.GetRandomString());
            HabaneroMenu.Item menuItem = submenu.AddMenuItem(TestUtil.GetRandomString());
            menuItem.ControlManagerCreator += delegate { throw exception; };
            IMenuBuilder menuBuilder = CreateMenuBuilder();
            IMainMenuHabanero menu = menuBuilder.BuildMainMenu(habaneroMenu);
            IMenuItem formsMenuItem = menu.MenuItems[0].MenuItems[0];
            menu.DockInForm(habaneroMenu.Form);

            //-------------Assert Preconditions -------------
            Assert.IsNull(exceptionNotifier.Exception);
            Assert.IsNull(exceptionNotifier.FurtherMessage);
            Assert.IsNull(exceptionNotifier.Title);

            //---------------Execute Test ----------------------
            formsMenuItem.PerformClick();

            //---------------Test Result -----------------------
            Assert.AreEqual(exception, exceptionNotifier.Exception);
            Assert.IsNull(null, exceptionNotifier.FurtherMessage);
            Assert.IsNull(null, exceptionNotifier.Title);
        }

        [Test]
        public void TestClickMenuItemDocksControlInForm()
        {
            //---------------Set up test pack-------------------
            HabaneroMenu habaneroMenu = CreateHabaneroMenuFullySetup();
            IControlHabanero frm = habaneroMenu.Form;
            HabaneroMenu submenu = habaneroMenu.AddSubMenu(TestUtil.GetRandomString());
            HabaneroMenu.Item menuItem = submenu.AddMenuItem(TestUtil.GetRandomString());
            IFormControl expectedFormControl = CreateFormControlStub();
            menuItem.FormControlCreator += (() => expectedFormControl);
            IMenuBuilder menuBuilder = CreateMenuBuilder();
            IMainMenuHabanero menu = menuBuilder.BuildMainMenu(habaneroMenu);
            menu.DockInForm(habaneroMenu.Form);
            IMenuItem formsMenuItem = menu.MenuItems[0].MenuItems[0];

            //---------------Execute Test ----------------------
            formsMenuItem.PerformClick();

            //---------------Test Result -----------------------
            AssertControlDockedInForm((IControlHabanero)expectedFormControl, frm);
        }

        [Test]
        public void TestClickMenuItemTwiceOnlyLeavesSameControlDocked()
        {
            //---------------Set up test pack-------------------
            HabaneroMenu habaneroMenu = CreateHabaneroMenuFullySetup();
            HabaneroMenu submenu = habaneroMenu.AddSubMenu(TestUtil.GetRandomString());
            HabaneroMenu.Item menuItem = submenu.AddMenuItem(TestUtil.GetRandomString());
            IFormControl expectedFormControl = CreateFormControlStub();
            menuItem.FormControlCreator += (() => expectedFormControl);
            IMenuBuilder menuBuilder = CreateMenuBuilder();
            IMainMenuHabanero menu = menuBuilder.BuildMainMenu(habaneroMenu);
            menu.DockInForm(habaneroMenu.Form);
            IMenuItem formsMenuItem = menu.MenuItems[0].MenuItems[0];
            formsMenuItem.PerformClick();

            //-------------Assert Preconditions -------------
            AssertControlDockedInForm((IControlHabanero)expectedFormControl, habaneroMenu.Form);

            //---------------Execute Test ----------------------
            formsMenuItem.PerformClick();

            //---------------Test Result -----------------------
            AssertControlDockedInForm((IControlHabanero)expectedFormControl, habaneroMenu.Form);
        }

        [Test]
        public void TestClickSecondItemDocksNewControlInForm()
        {
            //---------------Set up test pack-------------------

            HabaneroMenu habaneroMenu = CreateHabaneroMenuFullySetup();
            HabaneroMenu submenu = habaneroMenu.AddSubMenu(TestUtil.GetRandomString());
            HabaneroMenu.Item menuItem1 = submenu.AddMenuItem(TestUtil.GetRandomString());
            IFormControl expectedFormControl1 = CreateFormControlStub();
            menuItem1.FormControlCreator += (() => expectedFormControl1);
            HabaneroMenu.Item menuItem2 = submenu.AddMenuItem(TestUtil.GetRandomString());
            IFormControl expectedFormControl2 = CreateFormControlStub();
            menuItem2.FormControlCreator += (() => expectedFormControl2);

            IMenuBuilder menuBuilder = CreateMenuBuilder();
            IMainMenuHabanero menu = menuBuilder.BuildMainMenu(habaneroMenu);
            menu.DockInForm(habaneroMenu.Form);
            IMenuItem formsMenuItem1 = menu.MenuItems[0].MenuItems[0];
            IMenuItem formsMenuItem2 = menu.MenuItems[0].MenuItems[1];
            formsMenuItem1.PerformClick();

            //-------------Assert Preconditions -------------
            AssertControlDockedInForm((IControlHabanero)expectedFormControl1, habaneroMenu.Form);

            //---------------Execute Test ----------------------
            formsMenuItem2.PerformClick();

            //---------------Test Result -----------------------
            AssertControlDockedInForm((IControlHabanero)expectedFormControl2, habaneroMenu.Form);
        }

<<<<<<< HEAD

        protected virtual void AssertControlDockedInForm(IControlHabanero control, IControlHabanero form)
        {
            Assert.AreEqual(1, form.Controls.Count, "No container control found in form");
            IControlHabanero splitCntrl = form.Controls[0];
            Assert.IsInstanceOf(typeof(ISplitContainer), splitCntrl);
            Gizmox.WebGUI.Forms.SplitContainer splitContainerVWG = (Gizmox.WebGUI.Forms.SplitContainer)splitCntrl;

            Gizmox.WebGUI.Forms.SplitterPanel panel2 = splitContainerVWG.Panel2;
            Assert.AreEqual(1, panel2.Controls.Count);
            IControlHabanero editorControl = (IControlHabanero) panel2.Controls[0];
            Assert.IsInstanceOf(typeof(IMainEditorPanel), editorControl);
            IMainEditorPanel mainEditorPanel = (IMainEditorPanel)editorControl;
            IControlHabanero contentControl = mainEditorPanel.EditorPanel;

            Assert.AreEqual(1, contentControl.Controls.Count);
            Assert.AreSame(control, contentControl.Controls[0]);
            Assert.AreEqual(Habanero.UI.Base.DockStyle.Fill, control.Dock);
        }


        private class FormControlStubVWG : UserControlVWG, IFormControlStub
        {
            public void SetForm(IFormHabanero form)
            {
                SetFormCalled = true;
                SetFormArgument = form;
            }

            public IFormHabanero SetFormArgument { get; private set; }

            public bool SetFormCalled { get; private set; }
        }

=======
     
>>>>>>> 179349e8
        protected virtual bool IsMenuDocked(IMainMenuHabanero menu, IControlHabanero form)
        {
            return form.Controls.Count == 1;
        }

        public interface IFormControlStub : IFormControl
        {
            IFormHabanero SetFormArgument { get; }
            bool SetFormCalled { get; }
        }

        public class ControlManagerStub : IControlManager
        {
            private readonly IControlFactory _controlFactory;
            private readonly IControlHabanero _control;

            public ControlManagerStub(IControlFactory controlFactory)
            {
                _controlFactory = controlFactory;
                _control = _controlFactory.CreateControl();
            }

            public IControlHabanero Control
            {
                get { return _control; }
            }
        }

        protected virtual IControlFactory GetControlFactory()
        {
            IControlFactory factory = CreateControlFactory();
            GlobalUIRegistry.ControlFactory = factory;
            return factory;
        }
    }

<<<<<<< HEAD
        [Test]
        public override void Test_DockMenuInForm_ShouldSetUpSplitterPanels()
        {
            //---------------Set up test pack-------------------
            HabaneroMenu habaneroMenu = CreateHabaneroMenuFullySetup();
            HabaneroMenu submenu = habaneroMenu.AddSubMenu(TestUtil.GetRandomString());
            submenu.AddMenuItem(TestUtil.GetRandomString());
            IMenuBuilder menuBuilder = CreateMenuBuilder();
            IControlHabanero form = habaneroMenu.Form;
            IMainMenuHabanero menu = menuBuilder.BuildMainMenu(habaneroMenu);
            form.Size = new Size(460, 900);
            //-------------Assert Preconditions -------------
            Assert.IsFalse(IsMenuDocked(menu, form));
            //---------------Execute Test ----------------------
            menu.DockInForm(form);
            //---------------Test Result -----------------------
            IControlHabanero control = form.Controls[0];
            Assert.IsInstanceOf(typeof(ISplitContainer), control);
            System.Windows.Forms.SplitContainer splitContainerVWG = (System.Windows.Forms.SplitContainer)control;
            System.Windows.Forms.SplitterPanel panel1 = splitContainerVWG.Panel1;
            Assert.AreEqual(250, panel1.Width);
            Assert.AreEqual(1, panel1.Controls.Count);
            IControlHabanero menuControl = (IControlHabanero)panel1.Controls[0];
            Assert.IsInstanceOf(typeof(ICollapsiblePanelGroupControl), menuControl);
            panel1.Size = new Size(121, 333);
            Assert.AreEqual(panel1.Width, menuControl.Width);

            System.Windows.Forms.SplitterPanel panel2 = splitContainerVWG.Panel2;
            Assert.AreEqual(1, panel2.Controls.Count);
            IControlHabanero editorControl = (IControlHabanero)panel2.Controls[0];
            Assert.IsInstanceOf(typeof(IMainEditorPanel), editorControl);
            panel2.Size = new Size(321, 514);
            Assert.AreEqual(panel2.Width, editorControl.Width);
            Assert.AreEqual(panel2.Height, editorControl.Height);
        }

        protected override void AssertControlDockedInForm(IControlHabanero control, IControlHabanero form)
        {
            Assert.AreEqual(1, form.Controls.Count, "No container control found in form");
            IControlHabanero splitCntrl = form.Controls[0];
            Assert.IsInstanceOf(typeof(ISplitContainer), splitCntrl);
            System.Windows.Forms.SplitContainer splitContainerVWG = (System.Windows.Forms.SplitContainer)splitCntrl;

            System.Windows.Forms.SplitterPanel panel2 = splitContainerVWG.Panel2;
            Assert.AreEqual(1, panel2.Controls.Count);
            IControlHabanero editorControl = (IControlHabanero)panel2.Controls[0];
            Assert.IsInstanceOf(typeof(IMainEditorPanel), editorControl);
            IMainEditorPanel mainEditorPanel = (IMainEditorPanel)editorControl;
            IControlHabanero contentControl = mainEditorPanel.EditorPanel;

            Assert.AreEqual(1, contentControl.Controls.Count);
            Assert.AreSame(control, contentControl.Controls[0]);
            Assert.AreEqual(Habanero.UI.Base.DockStyle.Fill, control.Dock);
        }
    }
=======
   

  
>>>>>>> 179349e8
}<|MERGE_RESOLUTION|>--- conflicted
+++ resolved
@@ -1,823 +1,685 @@
-using System;
-using System.Drawing;
-using Habanero.Base;
-using Habanero.BO;
-using Habanero.BO.ClassDefinition;
-using Habanero.BO.Loaders;
-using Habanero.Test.Structure;
-using Habanero.UI.Base;
-
-
-using NUnit.Framework;
-
-namespace Habanero.Test.UI.Base
-{
-    public abstract class TestCollapsibleMenuBuilder
-    {
-        [SetUp]
-        public void SetupTest()
-        {
-            BORegistry.DataAccessor = new DataAccessorInMemory();
-        }
-
-        [TestFixtureSetUp]
-        public void SetupFixture()
-        {
-            ClassDef.ClassDefs.Clear();
-            ClassDef.ClassDefs.Add(new XmlClassDefsLoader(BOBroker.GetClassDefsXml(), new DtdLoader(), new DefClassFactory()).LoadClassDefs());
-            BORegistry.DataAccessor = new DataAccessorInMemory();
-            GlobalUIRegistry.ControlFactory = GetControlFactory();
-            GlobalRegistry.UIExceptionNotifier = new RethrowingExceptionNotifier();
-        }
-
-        protected abstract IControlFactory CreateControlFactory();
-        protected abstract IFormControlStub CreateFormControlStub();
-        protected abstract IMenuBuilder CreateMenuBuilder();
-        protected abstract void AssertControlDockedInForm(IControlHabanero control, IControlHabanero form);
-
-        protected HabaneroMenu CreateHabaneroMenuFullySetup()
-        {
-            IControlFactory controlFactory = GetControlFactory();
-            IFormHabanero form = controlFactory.CreateForm();
-            return new HabaneroMenu("Main", form, controlFactory);
-        }
-
-        [Test]
-        public void Test_Construct_CollapsibleMenuBuilder()
-        {
-            //---------------Set up test pack-------------------
-
-            //---------------Assert Precondition----------------
-
-            //---------------Execute Test ----------------------
-            IMenuBuilder menuBuilder = CreateMenuBuilder();
-            //---------------Test Result -----------------------
-<<<<<<< HEAD
-            Assert.IsInstanceOf(typeof(IMenuBuilder), CollapsibleMenuBuilderVWG);
-=======
-            Assert.IsInstanceOfType(typeof(IMenuBuilder), menuBuilder);
->>>>>>> 179349e8
-        }
-
-        [Test]
-        public void Test_BuildMainMenu()
-        {
-            //---------------Set up test pack-------------------
-            HabaneroMenu habaneroMenu = new HabaneroMenu("Main");
-            IMenuBuilder menuBuilder = CreateMenuBuilder();
-            //---------------Assert Precondition----------------
-
-            //---------------Execute Test ----------------------
-            IMainMenuHabanero menu = menuBuilder.BuildMainMenu(habaneroMenu);
-            //---------------Test Result -----------------------
-            Assert.IsNotNull(menu);
-            Assert.AreEqual(habaneroMenu.Name, menu.Name);
-        }
-
-        [Test]
-        public void TestSimpleMenuStructure_AddsCollapsiblePanels()
-        {
-            //---------------Set up test pack-------------------
-            HabaneroMenu habaneroMenu = new HabaneroMenu("Main");
-            string subMenuName = TestUtil.GetRandomString();
-            HabaneroMenu submenu = habaneroMenu.AddSubMenu(subMenuName);
-            string menuItemName = TestUtil.GetRandomString();
-            submenu.AddMenuItem(menuItemName);
-
-
-            IMenuBuilder menuBuilder = CreateMenuBuilder();
-            //---------------Assert Preconditions---------------
-            Assert.AreEqual(1, habaneroMenu.Submenus.Count);
-            //---------------Execute Test ----------------------
-            IMainMenuHabanero menu = menuBuilder.BuildMainMenu(habaneroMenu);
-            //---------------Test Result -----------------------
-            Assert.IsInstanceOf(typeof(ICollapsiblePanelGroupControl), menu);
-            ICollapsiblePanelGroupControl menuAsCP = (ICollapsiblePanelGroupControl)menu;
-            Assert.AreEqual(1, menuAsCP.PanelsList.Count);
-            ICollapsiblePanel collapsiblePanel = menuAsCP.PanelsList[0];
-            Assert.IsNotNull(collapsiblePanel);
-            Assert.IsNotNull(collapsiblePanel.ContentControl);
-            Assert.AreEqual(1, collapsiblePanel.ContentControl.Controls.Count);
-        }
-
-        [Test]
-        public void Test_BuildMainMenu_TwoSubMenus_ShouldCreateSubMenusAndLeafMenuItems()
-        {
-            //---------------Set up test pack-------------------
-            HabaneroMenu habaneroMenu = new HabaneroMenu("Main");
-            string subMenuName = TestUtil.GetRandomString();
-            HabaneroMenu submenu = habaneroMenu.AddSubMenu(subMenuName);
-            string menuItemName = TestUtil.GetRandomString();
-            submenu.AddMenuItem(menuItemName);
-            HabaneroMenu submenu2 = habaneroMenu.AddSubMenu(TestUtil.GetRandomString());
-            submenu2.AddMenuItem(TestUtil.GetRandomString());
-            submenu2.AddMenuItem(TestUtil.GetRandomString());
-
-            IMenuBuilder menuBuilder = CreateMenuBuilder();
-            //---------------Assert Preconditions---------------
-            Assert.AreEqual(2, habaneroMenu.Submenus.Count);
-            //---------------Execute Test ----------------------
-            IMainMenuHabanero menu = menuBuilder.BuildMainMenu(habaneroMenu);
-            //---------------Test Result -----------------------
-            Assert.IsInstanceOf(typeof(ICollapsiblePanelGroupControl), menu);
-            ICollapsiblePanelGroupControl menuAsCP = (ICollapsiblePanelGroupControl)menu;
-            Assert.AreEqual(2, menuAsCP.PanelsList.Count);
-            ICollapsiblePanel collapsiblePanel1 = menuAsCP.PanelsList[0];
-            Assert.AreEqual(subMenuName, collapsiblePanel1.CollapseButton.Text);
-            Assert.IsNotNull(collapsiblePanel1);
-            Assert.IsNotNull(collapsiblePanel1.ContentControl);
-            Assert.AreEqual(1, collapsiblePanel1.ContentControl.Controls.Count);
-
-            ICollapsiblePanel collapsiblePanel2 = menuAsCP.PanelsList[1];
-            Assert.AreEqual(submenu2.Name, collapsiblePanel2.Text);
-            Assert.AreEqual(submenu2.Name, collapsiblePanel2.Name);
-            Assert.AreEqual(submenu2.Name, collapsiblePanel2.CollapseButton.Text);
-
-            Assert.IsNotNull(collapsiblePanel2);
-            Assert.IsNotNull(collapsiblePanel2.ContentControl);
-            Assert.AreEqual(2, collapsiblePanel2.ContentControl.Controls.Count);
-
-            Assert.GreaterOrEqual(collapsiblePanel1.Top, collapsiblePanel2.Top + collapsiblePanel2.Height, "The collapsible panel are put in reverse order.");
-        }
-
-        [Test]
-        public void TestSimpleMenuStructure()
-        {
-            //---------------Set up test pack-------------------
-            HabaneroMenu habaneroMenu = new HabaneroMenu("Main");
-            string subMenuName = TestUtil.GetRandomString();
-            HabaneroMenu submenu = habaneroMenu.AddSubMenu(subMenuName);
-            string menuItemName = TestUtil.GetRandomString();
-            submenu.AddMenuItem(menuItemName);
-            IMenuBuilder menuBuilder = CreateMenuBuilder();
-            //---------------Assert Preconditions---------------
-            Assert.AreEqual(1, habaneroMenu.Submenus.Count);
-            //---------------Execute Test ----------------------
-            IMainMenuHabanero menu = menuBuilder.BuildMainMenu(habaneroMenu);
-            //---------------Test Result -----------------------
-            Assert.AreEqual(1, menu.MenuItems.Count);
-            Assert.AreEqual(subMenuName, menu.MenuItems[0].Text);
-            Assert.AreEqual(1, menu.MenuItems[0].MenuItems.Count);
-            Assert.AreEqual(menuItemName, menu.MenuItems[0].MenuItems[0].Text);
-        }
-
-        [Test]
-        public void TestMultipleSubmenus()
-        {
-            //---------------Set up test pack-------------------
-            HabaneroMenu habaneroMenu = new HabaneroMenu("Main");
-            string subMenuName1 = TestUtil.GetRandomString();
-            HabaneroMenu submenu1 = habaneroMenu.AddSubMenu(subMenuName1);
-            string subMenuName2 = TestUtil.GetRandomString();
-            HabaneroMenu submenu2 = habaneroMenu.AddSubMenu(subMenuName2);
-            submenu1.AddMenuItem(TestUtil.GetRandomString());
-            submenu2.AddMenuItem(TestUtil.GetRandomString());
-            submenu2.AddMenuItem(TestUtil.GetRandomString());
-            IMenuBuilder menuBuilder = CreateMenuBuilder();
-            //---------------Execute Test ----------------------
-            IMainMenuHabanero menu = menuBuilder.BuildMainMenu(habaneroMenu);
-            //---------------Test Result -----------------------
-            Assert.AreEqual(2, menu.MenuItems.Count);
-            Assert.AreEqual(subMenuName1, menu.MenuItems[0].Text);
-            Assert.AreEqual(1, menu.MenuItems[0].MenuItems.Count);
-            Assert.AreEqual(subMenuName2, menu.MenuItems[1].Text);
-            Assert.AreEqual(2, menu.MenuItems[1].MenuItems.Count);
-        }
-
-        [Test]
-        public void TestMultipleItems()
-        {
-            //---------------Set up test pack-------------------
-            HabaneroMenu habaneroMenu = new HabaneroMenu("Main");
-            string subMenuName = TestUtil.GetRandomString();
-            HabaneroMenu submenu = habaneroMenu.AddSubMenu(subMenuName);
-            string menuItemName1 = TestUtil.GetRandomString();
-            submenu.AddMenuItem(menuItemName1);
-            string menuItemName2 = TestUtil.GetRandomString();
-            submenu.AddMenuItem(menuItemName2);
-            IMenuBuilder menuBuilder = CreateMenuBuilder();
-            //---------------Execute Test ----------------------
-            IMainMenuHabanero menu = menuBuilder.BuildMainMenu(habaneroMenu);
-            //---------------Test Result -----------------------
-            Assert.AreEqual(1, menu.MenuItems.Count);
-            Assert.AreEqual(2, menu.MenuItems[0].MenuItems.Count);
-            Assert.AreEqual(menuItemName1, menu.MenuItems[0].MenuItems[0].Text);
-            Assert.AreEqual(menuItemName2, menu.MenuItems[0].MenuItems[1].Text);
-            //---------------Tear Down -------------------------          
-        }
-
-        [Test]
-        public void TestMultiLevels()
-        {
-            //---------------Set up test pack-------------------
-            HabaneroMenu habaneroMenu = new HabaneroMenu("Main");
-            string subMenuName = TestUtil.GetRandomString();
-            HabaneroMenu submenu = habaneroMenu.AddSubMenu(subMenuName);
-            string menuItemName1 = TestUtil.GetRandomString();
-            submenu.AddMenuItem(menuItemName1);
-
-            string subsubMenuName = TestUtil.GetRandomString();
-            HabaneroMenu subsubmenu = submenu.AddSubMenu(subsubMenuName);
-
-            string menuItemName2 = TestUtil.GetRandomString();
-            subsubmenu.AddMenuItem(menuItemName2);
-            IMenuBuilder menuBuilder = CreateMenuBuilder();
-            //---------------Execute Test ----------------------
-            IMainMenuHabanero menu = menuBuilder.BuildMainMenu(habaneroMenu);
-            //---------------Test Result -----------------------
-            Assert.AreEqual(1, menu.MenuItems.Count);
-            IMenuItem createdSubMenu = menu.MenuItems[0];
-            Assert.AreEqual(2, createdSubMenu.MenuItems.Count);
-            IMenuItem createdSubsubMenu = createdSubMenu.MenuItems[0];
-            Assert.AreEqual(1, createdSubsubMenu.MenuItems.Count);
-            Assert.AreEqual(menuItemName1, createdSubMenu.MenuItems[1].Text);
-            Assert.AreEqual(menuItemName2, createdSubsubMenu.MenuItems[0].Text);
-        }
-
-        [Test]
-        public void TestDockMenuInForm()
-        {
-            //---------------Set up test pack-------------------
-            HabaneroMenu habaneroMenu = CreateHabaneroMenuFullySetup();
-            HabaneroMenu submenu = habaneroMenu.AddSubMenu(TestUtil.GetRandomString());
-            submenu.AddMenuItem(TestUtil.GetRandomString());
-            IMenuBuilder menuBuilder = CreateMenuBuilder();
-            IControlHabanero form = habaneroMenu.Form;
-            IMainMenuHabanero menu = menuBuilder.BuildMainMenu(habaneroMenu);
-            //-------------Assert Preconditions -------------
-            Assert.IsFalse(IsMenuDocked(menu, form));
-            //---------------Execute Test ----------------------
-            menu.DockInForm(form);
-            //---------------Test Result -----------------------
-            Assert.IsTrue(IsMenuDocked(menu, form));
-            IControlHabanero control = form.Controls[0];
-            Assert.IsInstanceOf(typeof(ISplitContainer), control);
-        }
-
-        [Test]
-        public void Test_DockMenuInForm_FormNull_ShouldRaiseError()
-        {
-            //---------------Set up test pack-------------------
-            HabaneroMenu habaneroMenu = CreateHabaneroMenuFullySetup();
-            HabaneroMenu submenu = habaneroMenu.AddSubMenu(TestUtil.GetRandomString());
-            submenu.AddMenuItem(TestUtil.GetRandomString());
-            IMenuBuilder menuBuilder = CreateMenuBuilder();
-            IMainMenuHabanero menu = menuBuilder.BuildMainMenu(habaneroMenu);
-            //-------------Assert Preconditions -------------
-            //---------------Execute Test ----------------------
-            try
-            {
-                menu.DockInForm(null);
-                Assert.Fail("expected ArgumentNullException");
-            }
-                //---------------Test Result -----------------------
-            catch (ArgumentNullException ex)
-            {
-                StringAssert.Contains("Value cannot be null", ex.Message);
-                StringAssert.Contains("form", ex.ParamName);
-            }
-        }
-
-<<<<<<< HEAD
-
-        [Test]
-        public virtual void Test_DockMenuInForm_ShouldSetUpSplitterPanels()
-        {
-            //---------------Set up test pack-------------------
-            HabaneroMenu habaneroMenu = CreateHabaneroMenuFullySetup();
-            HabaneroMenu submenu = habaneroMenu.AddSubMenu(TestUtil.GetRandomString());
-            submenu.AddMenuItem(TestUtil.GetRandomString());
-            IMenuBuilder menuBuilder = CreateMenuBuilder();
-            IControlHabanero form = habaneroMenu.Form;
-            IMainMenuHabanero menu = menuBuilder.BuildMainMenu(habaneroMenu);
-            form.Size = new Size(460, 900);
-            //-------------Assert Preconditions -------------
-            Assert.IsFalse(IsMenuDocked(menu, form));
-            //---------------Execute Test ----------------------
-            menu.DockInForm(form);
-            //---------------Test Result -----------------------
-            IControlHabanero control = form.Controls[0];
-            Assert.IsInstanceOf(typeof(ISplitContainer), control);
-            Gizmox.WebGUI.Forms.SplitContainer splitContainerVWG = (Gizmox.WebGUI.Forms.SplitContainer)control;
-            Gizmox.WebGUI.Forms.SplitterPanel panel1 = splitContainerVWG.Panel1;
-            Assert.AreEqual(250, panel1.Width);
-            Assert.AreEqual(1, panel1.Controls.Count);
-            IControlHabanero menuControl = (IControlHabanero) panel1.Controls[0];
-            Assert.IsInstanceOf(typeof(ICollapsiblePanelGroupControl), menuControl);
-            panel1.Size = new Size(121, 333);
-            Assert.AreEqual(panel1.Width, menuControl.Width);
-
-            Gizmox.WebGUI.Forms.SplitterPanel panel2 = splitContainerVWG.Panel2;
-            Assert.AreEqual(1, panel2.Controls.Count);
-            IControlHabanero editorControl = (IControlHabanero) panel2.Controls[0];
-            Assert.IsInstanceOf(typeof(MainEditorPanelVWG), editorControl);
-            panel2.Size = new Size(321, 514);
-            Assert.AreEqual(panel2.Width, editorControl.Width);
-            Assert.AreEqual(panel2.Height, editorControl.Height);
-        }
-=======
-      
->>>>>>> 179349e8
-
-        [Test]
-        public void Test_PerformClick_NoCreatorsCalledWhenMenuFormNotSet()
-        {
-            //---------------Set up test pack-------------------
-            HabaneroMenu habaneroMenu = new HabaneroMenu("Main");
-            HabaneroMenu submenu = habaneroMenu.AddSubMenu(TestUtil.GetRandomString());
-            HabaneroMenu.Item menuItem = submenu.AddMenuItem(TestUtil.GetRandomString());
-            bool called = false;
-            menuItem.FormControlCreator = delegate
-                                              {
-                                                  called = true;
-                                                  return CreateFormControlStub();
-                                              };
-            menuItem.ControlManagerCreator = delegate
-                                                 {
-                                                     called = true;
-                                                     return new ControlManagerStub(GetControlFactory());
-                                                 };
-            IMenuBuilder menuBuilder = CreateMenuBuilder();
-            IMainMenuHabanero menu = menuBuilder.BuildMainMenu(habaneroMenu);
-            //---------------Assert Precondition ---------------
-            Assert.IsNull(menuItem.Form);
-            //---------------Execute Test ----------------------
-            IMenuItem formsMenuItem = menu.MenuItems[0].MenuItems[0];
-            formsMenuItem.PerformClick();
-
-            //---------------Test Result -----------------------
-            Assert.IsFalse(called);
-        }
-
-        [Test]
-        public virtual void Test_Click_WhenFormControlCreatorSet_ShouldCallSetFormOnFormControl()
-        {
-            //---------------Set up test pack-------------------
-            HabaneroMenu habaneroMenu = CreateHabaneroMenuFullySetup();
-            HabaneroMenu submenu = habaneroMenu.AddSubMenu(TestUtil.GetRandomString());
-            HabaneroMenu.Item menuItem = submenu.AddMenuItem(TestUtil.GetRandomString());
-
-            bool creatorCalled = false;
-            IFormControlStub formControlStub = CreateFormControlStub();
-            FormControlCreator formControlCreatorDelegate = delegate
-                                                                {
-                                                                    creatorCalled = true;
-                                                                    return formControlStub;
-                                                                };
-            menuItem.FormControlCreator += formControlCreatorDelegate;
-            IMenuBuilder menuBuilder = CreateMenuBuilder();
-            IMainMenuHabanero menu = menuBuilder.BuildMainMenu(habaneroMenu);
-            menu.DockInForm(habaneroMenu.Form);
-            IMenuItem formsMenuItem = menu.MenuItems[0].MenuItems[0];
-            //--------------- Test Preconditions ----------------
-            Assert.IsFalse(creatorCalled);
-            Assert.IsFalse(formControlStub.SetFormCalled);
-            Assert.IsNull(formControlStub.SetFormArgument);
-            //---------------Execute Test ----------------------
-            formsMenuItem.PerformClick();
-
-            //---------------Test Result -----------------------
-            Assert.IsTrue(creatorCalled);
-            Assert.IsTrue(formControlStub.SetFormCalled);
-            //The MenuBuilderVWG sites the control on a UserControl instead of a form (VWG does not support MDI Children), so this next assert would fail.
-            //Assert.IsNotNull(formControlStub.SetFormArgument);
-        }
-
-        [Test]
-        public void Test_PerformClick_WhenMenuFormHasNoControlSet_ShouldNotCallCreators()
-        {
-            //---------------Set up test pack-------------------
-            HabaneroMenu habaneroMenu = new HabaneroMenu("Main", GetControlFactory().CreateForm(), GetControlFactory());
-            HabaneroMenu submenu = habaneroMenu.AddSubMenu(TestUtil.GetRandomString());
-            HabaneroMenu.Item menuItem = submenu.AddMenuItem(TestUtil.GetRandomString());
-            bool called = false;
-            menuItem.FormControlCreator = delegate
-                                              {
-                                                  called = true;
-                                                  return CreateFormControlStub();
-                                              };
-            menuItem.ControlManagerCreator = delegate
-                                                 {
-                                                     called = true;
-                                                     return new ControlManagerStub(GetControlFactory());
-                                                 };
-            IMenuBuilder menuBuilder = CreateMenuBuilder();
-            IMainMenuHabanero menu = menuBuilder.BuildMainMenu(habaneroMenu);
-            //---------------Assert Precondition ---------------
-            Assert.IsNotNull(menuItem.Form);
-            Assert.AreEqual(0, menuItem.Form.Controls.Count);
-            //---------------Execute Test ----------------------
-            IMenuItem formsMenuItem = menu.MenuItems[0].MenuItems[0];
-            formsMenuItem.PerformClick();
-            //---------------Test Result -----------------------
-            Assert.IsFalse(called);
-        }
-
-        [Test]
-        public void TestFormControlCreatorCalledOnClickIfSet()
-        {
-            //---------------Set up test pack-------------------
-            HabaneroMenu habaneroMenu = CreateHabaneroMenuFullySetup();
-            HabaneroMenu submenu = habaneroMenu.AddSubMenu(TestUtil.GetRandomString());
-            HabaneroMenu.Item menuItem = submenu.AddMenuItem(TestUtil.GetRandomString());
-            bool called = false;
-            FormControlCreator formControlCreatorDelegate = delegate
-                                                                {
-                                                                    called = true;
-                                                                    return CreateFormControlStub();
-                                                                };
-            menuItem.FormControlCreator += formControlCreatorDelegate;
-            IMenuBuilder menuBuilder = CreateMenuBuilder();
-            IMainMenuHabanero menu = menuBuilder.BuildMainMenu(habaneroMenu);
-            menu.DockInForm(habaneroMenu.Form);
-            IMenuItem formsMenuItem = menu.MenuItems[0].MenuItems[0];
-
-            //---------------Execute Test ----------------------
-            formsMenuItem.PerformClick();
-
-            //---------------Test Result -----------------------
-            Assert.IsTrue(called);
-            //---------------Tear Down -------------------------          
-        }
-
-        [Test]
-        public void TestCustomMenuHandlerCalledIfSet()
-        {
-            //---------------Set up test pack-------------------
-            HabaneroMenu habaneroMenu = new HabaneroMenu("Main");
-            HabaneroMenu submenu = habaneroMenu.AddSubMenu(TestUtil.GetRandomString());
-            HabaneroMenu.Item menuItem = submenu.AddMenuItem(TestUtil.GetRandomString());
-            bool called = false;
-            System.EventHandler customerHandler = delegate { called = true; };
-            menuItem.CustomHandler += customerHandler;
-            IMenuBuilder menuBuilder = CreateMenuBuilder();
-            //---------------Execute Test ----------------------
-            IMainMenuHabanero menu = menuBuilder.BuildMainMenu(habaneroMenu);
-            IMenuItem formsMenuItem = menu.MenuItems[0].MenuItems[0];
-            formsMenuItem.PerformClick();
-
-            //---------------Test Result -----------------------
-            Assert.IsTrue(called);
-            //---------------Tear Down -------------------------                
-        }
-
-        [Test]
-        public void TestControlManagerCreatorCalledIfSet()
-        {
-            //---------------Set up test pack-------------------
-            HabaneroMenu habaneroMenu = CreateHabaneroMenuFullySetup();
-            HabaneroMenu submenu = habaneroMenu.AddSubMenu(TestUtil.GetRandomString());
-            HabaneroMenu.Item menuItem = submenu.AddMenuItem(TestUtil.GetRandomString());
-            bool called = false;
-            IControlFactory controlFactoryPassedToCreator = null;
-            ControlManagerCreator formControlCreatorDelegate = delegate(IControlFactory controlFactory)
-                                                                   {
-                                                                       called = true;
-                                                                       controlFactoryPassedToCreator = controlFactory;
-                                                                       return new ControlManagerStub(controlFactory);
-                                                                   };
-            menuItem.ControlManagerCreator += formControlCreatorDelegate;
-            IMenuBuilder menuBuilder = CreateMenuBuilder();
-            IMainMenuHabanero menu = menuBuilder.BuildMainMenu(habaneroMenu);
-            menu.DockInForm(habaneroMenu.Form);
-            IMenuItem formsMenuItem = menu.MenuItems[0].MenuItems[0];
-
-            //---------------Execute Test ----------------------
-            formsMenuItem.PerformClick();
-
-            //---------------Test Result -----------------------
-            Assert.IsTrue(called);
-            Assert.AreSame(habaneroMenu.ControlFactory, controlFactoryPassedToCreator);
-        }
-
-        [Test]
-        public void TestCustomMenuHandlerTakesPrecedence()
-        {
-            //---------------Set up test pack-------------------
-            HabaneroMenu habaneroMenu = new HabaneroMenu("Main");
-            HabaneroMenu submenu = habaneroMenu.AddSubMenu(TestUtil.GetRandomString());
-            HabaneroMenu.Item menuItem = submenu.AddMenuItem(TestUtil.GetRandomString());
-            bool customHandlerCalled = false;
-            EventHandler customerHandler = delegate { customHandlerCalled = true; };
-            bool formControlHandlerCalled = false;
-            FormControlCreator formControlCreatorDelegate = delegate
-                                                                {
-                                                                    formControlHandlerCalled = true;
-                                                                    return CreateFormControlStub();
-                                                                };
-            menuItem.CustomHandler += customerHandler;
-            menuItem.FormControlCreator += formControlCreatorDelegate;
-            IMenuBuilder menuBuilder = CreateMenuBuilder();
-            //---------------Execute Test ----------------------
-            IMainMenuHabanero menu = menuBuilder.BuildMainMenu(habaneroMenu);
-            IMenuItem formsMenuItem = menu.MenuItems[0].MenuItems[0];
-            formsMenuItem.PerformClick();
-
-            //---------------Test Result -----------------------
-            Assert.IsFalse(formControlHandlerCalled);
-            Assert.IsTrue(customHandlerCalled);
-        }
-
-        [Test]
-        public void TestHandlesError_FromCustomHandler()
-        {
-            //---------------Set up test pack-------------------
-            MockExceptionNotifier exceptionNotifier = new MockExceptionNotifier();
-            GlobalRegistry.UIExceptionNotifier = exceptionNotifier;
-            Exception exception = new Exception();
-            HabaneroMenu habaneroMenu = CreateHabaneroMenuFullySetup();
-            HabaneroMenu submenu = habaneroMenu.AddSubMenu(TestUtil.GetRandomString());
-            HabaneroMenu.Item menuItem = submenu.AddMenuItem(TestUtil.GetRandomString());
-            menuItem.CustomHandler += delegate { throw exception; };
-            IMenuBuilder menuBuilder = CreateMenuBuilder();
-            IMainMenuHabanero menu = menuBuilder.BuildMainMenu(habaneroMenu);
-            IMenuItem formsMenuItem = menu.MenuItems[0].MenuItems[0];
-
-            //-------------Assert Preconditions -------------
-            Assert.IsNull(exceptionNotifier.Exception);
-            Assert.IsNull(exceptionNotifier.FurtherMessage);
-            Assert.IsNull(exceptionNotifier.Title);
-
-            //---------------Execute Test ----------------------
-            formsMenuItem.PerformClick();
-
-            //---------------Test Result -----------------------
-            Assert.AreEqual(exception, exceptionNotifier.Exception);
-            Assert.IsNull(null, exceptionNotifier.FurtherMessage);
-            Assert.IsNull(null, exceptionNotifier.Title);
-        }
-
-        [Test]
-        public void TestHandlesError_FromFormControlCreator()
-        {
-            //---------------Set up test pack-------------------
-            MockExceptionNotifier exceptionNotifier = new MockExceptionNotifier();
-            GlobalRegistry.UIExceptionNotifier = exceptionNotifier;
-            Exception exception = new Exception();
-            HabaneroMenu habaneroMenu = CreateHabaneroMenuFullySetup();
-            HabaneroMenu submenu = habaneroMenu.AddSubMenu(TestUtil.GetRandomString());
-            HabaneroMenu.Item menuItem = submenu.AddMenuItem(TestUtil.GetRandomString());
-            menuItem.FormControlCreator += delegate { throw exception; };
-            IMenuBuilder menuBuilder = CreateMenuBuilder();
-            IMainMenuHabanero menu = menuBuilder.BuildMainMenu(habaneroMenu);
-            IMenuItem formsMenuItem = menu.MenuItems[0].MenuItems[0];
-            menu.DockInForm(habaneroMenu.Form);
-
-            //-------------Assert Preconditions -------------
-            Assert.IsNull(exceptionNotifier.Exception);
-            Assert.IsNull(exceptionNotifier.FurtherMessage);
-            Assert.IsNull(exceptionNotifier.Title);
-
-            //---------------Execute Test ----------------------
-            formsMenuItem.PerformClick();
-
-            //---------------Test Result -----------------------
-            Assert.AreEqual(exception, exceptionNotifier.Exception);
-            Assert.IsNull(null, exceptionNotifier.FurtherMessage);
-            Assert.IsNull(null, exceptionNotifier.Title);
-        }
-
-        [Test]
-        public void TestHandlesError_FromControlManagerCreator()
-        {
-            //---------------Set up test pack-------------------
-            MockExceptionNotifier exceptionNotifier = new MockExceptionNotifier();
-            GlobalRegistry.UIExceptionNotifier = exceptionNotifier;
-            Exception exception = new Exception();
-            HabaneroMenu habaneroMenu = CreateHabaneroMenuFullySetup();
-            HabaneroMenu submenu = habaneroMenu.AddSubMenu(TestUtil.GetRandomString());
-            HabaneroMenu.Item menuItem = submenu.AddMenuItem(TestUtil.GetRandomString());
-            menuItem.ControlManagerCreator += delegate { throw exception; };
-            IMenuBuilder menuBuilder = CreateMenuBuilder();
-            IMainMenuHabanero menu = menuBuilder.BuildMainMenu(habaneroMenu);
-            IMenuItem formsMenuItem = menu.MenuItems[0].MenuItems[0];
-            menu.DockInForm(habaneroMenu.Form);
-
-            //-------------Assert Preconditions -------------
-            Assert.IsNull(exceptionNotifier.Exception);
-            Assert.IsNull(exceptionNotifier.FurtherMessage);
-            Assert.IsNull(exceptionNotifier.Title);
-
-            //---------------Execute Test ----------------------
-            formsMenuItem.PerformClick();
-
-            //---------------Test Result -----------------------
-            Assert.AreEqual(exception, exceptionNotifier.Exception);
-            Assert.IsNull(null, exceptionNotifier.FurtherMessage);
-            Assert.IsNull(null, exceptionNotifier.Title);
-        }
-
-        [Test]
-        public void TestClickMenuItemDocksControlInForm()
-        {
-            //---------------Set up test pack-------------------
-            HabaneroMenu habaneroMenu = CreateHabaneroMenuFullySetup();
-            IControlHabanero frm = habaneroMenu.Form;
-            HabaneroMenu submenu = habaneroMenu.AddSubMenu(TestUtil.GetRandomString());
-            HabaneroMenu.Item menuItem = submenu.AddMenuItem(TestUtil.GetRandomString());
-            IFormControl expectedFormControl = CreateFormControlStub();
-            menuItem.FormControlCreator += (() => expectedFormControl);
-            IMenuBuilder menuBuilder = CreateMenuBuilder();
-            IMainMenuHabanero menu = menuBuilder.BuildMainMenu(habaneroMenu);
-            menu.DockInForm(habaneroMenu.Form);
-            IMenuItem formsMenuItem = menu.MenuItems[0].MenuItems[0];
-
-            //---------------Execute Test ----------------------
-            formsMenuItem.PerformClick();
-
-            //---------------Test Result -----------------------
-            AssertControlDockedInForm((IControlHabanero)expectedFormControl, frm);
-        }
-
-        [Test]
-        public void TestClickMenuItemTwiceOnlyLeavesSameControlDocked()
-        {
-            //---------------Set up test pack-------------------
-            HabaneroMenu habaneroMenu = CreateHabaneroMenuFullySetup();
-            HabaneroMenu submenu = habaneroMenu.AddSubMenu(TestUtil.GetRandomString());
-            HabaneroMenu.Item menuItem = submenu.AddMenuItem(TestUtil.GetRandomString());
-            IFormControl expectedFormControl = CreateFormControlStub();
-            menuItem.FormControlCreator += (() => expectedFormControl);
-            IMenuBuilder menuBuilder = CreateMenuBuilder();
-            IMainMenuHabanero menu = menuBuilder.BuildMainMenu(habaneroMenu);
-            menu.DockInForm(habaneroMenu.Form);
-            IMenuItem formsMenuItem = menu.MenuItems[0].MenuItems[0];
-            formsMenuItem.PerformClick();
-
-            //-------------Assert Preconditions -------------
-            AssertControlDockedInForm((IControlHabanero)expectedFormControl, habaneroMenu.Form);
-
-            //---------------Execute Test ----------------------
-            formsMenuItem.PerformClick();
-
-            //---------------Test Result -----------------------
-            AssertControlDockedInForm((IControlHabanero)expectedFormControl, habaneroMenu.Form);
-        }
-
-        [Test]
-        public void TestClickSecondItemDocksNewControlInForm()
-        {
-            //---------------Set up test pack-------------------
-
-            HabaneroMenu habaneroMenu = CreateHabaneroMenuFullySetup();
-            HabaneroMenu submenu = habaneroMenu.AddSubMenu(TestUtil.GetRandomString());
-            HabaneroMenu.Item menuItem1 = submenu.AddMenuItem(TestUtil.GetRandomString());
-            IFormControl expectedFormControl1 = CreateFormControlStub();
-            menuItem1.FormControlCreator += (() => expectedFormControl1);
-            HabaneroMenu.Item menuItem2 = submenu.AddMenuItem(TestUtil.GetRandomString());
-            IFormControl expectedFormControl2 = CreateFormControlStub();
-            menuItem2.FormControlCreator += (() => expectedFormControl2);
-
-            IMenuBuilder menuBuilder = CreateMenuBuilder();
-            IMainMenuHabanero menu = menuBuilder.BuildMainMenu(habaneroMenu);
-            menu.DockInForm(habaneroMenu.Form);
-            IMenuItem formsMenuItem1 = menu.MenuItems[0].MenuItems[0];
-            IMenuItem formsMenuItem2 = menu.MenuItems[0].MenuItems[1];
-            formsMenuItem1.PerformClick();
-
-            //-------------Assert Preconditions -------------
-            AssertControlDockedInForm((IControlHabanero)expectedFormControl1, habaneroMenu.Form);
-
-            //---------------Execute Test ----------------------
-            formsMenuItem2.PerformClick();
-
-            //---------------Test Result -----------------------
-            AssertControlDockedInForm((IControlHabanero)expectedFormControl2, habaneroMenu.Form);
-        }
-
-<<<<<<< HEAD
-
-        protected virtual void AssertControlDockedInForm(IControlHabanero control, IControlHabanero form)
-        {
-            Assert.AreEqual(1, form.Controls.Count, "No container control found in form");
-            IControlHabanero splitCntrl = form.Controls[0];
-            Assert.IsInstanceOf(typeof(ISplitContainer), splitCntrl);
-            Gizmox.WebGUI.Forms.SplitContainer splitContainerVWG = (Gizmox.WebGUI.Forms.SplitContainer)splitCntrl;
-
-            Gizmox.WebGUI.Forms.SplitterPanel panel2 = splitContainerVWG.Panel2;
-            Assert.AreEqual(1, panel2.Controls.Count);
-            IControlHabanero editorControl = (IControlHabanero) panel2.Controls[0];
-            Assert.IsInstanceOf(typeof(IMainEditorPanel), editorControl);
-            IMainEditorPanel mainEditorPanel = (IMainEditorPanel)editorControl;
-            IControlHabanero contentControl = mainEditorPanel.EditorPanel;
-
-            Assert.AreEqual(1, contentControl.Controls.Count);
-            Assert.AreSame(control, contentControl.Controls[0]);
-            Assert.AreEqual(Habanero.UI.Base.DockStyle.Fill, control.Dock);
-        }
-
-
-        private class FormControlStubVWG : UserControlVWG, IFormControlStub
-        {
-            public void SetForm(IFormHabanero form)
-            {
-                SetFormCalled = true;
-                SetFormArgument = form;
-            }
-
-            public IFormHabanero SetFormArgument { get; private set; }
-
-            public bool SetFormCalled { get; private set; }
-        }
-
-=======
-     
->>>>>>> 179349e8
-        protected virtual bool IsMenuDocked(IMainMenuHabanero menu, IControlHabanero form)
-        {
-            return form.Controls.Count == 1;
-        }
-
-        public interface IFormControlStub : IFormControl
-        {
-            IFormHabanero SetFormArgument { get; }
-            bool SetFormCalled { get; }
-        }
-
-        public class ControlManagerStub : IControlManager
-        {
-            private readonly IControlFactory _controlFactory;
-            private readonly IControlHabanero _control;
-
-            public ControlManagerStub(IControlFactory controlFactory)
-            {
-                _controlFactory = controlFactory;
-                _control = _controlFactory.CreateControl();
-            }
-
-            public IControlHabanero Control
-            {
-                get { return _control; }
-            }
-        }
-
-        protected virtual IControlFactory GetControlFactory()
-        {
-            IControlFactory factory = CreateControlFactory();
-            GlobalUIRegistry.ControlFactory = factory;
-            return factory;
-        }
-    }
-
-<<<<<<< HEAD
-        [Test]
-        public override void Test_DockMenuInForm_ShouldSetUpSplitterPanels()
-        {
-            //---------------Set up test pack-------------------
-            HabaneroMenu habaneroMenu = CreateHabaneroMenuFullySetup();
-            HabaneroMenu submenu = habaneroMenu.AddSubMenu(TestUtil.GetRandomString());
-            submenu.AddMenuItem(TestUtil.GetRandomString());
-            IMenuBuilder menuBuilder = CreateMenuBuilder();
-            IControlHabanero form = habaneroMenu.Form;
-            IMainMenuHabanero menu = menuBuilder.BuildMainMenu(habaneroMenu);
-            form.Size = new Size(460, 900);
-            //-------------Assert Preconditions -------------
-            Assert.IsFalse(IsMenuDocked(menu, form));
-            //---------------Execute Test ----------------------
-            menu.DockInForm(form);
-            //---------------Test Result -----------------------
-            IControlHabanero control = form.Controls[0];
-            Assert.IsInstanceOf(typeof(ISplitContainer), control);
-            System.Windows.Forms.SplitContainer splitContainerVWG = (System.Windows.Forms.SplitContainer)control;
-            System.Windows.Forms.SplitterPanel panel1 = splitContainerVWG.Panel1;
-            Assert.AreEqual(250, panel1.Width);
-            Assert.AreEqual(1, panel1.Controls.Count);
-            IControlHabanero menuControl = (IControlHabanero)panel1.Controls[0];
-            Assert.IsInstanceOf(typeof(ICollapsiblePanelGroupControl), menuControl);
-            panel1.Size = new Size(121, 333);
-            Assert.AreEqual(panel1.Width, menuControl.Width);
-
-            System.Windows.Forms.SplitterPanel panel2 = splitContainerVWG.Panel2;
-            Assert.AreEqual(1, panel2.Controls.Count);
-            IControlHabanero editorControl = (IControlHabanero)panel2.Controls[0];
-            Assert.IsInstanceOf(typeof(IMainEditorPanel), editorControl);
-            panel2.Size = new Size(321, 514);
-            Assert.AreEqual(panel2.Width, editorControl.Width);
-            Assert.AreEqual(panel2.Height, editorControl.Height);
-        }
-
-        protected override void AssertControlDockedInForm(IControlHabanero control, IControlHabanero form)
-        {
-            Assert.AreEqual(1, form.Controls.Count, "No container control found in form");
-            IControlHabanero splitCntrl = form.Controls[0];
-            Assert.IsInstanceOf(typeof(ISplitContainer), splitCntrl);
-            System.Windows.Forms.SplitContainer splitContainerVWG = (System.Windows.Forms.SplitContainer)splitCntrl;
-
-            System.Windows.Forms.SplitterPanel panel2 = splitContainerVWG.Panel2;
-            Assert.AreEqual(1, panel2.Controls.Count);
-            IControlHabanero editorControl = (IControlHabanero)panel2.Controls[0];
-            Assert.IsInstanceOf(typeof(IMainEditorPanel), editorControl);
-            IMainEditorPanel mainEditorPanel = (IMainEditorPanel)editorControl;
-            IControlHabanero contentControl = mainEditorPanel.EditorPanel;
-
-            Assert.AreEqual(1, contentControl.Controls.Count);
-            Assert.AreSame(control, contentControl.Controls[0]);
-            Assert.AreEqual(Habanero.UI.Base.DockStyle.Fill, control.Dock);
-        }
-    }
-=======
-   
-
-  
->>>>>>> 179349e8
+using System;
+using System.Drawing;
+using Habanero.Base;
+using Habanero.BO;
+using Habanero.BO.ClassDefinition;
+using Habanero.BO.Loaders;
+using Habanero.Test.Structure;
+using Habanero.UI.Base;
+
+
+using NUnit.Framework;
+
+namespace Habanero.Test.UI.Base
+{
+    public abstract class TestCollapsibleMenuBuilder
+    {
+        [SetUp]
+        public void SetupTest()
+        {
+            BORegistry.DataAccessor = new DataAccessorInMemory();
+        }
+
+        [TestFixtureSetUp]
+        public void SetupFixture()
+        {
+            ClassDef.ClassDefs.Clear();
+            ClassDef.ClassDefs.Add(new XmlClassDefsLoader(BOBroker.GetClassDefsXml(), new DtdLoader(), new DefClassFactory()).LoadClassDefs());
+            BORegistry.DataAccessor = new DataAccessorInMemory();
+            GlobalUIRegistry.ControlFactory = GetControlFactory();
+            GlobalRegistry.UIExceptionNotifier = new RethrowingExceptionNotifier();
+        }
+
+        protected abstract IControlFactory CreateControlFactory();
+        protected abstract IFormControlStub CreateFormControlStub();
+        protected abstract IMenuBuilder CreateMenuBuilder();
+        protected abstract void AssertControlDockedInForm(IControlHabanero control, IControlHabanero form);
+
+        protected HabaneroMenu CreateHabaneroMenuFullySetup()
+        {
+            IControlFactory controlFactory = GetControlFactory();
+            IFormHabanero form = controlFactory.CreateForm();
+            return new HabaneroMenu("Main", form, controlFactory);
+        }
+
+        [Test]
+        public void Test_Construct_CollapsibleMenuBuilder()
+        {
+            //---------------Set up test pack-------------------
+
+            //---------------Assert Precondition----------------
+
+            //---------------Execute Test ----------------------
+            IMenuBuilder menuBuilder = CreateMenuBuilder();
+            //---------------Test Result -----------------------
+            Assert.IsInstanceOfType(typeof(IMenuBuilder), menuBuilder);
+        }
+
+        [Test]
+        public void Test_BuildMainMenu()
+        {
+            //---------------Set up test pack-------------------
+            HabaneroMenu habaneroMenu = new HabaneroMenu("Main");
+            IMenuBuilder menuBuilder = CreateMenuBuilder();
+            //---------------Assert Precondition----------------
+
+            //---------------Execute Test ----------------------
+            IMainMenuHabanero menu = menuBuilder.BuildMainMenu(habaneroMenu);
+            //---------------Test Result -----------------------
+            Assert.IsNotNull(menu);
+            Assert.AreEqual(habaneroMenu.Name, menu.Name);
+        }
+
+        [Test]
+        public void TestSimpleMenuStructure_AddsCollapsiblePanels()
+        {
+            //---------------Set up test pack-------------------
+            HabaneroMenu habaneroMenu = new HabaneroMenu("Main");
+            string subMenuName = TestUtil.GetRandomString();
+            HabaneroMenu submenu = habaneroMenu.AddSubMenu(subMenuName);
+            string menuItemName = TestUtil.GetRandomString();
+            submenu.AddMenuItem(menuItemName);
+
+
+            IMenuBuilder menuBuilder = CreateMenuBuilder();
+            //---------------Assert Preconditions---------------
+            Assert.AreEqual(1, habaneroMenu.Submenus.Count);
+            //---------------Execute Test ----------------------
+            IMainMenuHabanero menu = menuBuilder.BuildMainMenu(habaneroMenu);
+            //---------------Test Result -----------------------
+            Assert.IsInstanceOf(typeof(ICollapsiblePanelGroupControl), menu);
+            ICollapsiblePanelGroupControl menuAsCP = (ICollapsiblePanelGroupControl)menu;
+            Assert.AreEqual(1, menuAsCP.PanelsList.Count);
+            ICollapsiblePanel collapsiblePanel = menuAsCP.PanelsList[0];
+            Assert.IsNotNull(collapsiblePanel);
+            Assert.IsNotNull(collapsiblePanel.ContentControl);
+            Assert.AreEqual(1, collapsiblePanel.ContentControl.Controls.Count);
+        }
+
+        [Test]
+        public void Test_BuildMainMenu_TwoSubMenus_ShouldCreateSubMenusAndLeafMenuItems()
+        {
+            //---------------Set up test pack-------------------
+            HabaneroMenu habaneroMenu = new HabaneroMenu("Main");
+            string subMenuName = TestUtil.GetRandomString();
+            HabaneroMenu submenu = habaneroMenu.AddSubMenu(subMenuName);
+            string menuItemName = TestUtil.GetRandomString();
+            submenu.AddMenuItem(menuItemName);
+            HabaneroMenu submenu2 = habaneroMenu.AddSubMenu(TestUtil.GetRandomString());
+            submenu2.AddMenuItem(TestUtil.GetRandomString());
+            submenu2.AddMenuItem(TestUtil.GetRandomString());
+
+            IMenuBuilder menuBuilder = CreateMenuBuilder();
+            //---------------Assert Preconditions---------------
+            Assert.AreEqual(2, habaneroMenu.Submenus.Count);
+            //---------------Execute Test ----------------------
+            IMainMenuHabanero menu = menuBuilder.BuildMainMenu(habaneroMenu);
+            //---------------Test Result -----------------------
+            Assert.IsInstanceOf(typeof(ICollapsiblePanelGroupControl), menu);
+            ICollapsiblePanelGroupControl menuAsCP = (ICollapsiblePanelGroupControl)menu;
+            Assert.AreEqual(2, menuAsCP.PanelsList.Count);
+            ICollapsiblePanel collapsiblePanel1 = menuAsCP.PanelsList[0];
+            Assert.AreEqual(subMenuName, collapsiblePanel1.CollapseButton.Text);
+            Assert.IsNotNull(collapsiblePanel1);
+            Assert.IsNotNull(collapsiblePanel1.ContentControl);
+            Assert.AreEqual(1, collapsiblePanel1.ContentControl.Controls.Count);
+
+            ICollapsiblePanel collapsiblePanel2 = menuAsCP.PanelsList[1];
+            Assert.AreEqual(submenu2.Name, collapsiblePanel2.Text);
+            Assert.AreEqual(submenu2.Name, collapsiblePanel2.Name);
+            Assert.AreEqual(submenu2.Name, collapsiblePanel2.CollapseButton.Text);
+
+            Assert.IsNotNull(collapsiblePanel2);
+            Assert.IsNotNull(collapsiblePanel2.ContentControl);
+            Assert.AreEqual(2, collapsiblePanel2.ContentControl.Controls.Count);
+
+            Assert.GreaterOrEqual(collapsiblePanel1.Top, collapsiblePanel2.Top + collapsiblePanel2.Height, "The collapsible panel are put in reverse order.");
+        }
+
+        [Test]
+        public void TestSimpleMenuStructure()
+        {
+            //---------------Set up test pack-------------------
+            HabaneroMenu habaneroMenu = new HabaneroMenu("Main");
+            string subMenuName = TestUtil.GetRandomString();
+            HabaneroMenu submenu = habaneroMenu.AddSubMenu(subMenuName);
+            string menuItemName = TestUtil.GetRandomString();
+            submenu.AddMenuItem(menuItemName);
+            IMenuBuilder menuBuilder = CreateMenuBuilder();
+            //---------------Assert Preconditions---------------
+            Assert.AreEqual(1, habaneroMenu.Submenus.Count);
+            //---------------Execute Test ----------------------
+            IMainMenuHabanero menu = menuBuilder.BuildMainMenu(habaneroMenu);
+            //---------------Test Result -----------------------
+            Assert.AreEqual(1, menu.MenuItems.Count);
+            Assert.AreEqual(subMenuName, menu.MenuItems[0].Text);
+            Assert.AreEqual(1, menu.MenuItems[0].MenuItems.Count);
+            Assert.AreEqual(menuItemName, menu.MenuItems[0].MenuItems[0].Text);
+        }
+
+        [Test]
+        public void TestMultipleSubmenus()
+        {
+            //---------------Set up test pack-------------------
+            HabaneroMenu habaneroMenu = new HabaneroMenu("Main");
+            string subMenuName1 = TestUtil.GetRandomString();
+            HabaneroMenu submenu1 = habaneroMenu.AddSubMenu(subMenuName1);
+            string subMenuName2 = TestUtil.GetRandomString();
+            HabaneroMenu submenu2 = habaneroMenu.AddSubMenu(subMenuName2);
+            submenu1.AddMenuItem(TestUtil.GetRandomString());
+            submenu2.AddMenuItem(TestUtil.GetRandomString());
+            submenu2.AddMenuItem(TestUtil.GetRandomString());
+            IMenuBuilder menuBuilder = CreateMenuBuilder();
+            //---------------Execute Test ----------------------
+            IMainMenuHabanero menu = menuBuilder.BuildMainMenu(habaneroMenu);
+            //---------------Test Result -----------------------
+            Assert.AreEqual(2, menu.MenuItems.Count);
+            Assert.AreEqual(subMenuName1, menu.MenuItems[0].Text);
+            Assert.AreEqual(1, menu.MenuItems[0].MenuItems.Count);
+            Assert.AreEqual(subMenuName2, menu.MenuItems[1].Text);
+            Assert.AreEqual(2, menu.MenuItems[1].MenuItems.Count);
+        }
+
+        [Test]
+        public void TestMultipleItems()
+        {
+            //---------------Set up test pack-------------------
+            HabaneroMenu habaneroMenu = new HabaneroMenu("Main");
+            string subMenuName = TestUtil.GetRandomString();
+            HabaneroMenu submenu = habaneroMenu.AddSubMenu(subMenuName);
+            string menuItemName1 = TestUtil.GetRandomString();
+            submenu.AddMenuItem(menuItemName1);
+            string menuItemName2 = TestUtil.GetRandomString();
+            submenu.AddMenuItem(menuItemName2);
+            IMenuBuilder menuBuilder = CreateMenuBuilder();
+            //---------------Execute Test ----------------------
+            IMainMenuHabanero menu = menuBuilder.BuildMainMenu(habaneroMenu);
+            //---------------Test Result -----------------------
+            Assert.AreEqual(1, menu.MenuItems.Count);
+            Assert.AreEqual(2, menu.MenuItems[0].MenuItems.Count);
+            Assert.AreEqual(menuItemName1, menu.MenuItems[0].MenuItems[0].Text);
+            Assert.AreEqual(menuItemName2, menu.MenuItems[0].MenuItems[1].Text);
+            //---------------Tear Down -------------------------          
+        }
+
+        [Test]
+        public void TestMultiLevels()
+        {
+            //---------------Set up test pack-------------------
+            HabaneroMenu habaneroMenu = new HabaneroMenu("Main");
+            string subMenuName = TestUtil.GetRandomString();
+            HabaneroMenu submenu = habaneroMenu.AddSubMenu(subMenuName);
+            string menuItemName1 = TestUtil.GetRandomString();
+            submenu.AddMenuItem(menuItemName1);
+
+            string subsubMenuName = TestUtil.GetRandomString();
+            HabaneroMenu subsubmenu = submenu.AddSubMenu(subsubMenuName);
+
+            string menuItemName2 = TestUtil.GetRandomString();
+            subsubmenu.AddMenuItem(menuItemName2);
+            IMenuBuilder menuBuilder = CreateMenuBuilder();
+            //---------------Execute Test ----------------------
+            IMainMenuHabanero menu = menuBuilder.BuildMainMenu(habaneroMenu);
+            //---------------Test Result -----------------------
+            Assert.AreEqual(1, menu.MenuItems.Count);
+            IMenuItem createdSubMenu = menu.MenuItems[0];
+            Assert.AreEqual(2, createdSubMenu.MenuItems.Count);
+            IMenuItem createdSubsubMenu = createdSubMenu.MenuItems[0];
+            Assert.AreEqual(1, createdSubsubMenu.MenuItems.Count);
+            Assert.AreEqual(menuItemName1, createdSubMenu.MenuItems[1].Text);
+            Assert.AreEqual(menuItemName2, createdSubsubMenu.MenuItems[0].Text);
+        }
+
+        [Test]
+        public void TestDockMenuInForm()
+        {
+            //---------------Set up test pack-------------------
+            HabaneroMenu habaneroMenu = CreateHabaneroMenuFullySetup();
+            HabaneroMenu submenu = habaneroMenu.AddSubMenu(TestUtil.GetRandomString());
+            submenu.AddMenuItem(TestUtil.GetRandomString());
+            IMenuBuilder menuBuilder = CreateMenuBuilder();
+            IControlHabanero form = habaneroMenu.Form;
+            IMainMenuHabanero menu = menuBuilder.BuildMainMenu(habaneroMenu);
+            //-------------Assert Preconditions -------------
+            Assert.IsFalse(IsMenuDocked(menu, form));
+            //---------------Execute Test ----------------------
+            menu.DockInForm(form);
+            //---------------Test Result -----------------------
+            Assert.IsTrue(IsMenuDocked(menu, form));
+            IControlHabanero control = form.Controls[0];
+            Assert.IsInstanceOf(typeof(ISplitContainer), control);
+        }
+
+        [Test]
+        public void Test_DockMenuInForm_FormNull_ShouldRaiseError()
+        {
+            //---------------Set up test pack-------------------
+            HabaneroMenu habaneroMenu = CreateHabaneroMenuFullySetup();
+            HabaneroMenu submenu = habaneroMenu.AddSubMenu(TestUtil.GetRandomString());
+            submenu.AddMenuItem(TestUtil.GetRandomString());
+            IMenuBuilder menuBuilder = CreateMenuBuilder();
+            IMainMenuHabanero menu = menuBuilder.BuildMainMenu(habaneroMenu);
+            //-------------Assert Preconditions -------------
+            //---------------Execute Test ----------------------
+            try
+            {
+                menu.DockInForm(null);
+                Assert.Fail("expected ArgumentNullException");
+            }
+                //---------------Test Result -----------------------
+            catch (ArgumentNullException ex)
+            {
+                StringAssert.Contains("Value cannot be null", ex.Message);
+                StringAssert.Contains("form", ex.ParamName);
+            }
+        }
+
+      
+
+        [Test]
+        public void Test_PerformClick_NoCreatorsCalledWhenMenuFormNotSet()
+        {
+            //---------------Set up test pack-------------------
+            HabaneroMenu habaneroMenu = new HabaneroMenu("Main");
+            HabaneroMenu submenu = habaneroMenu.AddSubMenu(TestUtil.GetRandomString());
+            HabaneroMenu.Item menuItem = submenu.AddMenuItem(TestUtil.GetRandomString());
+            bool called = false;
+            menuItem.FormControlCreator = delegate
+                                              {
+                                                  called = true;
+                                                  return CreateFormControlStub();
+                                              };
+            menuItem.ControlManagerCreator = delegate
+                                                 {
+                                                     called = true;
+                                                     return new ControlManagerStub(GetControlFactory());
+                                                 };
+            IMenuBuilder menuBuilder = CreateMenuBuilder();
+            IMainMenuHabanero menu = menuBuilder.BuildMainMenu(habaneroMenu);
+            //---------------Assert Precondition ---------------
+            Assert.IsNull(menuItem.Form);
+            //---------------Execute Test ----------------------
+            IMenuItem formsMenuItem = menu.MenuItems[0].MenuItems[0];
+            formsMenuItem.PerformClick();
+
+            //---------------Test Result -----------------------
+            Assert.IsFalse(called);
+        }
+
+        [Test]
+        public virtual void Test_Click_WhenFormControlCreatorSet_ShouldCallSetFormOnFormControl()
+        {
+            //---------------Set up test pack-------------------
+            HabaneroMenu habaneroMenu = CreateHabaneroMenuFullySetup();
+            HabaneroMenu submenu = habaneroMenu.AddSubMenu(TestUtil.GetRandomString());
+            HabaneroMenu.Item menuItem = submenu.AddMenuItem(TestUtil.GetRandomString());
+
+            bool creatorCalled = false;
+            IFormControlStub formControlStub = CreateFormControlStub();
+            FormControlCreator formControlCreatorDelegate = delegate
+                                                                {
+                                                                    creatorCalled = true;
+                                                                    return formControlStub;
+                                                                };
+            menuItem.FormControlCreator += formControlCreatorDelegate;
+            IMenuBuilder menuBuilder = CreateMenuBuilder();
+            IMainMenuHabanero menu = menuBuilder.BuildMainMenu(habaneroMenu);
+            menu.DockInForm(habaneroMenu.Form);
+            IMenuItem formsMenuItem = menu.MenuItems[0].MenuItems[0];
+            //--------------- Test Preconditions ----------------
+            Assert.IsFalse(creatorCalled);
+            Assert.IsFalse(formControlStub.SetFormCalled);
+            Assert.IsNull(formControlStub.SetFormArgument);
+            //---------------Execute Test ----------------------
+            formsMenuItem.PerformClick();
+
+            //---------------Test Result -----------------------
+            Assert.IsTrue(creatorCalled);
+            Assert.IsTrue(formControlStub.SetFormCalled);
+            //The MenuBuilderVWG sites the control on a UserControl instead of a form (VWG does not support MDI Children), so this next assert would fail.
+            //Assert.IsNotNull(formControlStub.SetFormArgument);
+        }
+
+        [Test]
+        public void Test_PerformClick_WhenMenuFormHasNoControlSet_ShouldNotCallCreators()
+        {
+            //---------------Set up test pack-------------------
+            HabaneroMenu habaneroMenu = new HabaneroMenu("Main", GetControlFactory().CreateForm(), GetControlFactory());
+            HabaneroMenu submenu = habaneroMenu.AddSubMenu(TestUtil.GetRandomString());
+            HabaneroMenu.Item menuItem = submenu.AddMenuItem(TestUtil.GetRandomString());
+            bool called = false;
+            menuItem.FormControlCreator = delegate
+                                              {
+                                                  called = true;
+                                                  return CreateFormControlStub();
+                                              };
+            menuItem.ControlManagerCreator = delegate
+                                                 {
+                                                     called = true;
+                                                     return new ControlManagerStub(GetControlFactory());
+                                                 };
+            IMenuBuilder menuBuilder = CreateMenuBuilder();
+            IMainMenuHabanero menu = menuBuilder.BuildMainMenu(habaneroMenu);
+            //---------------Assert Precondition ---------------
+            Assert.IsNotNull(menuItem.Form);
+            Assert.AreEqual(0, menuItem.Form.Controls.Count);
+            //---------------Execute Test ----------------------
+            IMenuItem formsMenuItem = menu.MenuItems[0].MenuItems[0];
+            formsMenuItem.PerformClick();
+            //---------------Test Result -----------------------
+            Assert.IsFalse(called);
+        }
+
+        [Test]
+        public void TestFormControlCreatorCalledOnClickIfSet()
+        {
+            //---------------Set up test pack-------------------
+            HabaneroMenu habaneroMenu = CreateHabaneroMenuFullySetup();
+            HabaneroMenu submenu = habaneroMenu.AddSubMenu(TestUtil.GetRandomString());
+            HabaneroMenu.Item menuItem = submenu.AddMenuItem(TestUtil.GetRandomString());
+            bool called = false;
+            FormControlCreator formControlCreatorDelegate = delegate
+                                                                {
+                                                                    called = true;
+                                                                    return CreateFormControlStub();
+                                                                };
+            menuItem.FormControlCreator += formControlCreatorDelegate;
+            IMenuBuilder menuBuilder = CreateMenuBuilder();
+            IMainMenuHabanero menu = menuBuilder.BuildMainMenu(habaneroMenu);
+            menu.DockInForm(habaneroMenu.Form);
+            IMenuItem formsMenuItem = menu.MenuItems[0].MenuItems[0];
+
+            //---------------Execute Test ----------------------
+            formsMenuItem.PerformClick();
+
+            //---------------Test Result -----------------------
+            Assert.IsTrue(called);
+            //---------------Tear Down -------------------------          
+        }
+
+        [Test]
+        public void TestCustomMenuHandlerCalledIfSet()
+        {
+            //---------------Set up test pack-------------------
+            HabaneroMenu habaneroMenu = new HabaneroMenu("Main");
+            HabaneroMenu submenu = habaneroMenu.AddSubMenu(TestUtil.GetRandomString());
+            HabaneroMenu.Item menuItem = submenu.AddMenuItem(TestUtil.GetRandomString());
+            bool called = false;
+            System.EventHandler customerHandler = delegate { called = true; };
+            menuItem.CustomHandler += customerHandler;
+            IMenuBuilder menuBuilder = CreateMenuBuilder();
+            //---------------Execute Test ----------------------
+            IMainMenuHabanero menu = menuBuilder.BuildMainMenu(habaneroMenu);
+            IMenuItem formsMenuItem = menu.MenuItems[0].MenuItems[0];
+            formsMenuItem.PerformClick();
+
+            //---------------Test Result -----------------------
+            Assert.IsTrue(called);
+            //---------------Tear Down -------------------------                
+        }
+
+        [Test]
+        public void TestControlManagerCreatorCalledIfSet()
+        {
+            //---------------Set up test pack-------------------
+            HabaneroMenu habaneroMenu = CreateHabaneroMenuFullySetup();
+            HabaneroMenu submenu = habaneroMenu.AddSubMenu(TestUtil.GetRandomString());
+            HabaneroMenu.Item menuItem = submenu.AddMenuItem(TestUtil.GetRandomString());
+            bool called = false;
+            IControlFactory controlFactoryPassedToCreator = null;
+            ControlManagerCreator formControlCreatorDelegate = delegate(IControlFactory controlFactory)
+                                                                   {
+                                                                       called = true;
+                                                                       controlFactoryPassedToCreator = controlFactory;
+                                                                       return new ControlManagerStub(controlFactory);
+                                                                   };
+            menuItem.ControlManagerCreator += formControlCreatorDelegate;
+            IMenuBuilder menuBuilder = CreateMenuBuilder();
+            IMainMenuHabanero menu = menuBuilder.BuildMainMenu(habaneroMenu);
+            menu.DockInForm(habaneroMenu.Form);
+            IMenuItem formsMenuItem = menu.MenuItems[0].MenuItems[0];
+
+            //---------------Execute Test ----------------------
+            formsMenuItem.PerformClick();
+
+            //---------------Test Result -----------------------
+            Assert.IsTrue(called);
+            Assert.AreSame(habaneroMenu.ControlFactory, controlFactoryPassedToCreator);
+        }
+
+        [Test]
+        public void TestCustomMenuHandlerTakesPrecedence()
+        {
+            //---------------Set up test pack-------------------
+            HabaneroMenu habaneroMenu = new HabaneroMenu("Main");
+            HabaneroMenu submenu = habaneroMenu.AddSubMenu(TestUtil.GetRandomString());
+            HabaneroMenu.Item menuItem = submenu.AddMenuItem(TestUtil.GetRandomString());
+            bool customHandlerCalled = false;
+            EventHandler customerHandler = delegate { customHandlerCalled = true; };
+            bool formControlHandlerCalled = false;
+            FormControlCreator formControlCreatorDelegate = delegate
+                                                                {
+                                                                    formControlHandlerCalled = true;
+                                                                    return CreateFormControlStub();
+                                                                };
+            menuItem.CustomHandler += customerHandler;
+            menuItem.FormControlCreator += formControlCreatorDelegate;
+            IMenuBuilder menuBuilder = CreateMenuBuilder();
+            //---------------Execute Test ----------------------
+            IMainMenuHabanero menu = menuBuilder.BuildMainMenu(habaneroMenu);
+            IMenuItem formsMenuItem = menu.MenuItems[0].MenuItems[0];
+            formsMenuItem.PerformClick();
+
+            //---------------Test Result -----------------------
+            Assert.IsFalse(formControlHandlerCalled);
+            Assert.IsTrue(customHandlerCalled);
+        }
+
+        [Test]
+        public void TestHandlesError_FromCustomHandler()
+        {
+            //---------------Set up test pack-------------------
+            MockExceptionNotifier exceptionNotifier = new MockExceptionNotifier();
+            GlobalRegistry.UIExceptionNotifier = exceptionNotifier;
+            Exception exception = new Exception();
+            HabaneroMenu habaneroMenu = CreateHabaneroMenuFullySetup();
+            HabaneroMenu submenu = habaneroMenu.AddSubMenu(TestUtil.GetRandomString());
+            HabaneroMenu.Item menuItem = submenu.AddMenuItem(TestUtil.GetRandomString());
+            menuItem.CustomHandler += delegate { throw exception; };
+            IMenuBuilder menuBuilder = CreateMenuBuilder();
+            IMainMenuHabanero menu = menuBuilder.BuildMainMenu(habaneroMenu);
+            IMenuItem formsMenuItem = menu.MenuItems[0].MenuItems[0];
+
+            //-------------Assert Preconditions -------------
+            Assert.IsNull(exceptionNotifier.Exception);
+            Assert.IsNull(exceptionNotifier.FurtherMessage);
+            Assert.IsNull(exceptionNotifier.Title);
+
+            //---------------Execute Test ----------------------
+            formsMenuItem.PerformClick();
+
+            //---------------Test Result -----------------------
+            Assert.AreEqual(exception, exceptionNotifier.Exception);
+            Assert.IsNull(null, exceptionNotifier.FurtherMessage);
+            Assert.IsNull(null, exceptionNotifier.Title);
+        }
+
+        [Test]
+        public void TestHandlesError_FromFormControlCreator()
+        {
+            //---------------Set up test pack-------------------
+            MockExceptionNotifier exceptionNotifier = new MockExceptionNotifier();
+            GlobalRegistry.UIExceptionNotifier = exceptionNotifier;
+            Exception exception = new Exception();
+            HabaneroMenu habaneroMenu = CreateHabaneroMenuFullySetup();
+            HabaneroMenu submenu = habaneroMenu.AddSubMenu(TestUtil.GetRandomString());
+            HabaneroMenu.Item menuItem = submenu.AddMenuItem(TestUtil.GetRandomString());
+            menuItem.FormControlCreator += delegate { throw exception; };
+            IMenuBuilder menuBuilder = CreateMenuBuilder();
+            IMainMenuHabanero menu = menuBuilder.BuildMainMenu(habaneroMenu);
+            IMenuItem formsMenuItem = menu.MenuItems[0].MenuItems[0];
+            menu.DockInForm(habaneroMenu.Form);
+
+            //-------------Assert Preconditions -------------
+            Assert.IsNull(exceptionNotifier.Exception);
+            Assert.IsNull(exceptionNotifier.FurtherMessage);
+            Assert.IsNull(exceptionNotifier.Title);
+
+            //---------------Execute Test ----------------------
+            formsMenuItem.PerformClick();
+
+            //---------------Test Result -----------------------
+            Assert.AreEqual(exception, exceptionNotifier.Exception);
+            Assert.IsNull(null, exceptionNotifier.FurtherMessage);
+            Assert.IsNull(null, exceptionNotifier.Title);
+        }
+
+        [Test]
+        public void TestHandlesError_FromControlManagerCreator()
+        {
+            //---------------Set up test pack-------------------
+            MockExceptionNotifier exceptionNotifier = new MockExceptionNotifier();
+            GlobalRegistry.UIExceptionNotifier = exceptionNotifier;
+            Exception exception = new Exception();
+            HabaneroMenu habaneroMenu = CreateHabaneroMenuFullySetup();
+            HabaneroMenu submenu = habaneroMenu.AddSubMenu(TestUtil.GetRandomString());
+            HabaneroMenu.Item menuItem = submenu.AddMenuItem(TestUtil.GetRandomString());
+            menuItem.ControlManagerCreator += delegate { throw exception; };
+            IMenuBuilder menuBuilder = CreateMenuBuilder();
+            IMainMenuHabanero menu = menuBuilder.BuildMainMenu(habaneroMenu);
+            IMenuItem formsMenuItem = menu.MenuItems[0].MenuItems[0];
+            menu.DockInForm(habaneroMenu.Form);
+
+            //-------------Assert Preconditions -------------
+            Assert.IsNull(exceptionNotifier.Exception);
+            Assert.IsNull(exceptionNotifier.FurtherMessage);
+            Assert.IsNull(exceptionNotifier.Title);
+
+            //---------------Execute Test ----------------------
+            formsMenuItem.PerformClick();
+
+            //---------------Test Result -----------------------
+            Assert.AreEqual(exception, exceptionNotifier.Exception);
+            Assert.IsNull(null, exceptionNotifier.FurtherMessage);
+            Assert.IsNull(null, exceptionNotifier.Title);
+        }
+
+        [Test]
+        public void TestClickMenuItemDocksControlInForm()
+        {
+            //---------------Set up test pack-------------------
+            HabaneroMenu habaneroMenu = CreateHabaneroMenuFullySetup();
+            IControlHabanero frm = habaneroMenu.Form;
+            HabaneroMenu submenu = habaneroMenu.AddSubMenu(TestUtil.GetRandomString());
+            HabaneroMenu.Item menuItem = submenu.AddMenuItem(TestUtil.GetRandomString());
+            IFormControl expectedFormControl = CreateFormControlStub();
+            menuItem.FormControlCreator += (() => expectedFormControl);
+            IMenuBuilder menuBuilder = CreateMenuBuilder();
+            IMainMenuHabanero menu = menuBuilder.BuildMainMenu(habaneroMenu);
+            menu.DockInForm(habaneroMenu.Form);
+            IMenuItem formsMenuItem = menu.MenuItems[0].MenuItems[0];
+
+            //---------------Execute Test ----------------------
+            formsMenuItem.PerformClick();
+
+            //---------------Test Result -----------------------
+            AssertControlDockedInForm((IControlHabanero)expectedFormControl, frm);
+        }
+
+        [Test]
+        public void TestClickMenuItemTwiceOnlyLeavesSameControlDocked()
+        {
+            //---------------Set up test pack-------------------
+            HabaneroMenu habaneroMenu = CreateHabaneroMenuFullySetup();
+            HabaneroMenu submenu = habaneroMenu.AddSubMenu(TestUtil.GetRandomString());
+            HabaneroMenu.Item menuItem = submenu.AddMenuItem(TestUtil.GetRandomString());
+            IFormControl expectedFormControl = CreateFormControlStub();
+            menuItem.FormControlCreator += (() => expectedFormControl);
+            IMenuBuilder menuBuilder = CreateMenuBuilder();
+            IMainMenuHabanero menu = menuBuilder.BuildMainMenu(habaneroMenu);
+            menu.DockInForm(habaneroMenu.Form);
+            IMenuItem formsMenuItem = menu.MenuItems[0].MenuItems[0];
+            formsMenuItem.PerformClick();
+
+            //-------------Assert Preconditions -------------
+            AssertControlDockedInForm((IControlHabanero)expectedFormControl, habaneroMenu.Form);
+
+            //---------------Execute Test ----------------------
+            formsMenuItem.PerformClick();
+
+            //---------------Test Result -----------------------
+            AssertControlDockedInForm((IControlHabanero)expectedFormControl, habaneroMenu.Form);
+        }
+
+        [Test]
+        public void TestClickSecondItemDocksNewControlInForm()
+        {
+            //---------------Set up test pack-------------------
+
+            HabaneroMenu habaneroMenu = CreateHabaneroMenuFullySetup();
+            HabaneroMenu submenu = habaneroMenu.AddSubMenu(TestUtil.GetRandomString());
+            HabaneroMenu.Item menuItem1 = submenu.AddMenuItem(TestUtil.GetRandomString());
+            IFormControl expectedFormControl1 = CreateFormControlStub();
+            menuItem1.FormControlCreator += (() => expectedFormControl1);
+            HabaneroMenu.Item menuItem2 = submenu.AddMenuItem(TestUtil.GetRandomString());
+            IFormControl expectedFormControl2 = CreateFormControlStub();
+            menuItem2.FormControlCreator += (() => expectedFormControl2);
+
+            IMenuBuilder menuBuilder = CreateMenuBuilder();
+            IMainMenuHabanero menu = menuBuilder.BuildMainMenu(habaneroMenu);
+            menu.DockInForm(habaneroMenu.Form);
+            IMenuItem formsMenuItem1 = menu.MenuItems[0].MenuItems[0];
+            IMenuItem formsMenuItem2 = menu.MenuItems[0].MenuItems[1];
+            formsMenuItem1.PerformClick();
+
+            //-------------Assert Preconditions -------------
+            AssertControlDockedInForm((IControlHabanero)expectedFormControl1, habaneroMenu.Form);
+
+            //---------------Execute Test ----------------------
+            formsMenuItem2.PerformClick();
+
+            //---------------Test Result -----------------------
+            AssertControlDockedInForm((IControlHabanero)expectedFormControl2, habaneroMenu.Form);
+        }
+
+     
+        protected virtual bool IsMenuDocked(IMainMenuHabanero menu, IControlHabanero form)
+        {
+            return form.Controls.Count == 1;
+        }
+
+        public interface IFormControlStub : IFormControl
+        {
+            IFormHabanero SetFormArgument { get; }
+            bool SetFormCalled { get; }
+        }
+
+        public class ControlManagerStub : IControlManager
+        {
+            private readonly IControlFactory _controlFactory;
+            private readonly IControlHabanero _control;
+
+            public ControlManagerStub(IControlFactory controlFactory)
+            {
+                _controlFactory = controlFactory;
+                _control = _controlFactory.CreateControl();
+            }
+
+            public IControlHabanero Control
+            {
+                get { return _control; }
+            }
+        }
+
+        protected virtual IControlFactory GetControlFactory()
+        {
+            IControlFactory factory = CreateControlFactory();
+            GlobalUIRegistry.ControlFactory = factory;
+            return factory;
+        }
+    }
+
+   
+
+  
 }