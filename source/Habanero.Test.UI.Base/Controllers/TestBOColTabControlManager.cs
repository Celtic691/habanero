--- conflicted
+++ resolved
@@ -1,529 +1,525 @@
-using System;
-using Habanero.Base;
-using Habanero.Base.Exceptions;
-using Habanero.BO;
-using Habanero.BO.ClassDefinition;
-using Habanero.UI.Base;
-using NUnit.Framework;
-
-namespace Habanero.Test.UI.Base.Controllers
-{
-    public abstract class TestBOColTabControlManager
-    {
-        [TestFixtureSetUp]
-        public void TestFixtureSetUp()
-        {
-            ClassDef.ClassDefs.Clear();
-            MyBO.LoadDefaultClassDef();
-            BORegistry.DataAccessor = new DataAccessorInMemory();
-        }
-
-        protected abstract IControlFactory GetControlFactory();
-        protected abstract IBusinessObjectControl GetBusinessObjectControl();
-
-        protected IBusinessObjectControl BusinessObjectControlCreator()
-        {
-            return GetBusinessObjectControl();
-        }
-
-
-        [Test]
-        public void Test_Create_tabControlNull_ExpectException()
-        {
-            //---------------Set up test pack-------------------
-            
-            //---------------Assert Precondition----------------
-
-            //---------------Execute Test ----------------------
-            try
-            {
-                new BOColTabControlManager(null, GetControlFactory());
-                Assert.Fail("expected ArgumentNullException");
-            }
-                //---------------Test Result -----------------------
-            catch (ArgumentNullException ex)
-            {
-                StringAssert.Contains("Value cannot be null", ex.Message);
-                StringAssert.Contains("tabControl", ex.ParamName);
-            }
-        }
-
-        [Test]
-        public void Test_Create_controlFactoryNull_ExpectException()
-        {
-            //---------------Set up test pack-------------------
-            ITabControl tabControl = GetControlFactory().CreateTabControl();
-            //---------------Assert Precondition----------------
-
-            //---------------Execute Test ----------------------
-            try
-            {
-                new BOColTabControlManager(tabControl, null);
-                Assert.Fail("expected ArgumentNullException");
-            }
-                //---------------Test Result -----------------------
-            catch (ArgumentNullException ex)
-            {
-                StringAssert.Contains("Value cannot be null", ex.Message);
-                StringAssert.Contains("controlFactory", ex.ParamName);
-            }
-        }
-
-        [Test]
-        public void TestCreateTestTabControlCollectionController()
-        {
-            //---------------Set up test pack-------------------
-            BusinessObjectCollection<MyBO> myBOs = new BusinessObjectCollection<MyBO> {{new MyBO(), new MyBO()}};
-            ITabControl tabControl = GetControlFactory().CreateTabControl();
-            BOColTabControlManager selectorManager = new BOColTabControlManager(tabControl, GetControlFactory());
-            selectorManager.BusinessObjectControl = GetBusinessObjectControl();
-            //---------------Verify test pack-------------------
-            //---------------Execute Test ----------------------
-            selectorManager.BusinessObjectCollection = myBOs;
-            //---------------Verify Result -----------------------
-            Assert.AreEqual(myBOs, selectorManager.BusinessObjectCollection);
-            Assert.AreSame(tabControl, selectorManager.TabControl);
-            //---------------Tear Down -------------------------   
-        }
-
-        [Test]
-        public void TestSetCollectionNull()
-        {
-            //---------------Set up test pack-------------------
-
-            ITabControl tabControl = GetControlFactory().CreateTabControl();
-            BOColTabControlManager selectorManager = new BOColTabControlManager(tabControl, GetControlFactory());
-            selectorManager.BusinessObjectControl = GetBusinessObjectControl();
-            //---------------Verify test pack-------------------
-            //---------------Execute Test ----------------------
-            selectorManager.BusinessObjectCollection = null;
-            //---------------Verify Result -----------------------
-            Assert.IsNull(selectorManager.BusinessObjectCollection);
-            Assert.AreSame(tabControl, selectorManager.TabControl);
-        }
-
-        [Test]
-        public void TestConstructor()
-        {
-            //---------------Set up test pack-------------------
-            ITabControl tabControl = GetControlFactory().CreateTabControl();
-            IControlFactory controlFactory = GetControlFactory();
-            //---------------Execute Test ----------------------
-            BOColTabControlManager selectorManger = new BOColTabControlManager(tabControl, controlFactory);
-            //---------------Test Result -----------------------
-            Assert.IsNotNull(selectorManger);
-            Assert.AreSame(tabControl, selectorManger.TabControl);
-//            Assert.AreSame(controlFactory, selectorManger.ControlFactory);
-
-        }
-
-        [Test]
-        public void TestSetTabControlCollection()
-        {
-            //---------------Set up test pack-------------------
-            ITabControl tabControl = GetControlFactory().CreateTabControl();
-            IControlFactory controlFactory = GetControlFactory();
-            BOColTabControlManager selectorManger = new BOColTabControlManager(tabControl, controlFactory);
-            BusinessObjectCollection<MyBO> myBoCol = new BusinessObjectCollection<MyBO>
-                                                         {new MyBO(), new MyBO(), new MyBO()};
-            selectorManger.BusinessObjectControl = GetBusinessObjectControl();
-            //---------------Execute Test ----------------------
-            selectorManger.BusinessObjectCollection = myBoCol;
-            //---------------Test Result -----------------------
-            Assert.AreEqual(3, selectorManger.BusinessObjectCollection.Count);
-            Assert.AreEqual(3, selectorManger.TabControl.TabPages.Count);
-        }
-
-        [Test]
-        public void Test_Set_Collection_WhenBOControlNotSet_ShouldRaiseError()
-        {
-            //---------------Set up test pack-------------------
-            ITabControl tabControl = GetControlFactory().CreateTabControl();
-            IControlFactory controlFactory = GetControlFactory();
-            BOColTabControlManager selectorManger = new BOColTabControlManager(tabControl, controlFactory);
-            BusinessObjectCollection<MyBO> myBoCol = new BusinessObjectCollection<MyBO>
-                                                         {new MyBO(), new MyBO(), new MyBO()};
-            //---------------Execute Test ----------------------
-            try
-            {
-                selectorManger.BusinessObjectCollection = myBoCol;
-                Assert.Fail("expected Err");
-            }
-                //---------------Test Result -----------------------
-            catch (HabaneroDeveloperException ex)
-            {
-                const string expectedMessage = "You cannot set the 'BusinessObjectCollection' for BOColTabControlManager since the BusinessObjectControl has not been set";
-                StringAssert.Contains(expectedMessage, ex.Message);
-            }
-        }
-
-        [Test]
-        public void TestSetTabControlCollection_AddNullItemTrue()
-        {
-            //---------------Set up test pack-------------------
-            ITabControl tabControl = GetControlFactory().CreateTabControl();
-            IControlFactory controlFactory = GetControlFactory();
-            BOColTabControlManager selectorManger = new BOColTabControlManager(tabControl, controlFactory);
-            BusinessObjectCollection<MyBO> myBoCol = new BusinessObjectCollection<MyBO>
-                                                         {new MyBO(), new MyBO(), new MyBO()};
-            selectorManger.BusinessObjectControl = GetBusinessObjectControl();
-            //---------------Execute Test ----------------------
-            selectorManger.BusinessObjectCollection = myBoCol;
-            //---------------Test Result -----------------------
-            Assert.AreEqual(3, selectorManger.BusinessObjectCollection.Count);
-            Assert.AreEqual(3, selectorManger.TabControl.TabPages.Count);
-        }
-
-        [Test]
-        public void TestSetTabControlCollection_IncludeBlankFalse_SetsFirstItem()
-        {
-            //---------------Set up test pack-------------------
-            ITabControl tabControl = GetControlFactory().CreateTabControl();
-            IControlFactory controlFactory = GetControlFactory();
-            BOColTabControlManager selectorManger = new BOColTabControlManager(tabControl, controlFactory);
-            MyBO firstBo = new MyBO();
-            BusinessObjectCollection<MyBO> myBoCol = new BusinessObjectCollection<MyBO>
-                                                         {firstBo, new MyBO(), new MyBO()};
-            selectorManger.BusinessObjectControl = GetBusinessObjectControl();
-            //---------------Execute Test ----------------------
-            selectorManger.BusinessObjectCollection = myBoCol;
-            //---------------Test Result -----------------------
-            Assert.AreSame(firstBo, selectorManger.CurrentBusinessObject);
-        }
-
-        [Test]
-        public void TestSetTabControlCollection_IncludeBlank_True()
-        {
-            //---------------Set up test pack-------------------
-            ITabControl tabControl = GetControlFactory().CreateTabControl();
-            IControlFactory controlFactory = GetControlFactory();
-            BOColTabControlManager selectorManger = new BOColTabControlManager(tabControl, controlFactory);
-            MyBO firstBo;
-            BusinessObjectCollection<MyBO> myBoCol = GetMyBoCol_3Items(out firstBo);
-            selectorManger.BusinessObjectControl = GetBusinessObjectControl();
-            //---------------Execute Test ----------------------
-            selectorManger.BusinessObjectCollection = myBoCol;
-            //---------------Test Result -----------------------
-            Assert.AreSame(firstBo, selectorManger.CurrentBusinessObject);
-        }
-
-        private static BusinessObjectCollection<MyBO> GetMyBoCol_3Items(out MyBO firstBo)
-        {
-            firstBo = new MyBO();
-            return new BusinessObjectCollection<MyBO>
-                       {firstBo, new MyBO(), new MyBO()};
-        }
-
-        [Test]
-        public void TestSelectedBusinessObject()
-        {
-            //---------------Set up test pack-------------------
-            ITabControl tabControl = GetControlFactory().CreateTabControl();
-            IControlFactory controlFactory = GetControlFactory();
-            BOColTabControlManager selectorManger = new BOColTabControlManager(tabControl, controlFactory);
-            MyBO selectedBO = new MyBO();
-            BusinessObjectCollection<MyBO> myBoCol = new BusinessObjectCollection<MyBO>
-                                                         {new MyBO(), selectedBO, new MyBO()};
-            selectorManger.BusinessObjectControl = GetBusinessObjectControl();
-            //---------------Execute Test ----------------------
-            selectorManger.BusinessObjectCollection = myBoCol;
-            selectorManger.TabControl.SelectedIndex = 1;
-            //---------------Test Result -----------------------
-            Assert.AreEqual(selectedBO, selectorManger.CurrentBusinessObject);
-        }
-
-        [Test]
-        public void Test_Set_SelectedBusinessObject_BOColNull_ShouldRaiseError()
-        {
-            //---------------Set up test pack-------------------
-            ITabControl tabControl = GetControlFactory().CreateTabControl();
-            IControlFactory controlFactory = GetControlFactory();
-            BOColTabControlManager selectorManger = new BOColTabControlManager(tabControl, controlFactory);
-            MyBO selectedBO = new MyBO();
-            selectorManger.BusinessObjectControl = this.GetBusinessObjectControl();
-            selectorManger.BusinessObjectCollection = null;
-            //---------------Assert Precondition----------------
-            Assert.IsNull(selectorManger.BusinessObjectCollection);
-            Assert.IsNotNull(selectorManger.BusinessObjectControl);
-            //---------------Execute Test ----------------------
-            try
-            {
-                selectorManger.CurrentBusinessObject = selectedBO;
-                Assert.Fail("expected Err");
-            }
-                //---------------Test Result -----------------------
-            catch (HabaneroDeveloperException ex)
-            {
-                const string expectedMessage = "You cannot set the 'CurrentBusinessObject' for BOColTabControlManager since the BusinessObjectCollection has not been set";
-                StringAssert.Contains(expectedMessage, ex.Message);
-            }
-        }
-
-        [Test]
-        public void Test_Set_SelectedBusinessObject()
-        {
-            //---------------Set up test pack-------------------
-            ITabControl tabControl = GetControlFactory().CreateTabControl();
-            IControlFactory controlFactory = GetControlFactory();
-            BOColTabControlManager selectorManger = new BOColTabControlManager(tabControl, controlFactory);
-            MyBO selectedBO = new MyBO();
-            BusinessObjectCollection<MyBO> myBoCol = new BusinessObjectCollection<MyBO>
-                                                         {new MyBO(), selectedBO, new MyBO()};
-            selectorManger.BusinessObjectControl = GetBusinessObjectControl();
-            //---------------Execute Test ----------------------
-            selectorManger.BusinessObjectCollection = myBoCol;
-            selectorManger.CurrentBusinessObject = selectedBO;
-            //---------------Test Result -----------------------
-            Assert.AreEqual(selectedBO, selectorManger.CurrentBusinessObject);
-        }
-
-        [Test]
-        public void Test_BusinessObejctAddedToCollection()
-        {
-            ITabControl tabControl = GetControlFactory().CreateTabControl();
-            BOColTabControlManager selectorManger = CreateBOTabControlManager(tabControl);
-            MyBO addedBo = new MyBO();
-            BusinessObjectCollection<MyBO> myBoCol = new BusinessObjectCollection<MyBO>
-                                                         {new MyBO(), new MyBO(), new MyBO()};
-            selectorManger.BusinessObjectCollection = myBoCol;
-            //---------------Assert Precondition----------------
-            Assert.AreEqual(3, selectorManger.TabControl.TabPages.Count);
-            //---------------Execute Test ----------------------
-            selectorManger.BusinessObjectCollection.Add(addedBo);
-            //---------------Test Result -----------------------
-            Assert.AreEqual(4, selectorManger.TabControl.TabPages.Count);
-            Assert.AreEqual(addedBo.ToString(), selectorManger.TabControl.TabPages[3].Text);
-            Assert.AreEqual(addedBo.ToString(), selectorManger.TabControl.TabPages[3].Name);
-        }
-
-        [Test]
-        public void Test_WhenUsingCreator_WhenBusinessObejctAddedToCollection_ShouldAddTab()
-        {
-            ITabControl tabControl = GetControlFactory().CreateTabControl();
-            IControlFactory controlFactory = GetControlFactory();
-            BOColTabControlManager selectorManger = new BOColTabControlManager(tabControl, controlFactory);
-            BusinessObjectControlCreatorDelegate creator = BusinessObjectControlCreator;
-            selectorManger.BusinessObjectControlCreator = creator;
-
-            MyBO addedBo = new MyBO();
-            BusinessObjectCollection<MyBO> myBoCol = new BusinessObjectCollection<MyBO> { new MyBO(), new MyBO(), new MyBO() };
-            selectorManger.BusinessObjectCollection = myBoCol;
-            bool pageAddedEventFired = false;
-            TabPageEventArgs ex = null;
-            selectorManger.TabPageAdded += (sender,e) =>
-                                               {
-                                                   pageAddedEventFired = true;
-                                                   ex = e;
-                                               };
-            //---------------Assert Precondition----------------
-            Assert.AreEqual(3, selectorManger.TabControl.TabPages.Count);
-            Assert.IsFalse(pageAddedEventFired);
-            //---------------Execute Test ----------------------
-            selectorManger.BusinessObjectCollection.Add(addedBo);
-            //---------------Test Result -----------------------
-            Assert.AreEqual(4, selectorManger.TabControl.TabPages.Count);
-            ITabPage tabPage = selectorManger.TabControl.TabPages[3];
-            Assert.AreEqual(addedBo.ToString(), tabPage.Text);
-            Assert.AreEqual(addedBo.ToString(), tabPage.Name);
-            Assert.AreEqual(1,tabPage.Controls.Count);
-            IControlHabanero boControl = tabPage.Controls[0];
-            Assert.IsTrue(pageAddedEventFired);
-            Assert.IsNotNull(ex);
-            Assert.AreSame(tabPage, ex.TabPage);
-            Assert.AreSame(boControl, ex.BOControl);
-        }
-
-        [Test]
-        public void Test_WhenUsingCreator_WhenBusinessObejctRemovedToCollection_ShouldRemoveTab()
-        {
-            ITabControl tabControl = GetControlFactory().CreateTabControl();
-            IControlFactory controlFactory = GetControlFactory();
-            BOColTabControlManager selectorManger = new BOColTabControlManager(tabControl, controlFactory);
-            BusinessObjectControlCreatorDelegate creator = BusinessObjectControlCreator;
-            selectorManger.BusinessObjectControlCreator = creator;
-
-            MyBO removedBo = new MyBO();
-            BusinessObjectCollection<MyBO> myBoCol = new BusinessObjectCollection<MyBO> { removedBo, new MyBO(), new MyBO() };
-            selectorManger.BusinessObjectCollection = myBoCol;
-            bool pageRemovedEventFired = false;
-            TabPageEventArgs ex = null;
-            selectorManger.TabPageRemoved += (sender, e) =>
-                                                 {
-                                                     pageRemovedEventFired = true;
-                                                     ex = e;
-                                                 };
-            ITabPage tabPage = selectorManger.TabControl.TabPages[0];
-            IControlHabanero boControlToBeRemoved = tabPage.Controls[0];
-            //---------------Assert Precondition----------------
-            Assert.AreEqual(3, selectorManger.TabControl.TabPages.Count);
-            Assert.IsFalse(pageRemovedEventFired);
-            //---------------Execute Test ----------------------
-            selectorManger.BusinessObjectCollection.Remove(removedBo);
-            //---------------Test Result -----------------------
-            Assert.AreEqual(2, selectorManger.TabControl.TabPages.Count);
-            
-            Assert.AreEqual(removedBo.ToString(), tabPage.Text);
-            Assert.AreEqual(removedBo.ToString(), tabPage.Name);
-            Assert.AreEqual(1, tabPage.Controls.Count);
-            
-            Assert.IsTrue(pageRemovedEventFired);
-            Assert.IsNotNull(ex);
-            Assert.AreSame(tabPage, ex.TabPage);
-            Assert.AreSame(boControlToBeRemoved, ex.BOControl);
-        }
-
-        [Test]
-        public void Test_WhenUsingCreator_SetUpBOTabColManagerWithDelegateForCreating_aBOControl()
-        {
-            //---------------Set up test pack-------------------
-            ITabControl tabControl = GetControlFactory().CreateTabControl();
-            IControlFactory controlFactory = GetControlFactory();
-            BOColTabControlManager selectorManger = new BOColTabControlManager(tabControl, controlFactory);
-            BusinessObjectControlCreatorDelegate creator = BusinessObjectControlCreator;
-            //---------------Assert Precondition----------------
-            Assert.IsNull(selectorManger.BusinessObjectControlCreator);
-            //---------------Execute Test ----------------------
-            selectorManger.BusinessObjectControlCreator = creator;
-            //---------------Test Result -----------------------
-            Assert.IsNotNull(selectorManger.BusinessObjectControlCreator);
-            Assert.AreEqual(creator, selectorManger.BusinessObjectControlCreator);
-        }
-
-        [Test]
-        public void Test_WhenUsingCreator_WhenSetBOCol_ShouldCreateTabPageWithControlFromCreator()
-        {
-            //---------------Set up test pack-------------------
-            BusinessObjectControlCreatorDelegate creator;
-            BOColTabControlManager selectorManger = GetSelectorManger(out creator);
-            MyBO expectedBO = new MyBO();
-            BusinessObjectCollection<MyBO> myBoCol = new BusinessObjectCollection<MyBO>
-                                                         {expectedBO};
-            //---------------Assert Precondition----------------
-            Assert.IsNotNull(selectorManger.BusinessObjectControlCreator);
-            Assert.AreEqual(creator, selectorManger.BusinessObjectControlCreator);
-            Assert.AreEqual(0, selectorManger.TabControl.TabPages.Count);
-            //---------------Execute Test ----------------------
-            selectorManger.BusinessObjectCollection = myBoCol;
-            //---------------Test Result -----------------------
-            Assert.AreEqual(1, selectorManger.TabControl.TabPages.Count);
-            ITabPage page = selectorManger.TabControl.TabPages[0];
-            Assert.AreEqual(1, page.Controls.Count);
-            IControlHabanero boControl = page.Controls[0];
-<<<<<<< HEAD
-            Assert.IsInstanceOf(TypeOfBusienssObjectControl(), boControl);
-=======
-            Assert.IsInstanceOfType(TypeOfBusinessObjectControl(), boControl);
->>>>>>> 179349e8
-            IBusinessObjectControl businessObjectControl = (IBusinessObjectControl) boControl;
-            Assert.AreSame(expectedBO, businessObjectControl.BusinessObject);
-            Assert.AreSame(boControl, selectorManger.BusinessObjectControl);
-        }
-
-        protected abstract Type TypeOfBusinessObjectControl();
-
-        [Test]
-        public void Test_WhenChangeTabIndex_ShouldNotRecreateTheBOControl()
-        {
-            //---------------Set up test pack-------------------
-            BusinessObjectControlCreatorDelegate creator;
-            BOColTabControlManager selectorManger = GetSelectorManger(out creator);
-
-            MyBO firstBO = new MyBO();
-            MyBO secondBO = new MyBO();
-            BusinessObjectCollection<MyBO> myBoCol = new BusinessObjectCollection<MyBO> { firstBO, secondBO };
-            selectorManger.BusinessObjectCollection = myBoCol;
-            ITabPage firstTabPage = selectorManger.TabControl.TabPages[0];
-            IBusinessObjectControl firstBOControl = (IBusinessObjectControl)firstTabPage.Controls[0];
-            ITabPage secondTabPage = selectorManger.TabControl.TabPages[1];
-            IBusinessObjectControl secondBOControl = (IBusinessObjectControl)secondTabPage.Controls[0];
-            //---------------Assert Precondition----------------
-            Assert.AreSame(secondBO, secondBOControl.BusinessObject);
-            Assert.AreSame(firstBOControl, selectorManger.BusinessObjectControl);
-            Assert.AreEqual(2, selectorManger.TabControl.TabPages.Count);
-            Assert.AreEqual(0, selectorManger.TabControl.SelectedIndex);
-            //---------------Execute Test ----------------------
-            selectorManger.CurrentBusinessObject = secondBO;
-            //---------------Test Result -----------------------
-            Assert.AreEqual(1, selectorManger.TabControl.SelectedIndex);
-            Assert.AreSame(secondBOControl, secondTabPage.Controls[0]);
-            Assert.AreSame(secondBOControl, selectorManger.BusinessObjectControl);
-        }
-
-
-        [Test]
-        public void TestBusinessObejctRemovedFromCollection()
-        {
-            ITabControl tabControl = GetControlFactory().CreateTabControl();
-            BOColTabControlManager selectorManger = CreateBOTabControlManager(tabControl);
-            MyBO removedBo = new MyBO();
-            BusinessObjectCollection<MyBO> myBoCol = new BusinessObjectCollection<MyBO>
-                                                         {new MyBO(), removedBo, new MyBO()};
-            selectorManger.BusinessObjectCollection = myBoCol;
-            //---------------Execute Test ----------------------
-            selectorManger.BusinessObjectCollection.Remove(removedBo);
-            //---------------Test Result -----------------------
-            Assert.AreEqual(2, selectorManger.TabControl.TabPages.Count);
-        }
-
-        [Test]
-        public virtual void Test_SelectedBusinessObject_Null_DoesNothing()
-        {
-            //---------------Set up test pack-------------------
-            //The control is being swapped out 
-            // onto each tab i.e. all the tabs use the Same BusinessObjectControl
-            // setting the selected Bo to null is therefore not a particularly 
-            // sensible action on a BOTabControl.t up test pack-------------------
-            ITabControl tabControl = GetControlFactory().CreateTabControl();
-            BOColTabControlManager selectorManger = CreateBOTabControlManager(tabControl);
-            MyBO myBO = new MyBO();
-            BusinessObjectCollection<MyBO> collection = new BusinessObjectCollection<MyBO> { myBO };
-            selectorManger.BusinessObjectCollection = collection;
-            selectorManger.CurrentBusinessObject = null;
-            //---------------Assert Precondition----------------
-            //---------------Execute Test ----------------------
-            IBusinessObject selectedBusinessObject = selectorManger.CurrentBusinessObject;
-            //---------------Test Result -----------------------
-            Assert.IsNotNull(selectedBusinessObject);
-        }
-
-        [Test]
-        public void Test_Selector_Clear_ClearsItems()
-        {
-            //---------------Set up test pack-------------------
-            ITabControl tabControl = GetControlFactory().CreateTabControl();
-            BOColTabControlManager selectorManger = CreateBOTabControlManager(tabControl);
-            MyBO bo;
-            BusinessObjectCollection<MyBO> col= GetMyBoCol_3Items(out bo);
-            selectorManger.BusinessObjectCollection = col;
-            //---------------Assert Preconditions --------------
-            Assert.IsNotNull(selectorManger.CurrentBusinessObject);
-            Assert.IsNotNull(selectorManger.BusinessObjectCollection);
-            //---------------Execute Test ----------------------
-            selectorManger.Clear();
-            //---------------Test Result -----------------------
-            Assert.IsNull(selectorManger.BusinessObjectCollection);
-            Assert.IsNull(selectorManger.CurrentBusinessObject);
-            Assert.AreEqual(0, selectorManger.NoOfItems);
-        }
-
-        protected virtual BOColTabControlManager CreateBOTabControlManager(ITabControl tabControl)
-        {
-            IControlFactory controlFactory = GetControlFactory();
-            BOColTabControlManager selectorManger = new BOColTabControlManager(tabControl, controlFactory);
-            selectorManger.BusinessObjectControl = GetBusinessObjectControl();
-            return selectorManger;
-        }
-
-        protected virtual BOColTabControlManager GetSelectorManger(out BusinessObjectControlCreatorDelegate creator)
-        {
-            IControlFactory controlFactory = GetControlFactory();
-            ITabControl tabControl = controlFactory.CreateTabControl();
-            BOColTabControlManager selectorManger = new BOColTabControlManager(tabControl, controlFactory);
-            creator = BusinessObjectControlCreator;
-            selectorManger.BusinessObjectControlCreator = creator;
-            return selectorManger;
-        }
-    }
-
-
+using System;
+using Habanero.Base;
+using Habanero.Base.Exceptions;
+using Habanero.BO;
+using Habanero.BO.ClassDefinition;
+using Habanero.UI.Base;
+using NUnit.Framework;
+
+namespace Habanero.Test.UI.Base.Controllers
+{
+    public abstract class TestBOColTabControlManager
+    {
+        [TestFixtureSetUp]
+        public void TestFixtureSetUp()
+        {
+            ClassDef.ClassDefs.Clear();
+            MyBO.LoadDefaultClassDef();
+            BORegistry.DataAccessor = new DataAccessorInMemory();
+        }
+
+        protected abstract IControlFactory GetControlFactory();
+        protected abstract IBusinessObjectControl GetBusinessObjectControl();
+
+        protected IBusinessObjectControl BusinessObjectControlCreator()
+        {
+            return GetBusinessObjectControl();
+        }
+
+
+        [Test]
+        public void Test_Create_tabControlNull_ExpectException()
+        {
+            //---------------Set up test pack-------------------
+            
+            //---------------Assert Precondition----------------
+
+            //---------------Execute Test ----------------------
+            try
+            {
+                new BOColTabControlManager(null, GetControlFactory());
+                Assert.Fail("expected ArgumentNullException");
+            }
+                //---------------Test Result -----------------------
+            catch (ArgumentNullException ex)
+            {
+                StringAssert.Contains("Value cannot be null", ex.Message);
+                StringAssert.Contains("tabControl", ex.ParamName);
+            }
+        }
+
+        [Test]
+        public void Test_Create_controlFactoryNull_ExpectException()
+        {
+            //---------------Set up test pack-------------------
+            ITabControl tabControl = GetControlFactory().CreateTabControl();
+            //---------------Assert Precondition----------------
+
+            //---------------Execute Test ----------------------
+            try
+            {
+                new BOColTabControlManager(tabControl, null);
+                Assert.Fail("expected ArgumentNullException");
+            }
+                //---------------Test Result -----------------------
+            catch (ArgumentNullException ex)
+            {
+                StringAssert.Contains("Value cannot be null", ex.Message);
+                StringAssert.Contains("controlFactory", ex.ParamName);
+            }
+        }
+
+        [Test]
+        public void TestCreateTestTabControlCollectionController()
+        {
+            //---------------Set up test pack-------------------
+            BusinessObjectCollection<MyBO> myBOs = new BusinessObjectCollection<MyBO> {{new MyBO(), new MyBO()}};
+            ITabControl tabControl = GetControlFactory().CreateTabControl();
+            BOColTabControlManager selectorManager = new BOColTabControlManager(tabControl, GetControlFactory());
+            selectorManager.BusinessObjectControl = GetBusinessObjectControl();
+            //---------------Verify test pack-------------------
+            //---------------Execute Test ----------------------
+            selectorManager.BusinessObjectCollection = myBOs;
+            //---------------Verify Result -----------------------
+            Assert.AreEqual(myBOs, selectorManager.BusinessObjectCollection);
+            Assert.AreSame(tabControl, selectorManager.TabControl);
+            //---------------Tear Down -------------------------   
+        }
+
+        [Test]
+        public void TestSetCollectionNull()
+        {
+            //---------------Set up test pack-------------------
+
+            ITabControl tabControl = GetControlFactory().CreateTabControl();
+            BOColTabControlManager selectorManager = new BOColTabControlManager(tabControl, GetControlFactory());
+            selectorManager.BusinessObjectControl = GetBusinessObjectControl();
+            //---------------Verify test pack-------------------
+            //---------------Execute Test ----------------------
+            selectorManager.BusinessObjectCollection = null;
+            //---------------Verify Result -----------------------
+            Assert.IsNull(selectorManager.BusinessObjectCollection);
+            Assert.AreSame(tabControl, selectorManager.TabControl);
+        }
+
+        [Test]
+        public void TestConstructor()
+        {
+            //---------------Set up test pack-------------------
+            ITabControl tabControl = GetControlFactory().CreateTabControl();
+            IControlFactory controlFactory = GetControlFactory();
+            //---------------Execute Test ----------------------
+            BOColTabControlManager selectorManger = new BOColTabControlManager(tabControl, controlFactory);
+            //---------------Test Result -----------------------
+            Assert.IsNotNull(selectorManger);
+            Assert.AreSame(tabControl, selectorManger.TabControl);
+//            Assert.AreSame(controlFactory, selectorManger.ControlFactory);
+
+        }
+
+        [Test]
+        public void TestSetTabControlCollection()
+        {
+            //---------------Set up test pack-------------------
+            ITabControl tabControl = GetControlFactory().CreateTabControl();
+            IControlFactory controlFactory = GetControlFactory();
+            BOColTabControlManager selectorManger = new BOColTabControlManager(tabControl, controlFactory);
+            BusinessObjectCollection<MyBO> myBoCol = new BusinessObjectCollection<MyBO>
+                                                         {new MyBO(), new MyBO(), new MyBO()};
+            selectorManger.BusinessObjectControl = GetBusinessObjectControl();
+            //---------------Execute Test ----------------------
+            selectorManger.BusinessObjectCollection = myBoCol;
+            //---------------Test Result -----------------------
+            Assert.AreEqual(3, selectorManger.BusinessObjectCollection.Count);
+            Assert.AreEqual(3, selectorManger.TabControl.TabPages.Count);
+        }
+
+        [Test]
+        public void Test_Set_Collection_WhenBOControlNotSet_ShouldRaiseError()
+        {
+            //---------------Set up test pack-------------------
+            ITabControl tabControl = GetControlFactory().CreateTabControl();
+            IControlFactory controlFactory = GetControlFactory();
+            BOColTabControlManager selectorManger = new BOColTabControlManager(tabControl, controlFactory);
+            BusinessObjectCollection<MyBO> myBoCol = new BusinessObjectCollection<MyBO>
+                                                         {new MyBO(), new MyBO(), new MyBO()};
+            //---------------Execute Test ----------------------
+            try
+            {
+                selectorManger.BusinessObjectCollection = myBoCol;
+                Assert.Fail("expected Err");
+            }
+                //---------------Test Result -----------------------
+            catch (HabaneroDeveloperException ex)
+            {
+                const string expectedMessage = "You cannot set the 'BusinessObjectCollection' for BOColTabControlManager since the BusinessObjectControl has not been set";
+                StringAssert.Contains(expectedMessage, ex.Message);
+            }
+        }
+
+        [Test]
+        public void TestSetTabControlCollection_AddNullItemTrue()
+        {
+            //---------------Set up test pack-------------------
+            ITabControl tabControl = GetControlFactory().CreateTabControl();
+            IControlFactory controlFactory = GetControlFactory();
+            BOColTabControlManager selectorManger = new BOColTabControlManager(tabControl, controlFactory);
+            BusinessObjectCollection<MyBO> myBoCol = new BusinessObjectCollection<MyBO>
+                                                         {new MyBO(), new MyBO(), new MyBO()};
+            selectorManger.BusinessObjectControl = GetBusinessObjectControl();
+            //---------------Execute Test ----------------------
+            selectorManger.BusinessObjectCollection = myBoCol;
+            //---------------Test Result -----------------------
+            Assert.AreEqual(3, selectorManger.BusinessObjectCollection.Count);
+            Assert.AreEqual(3, selectorManger.TabControl.TabPages.Count);
+        }
+
+        [Test]
+        public void TestSetTabControlCollection_IncludeBlankFalse_SetsFirstItem()
+        {
+            //---------------Set up test pack-------------------
+            ITabControl tabControl = GetControlFactory().CreateTabControl();
+            IControlFactory controlFactory = GetControlFactory();
+            BOColTabControlManager selectorManger = new BOColTabControlManager(tabControl, controlFactory);
+            MyBO firstBo = new MyBO();
+            BusinessObjectCollection<MyBO> myBoCol = new BusinessObjectCollection<MyBO>
+                                                         {firstBo, new MyBO(), new MyBO()};
+            selectorManger.BusinessObjectControl = GetBusinessObjectControl();
+            //---------------Execute Test ----------------------
+            selectorManger.BusinessObjectCollection = myBoCol;
+            //---------------Test Result -----------------------
+            Assert.AreSame(firstBo, selectorManger.CurrentBusinessObject);
+        }
+
+        [Test]
+        public void TestSetTabControlCollection_IncludeBlank_True()
+        {
+            //---------------Set up test pack-------------------
+            ITabControl tabControl = GetControlFactory().CreateTabControl();
+            IControlFactory controlFactory = GetControlFactory();
+            BOColTabControlManager selectorManger = new BOColTabControlManager(tabControl, controlFactory);
+            MyBO firstBo;
+            BusinessObjectCollection<MyBO> myBoCol = GetMyBoCol_3Items(out firstBo);
+            selectorManger.BusinessObjectControl = GetBusinessObjectControl();
+            //---------------Execute Test ----------------------
+            selectorManger.BusinessObjectCollection = myBoCol;
+            //---------------Test Result -----------------------
+            Assert.AreSame(firstBo, selectorManger.CurrentBusinessObject);
+        }
+
+        private static BusinessObjectCollection<MyBO> GetMyBoCol_3Items(out MyBO firstBo)
+        {
+            firstBo = new MyBO();
+            return new BusinessObjectCollection<MyBO>
+                       {firstBo, new MyBO(), new MyBO()};
+        }
+
+        [Test]
+        public void TestSelectedBusinessObject()
+        {
+            //---------------Set up test pack-------------------
+            ITabControl tabControl = GetControlFactory().CreateTabControl();
+            IControlFactory controlFactory = GetControlFactory();
+            BOColTabControlManager selectorManger = new BOColTabControlManager(tabControl, controlFactory);
+            MyBO selectedBO = new MyBO();
+            BusinessObjectCollection<MyBO> myBoCol = new BusinessObjectCollection<MyBO>
+                                                         {new MyBO(), selectedBO, new MyBO()};
+            selectorManger.BusinessObjectControl = GetBusinessObjectControl();
+            //---------------Execute Test ----------------------
+            selectorManger.BusinessObjectCollection = myBoCol;
+            selectorManger.TabControl.SelectedIndex = 1;
+            //---------------Test Result -----------------------
+            Assert.AreEqual(selectedBO, selectorManger.CurrentBusinessObject);
+        }
+
+        [Test]
+        public void Test_Set_SelectedBusinessObject_BOColNull_ShouldRaiseError()
+        {
+            //---------------Set up test pack-------------------
+            ITabControl tabControl = GetControlFactory().CreateTabControl();
+            IControlFactory controlFactory = GetControlFactory();
+            BOColTabControlManager selectorManger = new BOColTabControlManager(tabControl, controlFactory);
+            MyBO selectedBO = new MyBO();
+            selectorManger.BusinessObjectControl = this.GetBusinessObjectControl();
+            selectorManger.BusinessObjectCollection = null;
+            //---------------Assert Precondition----------------
+            Assert.IsNull(selectorManger.BusinessObjectCollection);
+            Assert.IsNotNull(selectorManger.BusinessObjectControl);
+            //---------------Execute Test ----------------------
+            try
+            {
+                selectorManger.CurrentBusinessObject = selectedBO;
+                Assert.Fail("expected Err");
+            }
+                //---------------Test Result -----------------------
+            catch (HabaneroDeveloperException ex)
+            {
+                const string expectedMessage = "You cannot set the 'CurrentBusinessObject' for BOColTabControlManager since the BusinessObjectCollection has not been set";
+                StringAssert.Contains(expectedMessage, ex.Message);
+            }
+        }
+
+        [Test]
+        public void Test_Set_SelectedBusinessObject()
+        {
+            //---------------Set up test pack-------------------
+            ITabControl tabControl = GetControlFactory().CreateTabControl();
+            IControlFactory controlFactory = GetControlFactory();
+            BOColTabControlManager selectorManger = new BOColTabControlManager(tabControl, controlFactory);
+            MyBO selectedBO = new MyBO();
+            BusinessObjectCollection<MyBO> myBoCol = new BusinessObjectCollection<MyBO>
+                                                         {new MyBO(), selectedBO, new MyBO()};
+            selectorManger.BusinessObjectControl = GetBusinessObjectControl();
+            //---------------Execute Test ----------------------
+            selectorManger.BusinessObjectCollection = myBoCol;
+            selectorManger.CurrentBusinessObject = selectedBO;
+            //---------------Test Result -----------------------
+            Assert.AreEqual(selectedBO, selectorManger.CurrentBusinessObject);
+        }
+
+        [Test]
+        public void Test_BusinessObejctAddedToCollection()
+        {
+            ITabControl tabControl = GetControlFactory().CreateTabControl();
+            BOColTabControlManager selectorManger = CreateBOTabControlManager(tabControl);
+            MyBO addedBo = new MyBO();
+            BusinessObjectCollection<MyBO> myBoCol = new BusinessObjectCollection<MyBO>
+                                                         {new MyBO(), new MyBO(), new MyBO()};
+            selectorManger.BusinessObjectCollection = myBoCol;
+            //---------------Assert Precondition----------------
+            Assert.AreEqual(3, selectorManger.TabControl.TabPages.Count);
+            //---------------Execute Test ----------------------
+            selectorManger.BusinessObjectCollection.Add(addedBo);
+            //---------------Test Result -----------------------
+            Assert.AreEqual(4, selectorManger.TabControl.TabPages.Count);
+            Assert.AreEqual(addedBo.ToString(), selectorManger.TabControl.TabPages[3].Text);
+            Assert.AreEqual(addedBo.ToString(), selectorManger.TabControl.TabPages[3].Name);
+        }
+
+        [Test]
+        public void Test_WhenUsingCreator_WhenBusinessObejctAddedToCollection_ShouldAddTab()
+        {
+            ITabControl tabControl = GetControlFactory().CreateTabControl();
+            IControlFactory controlFactory = GetControlFactory();
+            BOColTabControlManager selectorManger = new BOColTabControlManager(tabControl, controlFactory);
+            BusinessObjectControlCreatorDelegate creator = BusinessObjectControlCreator;
+            selectorManger.BusinessObjectControlCreator = creator;
+
+            MyBO addedBo = new MyBO();
+            BusinessObjectCollection<MyBO> myBoCol = new BusinessObjectCollection<MyBO> { new MyBO(), new MyBO(), new MyBO() };
+            selectorManger.BusinessObjectCollection = myBoCol;
+            bool pageAddedEventFired = false;
+            TabPageEventArgs ex = null;
+            selectorManger.TabPageAdded += (sender,e) =>
+                                               {
+                                                   pageAddedEventFired = true;
+                                                   ex = e;
+                                               };
+            //---------------Assert Precondition----------------
+            Assert.AreEqual(3, selectorManger.TabControl.TabPages.Count);
+            Assert.IsFalse(pageAddedEventFired);
+            //---------------Execute Test ----------------------
+            selectorManger.BusinessObjectCollection.Add(addedBo);
+            //---------------Test Result -----------------------
+            Assert.AreEqual(4, selectorManger.TabControl.TabPages.Count);
+            ITabPage tabPage = selectorManger.TabControl.TabPages[3];
+            Assert.AreEqual(addedBo.ToString(), tabPage.Text);
+            Assert.AreEqual(addedBo.ToString(), tabPage.Name);
+            Assert.AreEqual(1,tabPage.Controls.Count);
+            IControlHabanero boControl = tabPage.Controls[0];
+            Assert.IsTrue(pageAddedEventFired);
+            Assert.IsNotNull(ex);
+            Assert.AreSame(tabPage, ex.TabPage);
+            Assert.AreSame(boControl, ex.BOControl);
+        }
+
+        [Test]
+        public void Test_WhenUsingCreator_WhenBusinessObejctRemovedToCollection_ShouldRemoveTab()
+        {
+            ITabControl tabControl = GetControlFactory().CreateTabControl();
+            IControlFactory controlFactory = GetControlFactory();
+            BOColTabControlManager selectorManger = new BOColTabControlManager(tabControl, controlFactory);
+            BusinessObjectControlCreatorDelegate creator = BusinessObjectControlCreator;
+            selectorManger.BusinessObjectControlCreator = creator;
+
+            MyBO removedBo = new MyBO();
+            BusinessObjectCollection<MyBO> myBoCol = new BusinessObjectCollection<MyBO> { removedBo, new MyBO(), new MyBO() };
+            selectorManger.BusinessObjectCollection = myBoCol;
+            bool pageRemovedEventFired = false;
+            TabPageEventArgs ex = null;
+            selectorManger.TabPageRemoved += (sender, e) =>
+                                                 {
+                                                     pageRemovedEventFired = true;
+                                                     ex = e;
+                                                 };
+            ITabPage tabPage = selectorManger.TabControl.TabPages[0];
+            IControlHabanero boControlToBeRemoved = tabPage.Controls[0];
+            //---------------Assert Precondition----------------
+            Assert.AreEqual(3, selectorManger.TabControl.TabPages.Count);
+            Assert.IsFalse(pageRemovedEventFired);
+            //---------------Execute Test ----------------------
+            selectorManger.BusinessObjectCollection.Remove(removedBo);
+            //---------------Test Result -----------------------
+            Assert.AreEqual(2, selectorManger.TabControl.TabPages.Count);
+            
+            Assert.AreEqual(removedBo.ToString(), tabPage.Text);
+            Assert.AreEqual(removedBo.ToString(), tabPage.Name);
+            Assert.AreEqual(1, tabPage.Controls.Count);
+            
+            Assert.IsTrue(pageRemovedEventFired);
+            Assert.IsNotNull(ex);
+            Assert.AreSame(tabPage, ex.TabPage);
+            Assert.AreSame(boControlToBeRemoved, ex.BOControl);
+        }
+
+        [Test]
+        public void Test_WhenUsingCreator_SetUpBOTabColManagerWithDelegateForCreating_aBOControl()
+        {
+            //---------------Set up test pack-------------------
+            ITabControl tabControl = GetControlFactory().CreateTabControl();
+            IControlFactory controlFactory = GetControlFactory();
+            BOColTabControlManager selectorManger = new BOColTabControlManager(tabControl, controlFactory);
+            BusinessObjectControlCreatorDelegate creator = BusinessObjectControlCreator;
+            //---------------Assert Precondition----------------
+            Assert.IsNull(selectorManger.BusinessObjectControlCreator);
+            //---------------Execute Test ----------------------
+            selectorManger.BusinessObjectControlCreator = creator;
+            //---------------Test Result -----------------------
+            Assert.IsNotNull(selectorManger.BusinessObjectControlCreator);
+            Assert.AreEqual(creator, selectorManger.BusinessObjectControlCreator);
+        }
+
+        [Test]
+        public void Test_WhenUsingCreator_WhenSetBOCol_ShouldCreateTabPageWithControlFromCreator()
+        {
+            //---------------Set up test pack-------------------
+            BusinessObjectControlCreatorDelegate creator;
+            BOColTabControlManager selectorManger = GetSelectorManger(out creator);
+            MyBO expectedBO = new MyBO();
+            BusinessObjectCollection<MyBO> myBoCol = new BusinessObjectCollection<MyBO>
+                                                         {expectedBO};
+            //---------------Assert Precondition----------------
+            Assert.IsNotNull(selectorManger.BusinessObjectControlCreator);
+            Assert.AreEqual(creator, selectorManger.BusinessObjectControlCreator);
+            Assert.AreEqual(0, selectorManger.TabControl.TabPages.Count);
+            //---------------Execute Test ----------------------
+            selectorManger.BusinessObjectCollection = myBoCol;
+            //---------------Test Result -----------------------
+            Assert.AreEqual(1, selectorManger.TabControl.TabPages.Count);
+            ITabPage page = selectorManger.TabControl.TabPages[0];
+            Assert.AreEqual(1, page.Controls.Count);
+            IControlHabanero boControl = page.Controls[0];
+            Assert.IsInstanceOfType(TypeOfBusinessObjectControl(), boControl);
+            IBusinessObjectControl businessObjectControl = (IBusinessObjectControl) boControl;
+            Assert.AreSame(expectedBO, businessObjectControl.BusinessObject);
+            Assert.AreSame(boControl, selectorManger.BusinessObjectControl);
+        }
+
+        protected abstract Type TypeOfBusinessObjectControl();
+
+        [Test]
+        public void Test_WhenChangeTabIndex_ShouldNotRecreateTheBOControl()
+        {
+            //---------------Set up test pack-------------------
+            BusinessObjectControlCreatorDelegate creator;
+            BOColTabControlManager selectorManger = GetSelectorManger(out creator);
+
+            MyBO firstBO = new MyBO();
+            MyBO secondBO = new MyBO();
+            BusinessObjectCollection<MyBO> myBoCol = new BusinessObjectCollection<MyBO> { firstBO, secondBO };
+            selectorManger.BusinessObjectCollection = myBoCol;
+            ITabPage firstTabPage = selectorManger.TabControl.TabPages[0];
+            IBusinessObjectControl firstBOControl = (IBusinessObjectControl)firstTabPage.Controls[0];
+            ITabPage secondTabPage = selectorManger.TabControl.TabPages[1];
+            IBusinessObjectControl secondBOControl = (IBusinessObjectControl)secondTabPage.Controls[0];
+            //---------------Assert Precondition----------------
+            Assert.AreSame(secondBO, secondBOControl.BusinessObject);
+            Assert.AreSame(firstBOControl, selectorManger.BusinessObjectControl);
+            Assert.AreEqual(2, selectorManger.TabControl.TabPages.Count);
+            Assert.AreEqual(0, selectorManger.TabControl.SelectedIndex);
+            //---------------Execute Test ----------------------
+            selectorManger.CurrentBusinessObject = secondBO;
+            //---------------Test Result -----------------------
+            Assert.AreEqual(1, selectorManger.TabControl.SelectedIndex);
+            Assert.AreSame(secondBOControl, secondTabPage.Controls[0]);
+            Assert.AreSame(secondBOControl, selectorManger.BusinessObjectControl);
+        }
+
+
+        [Test]
+        public void TestBusinessObejctRemovedFromCollection()
+        {
+            ITabControl tabControl = GetControlFactory().CreateTabControl();
+            BOColTabControlManager selectorManger = CreateBOTabControlManager(tabControl);
+            MyBO removedBo = new MyBO();
+            BusinessObjectCollection<MyBO> myBoCol = new BusinessObjectCollection<MyBO>
+                                                         {new MyBO(), removedBo, new MyBO()};
+            selectorManger.BusinessObjectCollection = myBoCol;
+            //---------------Execute Test ----------------------
+            selectorManger.BusinessObjectCollection.Remove(removedBo);
+            //---------------Test Result -----------------------
+            Assert.AreEqual(2, selectorManger.TabControl.TabPages.Count);
+        }
+
+        [Test]
+        public virtual void Test_SelectedBusinessObject_Null_DoesNothing()
+        {
+            //---------------Set up test pack-------------------
+            //The control is being swapped out 
+            // onto each tab i.e. all the tabs use the Same BusinessObjectControl
+            // setting the selected Bo to null is therefore not a particularly 
+            // sensible action on a BOTabControl.t up test pack-------------------
+            ITabControl tabControl = GetControlFactory().CreateTabControl();
+            BOColTabControlManager selectorManger = CreateBOTabControlManager(tabControl);
+            MyBO myBO = new MyBO();
+            BusinessObjectCollection<MyBO> collection = new BusinessObjectCollection<MyBO> { myBO };
+            selectorManger.BusinessObjectCollection = collection;
+            selectorManger.CurrentBusinessObject = null;
+            //---------------Assert Precondition----------------
+            //---------------Execute Test ----------------------
+            IBusinessObject selectedBusinessObject = selectorManger.CurrentBusinessObject;
+            //---------------Test Result -----------------------
+            Assert.IsNotNull(selectedBusinessObject);
+        }
+
+        [Test]
+        public void Test_Selector_Clear_ClearsItems()
+        {
+            //---------------Set up test pack-------------------
+            ITabControl tabControl = GetControlFactory().CreateTabControl();
+            BOColTabControlManager selectorManger = CreateBOTabControlManager(tabControl);
+            MyBO bo;
+            BusinessObjectCollection<MyBO> col= GetMyBoCol_3Items(out bo);
+            selectorManger.BusinessObjectCollection = col;
+            //---------------Assert Preconditions --------------
+            Assert.IsNotNull(selectorManger.CurrentBusinessObject);
+            Assert.IsNotNull(selectorManger.BusinessObjectCollection);
+            //---------------Execute Test ----------------------
+            selectorManger.Clear();
+            //---------------Test Result -----------------------
+            Assert.IsNull(selectorManger.BusinessObjectCollection);
+            Assert.IsNull(selectorManger.CurrentBusinessObject);
+            Assert.AreEqual(0, selectorManger.NoOfItems);
+        }
+
+        protected virtual BOColTabControlManager CreateBOTabControlManager(ITabControl tabControl)
+        {
+            IControlFactory controlFactory = GetControlFactory();
+            BOColTabControlManager selectorManger = new BOColTabControlManager(tabControl, controlFactory);
+            selectorManger.BusinessObjectControl = GetBusinessObjectControl();
+            return selectorManger;
+        }
+
+        protected virtual BOColTabControlManager GetSelectorManger(out BusinessObjectControlCreatorDelegate creator)
+        {
+            IControlFactory controlFactory = GetControlFactory();
+            ITabControl tabControl = controlFactory.CreateTabControl();
+            BOColTabControlManager selectorManger = new BOColTabControlManager(tabControl, controlFactory);
+            creator = BusinessObjectControlCreator;
+            selectorManger.BusinessObjectControlCreator = creator;
+            return selectorManger;
+        }
+    }
+
+
 }